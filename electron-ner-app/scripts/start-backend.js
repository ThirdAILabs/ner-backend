--- conflicted
+++ resolved
@@ -86,12 +86,8 @@
 
 function getDefaultModelPath() {
   const binPath = getBinPath();
-<<<<<<< HEAD
   if (!binPath) return null;
   return path.join(binPath, 'onnx_model');
-=======
-  return binPath ? path.join(binPath, 'udt_complete.model') : null;
->>>>>>> 5c8259c3
 }
 
 export async function startBackend() {
@@ -154,13 +150,10 @@
         ...process.env,
         PORT: FIXED_PORT.toString(),
         MODEL_PATH: getDefaultModelPath(),
-<<<<<<< HEAD
         ONNX_RUNTIME_DYLIB: frameworksDir
         ? path.join(frameworksDir, 'libonnxruntime.dylib')
         : '',
-=======
         APP_DATA_DIR: appDataDir,
->>>>>>> 5c8259c3
       },
       stdio: ['pipe', 'pipe', 'pipe']
     }
