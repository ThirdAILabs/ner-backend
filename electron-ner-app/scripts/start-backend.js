--- conflicted
+++ resolved
@@ -84,16 +84,10 @@
   return binPath ? path.join(binPath, 'main') : null;
 }
 
-<<<<<<< HEAD
 function getModelConfigPath() {
   const binPath = getBinPath();
   if (!binPath) return null;
   return path.join(binPath, 'model_config.json');
-=======
-function getDefaultModelPath() {
-  const binPath = getBinPath();
-  return binPath ? path.join(binPath, 'udt_complete.model') : null;
->>>>>>> 5c8259c3
 }
 
 export async function startBackend() {
@@ -130,8 +124,7 @@
 
   log.debug('Spawning backend with cwd:', backendDir);
 
-<<<<<<< HEAD
-  let modelType = 'cnn_model';  // Default model type
+  const modelType = 'cnn_model';  // Default model type
   try {
     const modelConfig = JSON.parse(fs.readFileSync(modelConfigPath, 'utf8'));
     modelType = modelConfig.model_type || modelType;
@@ -141,9 +134,6 @@
   }
 
   let backendLogPath = path.join(
-=======
-  const backendLogPath = path.join(
->>>>>>> 5c8259c3
     process.resourcesPath || __dirname,
     '..',
     'logs',
@@ -166,15 +156,10 @@
       cwd: backendDir,
       env: {
         ...process.env,
-<<<<<<< HEAD
         PORT:       FIXED_PORT.toString(),
         MODEL_DIR: getBinPath(),
         MODEL_TYPE: modelType,
         PLUGIN_SERVER: pluginPath,
-=======
-        PORT: FIXED_PORT.toString(),
-        MODEL_PATH: getDefaultModelPath(),
->>>>>>> 5c8259c3
         APP_DATA_DIR: appDataDir,
       },
       stdio: ['pipe', 'pipe', 'pipe']
