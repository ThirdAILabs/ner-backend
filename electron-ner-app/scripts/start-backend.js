--- conflicted
+++ resolved
@@ -232,13 +232,10 @@
         ...process.env,
         PORT:       FIXED_PORT.toString(),
         MODEL_PATH: getDefaultModelPath(),
-<<<<<<< HEAD
         ONNX_RUNTIME_DYLIB: frameworksDir
         ? path.join(frameworksDir, 'libonnxruntime.dylib')
         : '',
-=======
         APP_DATA_DIR: appDataDir,
->>>>>>> b692adc5
       },
       stdio:  ['ignore', outFd, errFd]
     }
