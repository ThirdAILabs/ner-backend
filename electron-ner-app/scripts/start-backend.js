import { spawn } from 'node:child_process';
import { app } from 'electron';
import path from 'node:path';
import fs from 'node:fs';
import { fileURLToPath } from 'node:url';
import { FIXED_PORT, ensurePortIsFree } from './check-port.js';
import log from 'electron-log';

log.transports.file.level = 'debug';
log.transports.file.resolvePath = () => {
  // same folder but name it backend.log
  return path.join(
    process.resourcesPath || __dirname,
    '..', // up to Resources
    'logs',
    'backend-launcher.log'
  );
};

log.debug('→ start-backend.js initializing…');


// Get __dirname equivalent in ESM
const __filename = fileURLToPath(import.meta.url);
const __dirname = path.dirname(__filename);

// Determine if we're in Electron or standalone
const isElectron = process.versions.hasOwnProperty('electron');

// This function determines the correct path to the bin directory
function getBinPath() {
  // Process environment and execution context
  const isPkg = 'electron' in process.versions;
  const isProduction = process.env.NODE_ENV === 'production';
  
  log.debug('Debug path info:');
  log.debug('- isPkg:', isPkg);
  log.debug('- isProduction:', isProduction);
  log.debug('- __dirname:', __dirname);
  log.debug('- process.resourcesPath:', process.resourcesPath);
  log.debug('- process.execPath:', process.execPath);
  log.debug('- Current working directory:', process.cwd());
  
  // Forced NODE_ENV override - ensure we're checking properly
  if (process.execPath && process.execPath.includes('Applications')) {
    log.debug('App appears to be installed in Applications - forcing production mode');
    process.env.NODE_ENV = 'production';
  }
  
  // In development mode
  if (!isProduction && !process.execPath.includes('Applications')) {
    // We'll use the executable from the bin directory in the project
    const devPath = path.join(__dirname, '..', 'bin');
    if (fs.existsSync(devPath)) {
      log.debug('Found bin directory:', devPath);
      return devPath;
    }
    
    // Fall back to looking in the parent directory (where the Go project is)
    const parentPath = path.join(__dirname, '..', '..');
    if (fs.existsSync(parentPath)) {
      log.debug('Found parent directory:', parentPath);
      return parentPath;
    }
    
    log.error('Bin directory not found in development mode');
    return null;
  }
  
  // In production or installed app - determine the correct path

  // In production, we ALWAYS want Resources/bin under the .app bundle
  const resourcesDir = process.resourcesPath
    || (process.platform === 'darwin'
        ? path.join(path.dirname(process.execPath), '..', 'Resources')
        : null);

  if (!resourcesDir) {
    log.error('Could not determine your app\'s Resources directory.');
    return null;
  }

  log.debug('Looking for bin under Resources at:', resourcesDir);
  const binDir = path.join(resourcesDir, 'bin');
  if (fs.existsSync(binDir)) {
    log.debug('Found bin directory at:', binDir);
    return binDir;
  }

  log.error('bin directory not found at:', binDir);
  
  // Try different approaches to find resources directory
  if (process.resourcesPath) {
    // Electron provides this directly in packaged apps
    resourcesDir = process.resourcesPath;
    log.debug('Using process.resourcesPath:', resourcesDir);
  } else if (process.execPath && process.platform === 'darwin') {
    // On macOS, resources are in a standard location relative to the executable
    resourcesDir = path.join(path.dirname(process.execPath), '..', 'Resources');
    log.debug('Using macOS standard path:', resourcesDir);
  } else {
    // Try to infer from __dirname
    resourcesDir = path.join(__dirname, '..', '..', '..');
    if (path.basename(resourcesDir) !== 'Resources') {
      resourcesDir = path.join(resourcesDir, 'Resources');
    }
    log.debug('Inferred Resources path:', resourcesDir);
  }
  
  // Primary location for packaged apps with absolute path for GUI launches
  const primaryLocations = [
    path.join(resourcesDir, 'bin'),
    '/Applications/PocketShield.app/Contents/Resources/bin'
  ];
  
  for (const primaryLocation of primaryLocations) {
    log.debug('Checking primary location:', primaryLocation);
    if (fs.existsSync(primaryLocation)) {
      log.debug('✅ Found bin at primary location');
      return primaryLocation;
    }
  }
  
  // List of fallback locations
  const fallbackPaths = [
    path.join(resourcesDir, 'Resources', 'bin'),
    path.join(resourcesDir, 'app.asar.unpacked', 'bin'),
    path.join(resourcesDir, '..', 'bin'),
    // Path with current execPath directory (absolute)
    path.join(path.dirname(process.execPath || ''), '..', 'Resources', 'bin')
  ];
  
  // Check each possible path
  for (const possiblePath of fallbackPaths) {
    log.debug('Checking fallback path:', possiblePath);
    if (fs.existsSync(possiblePath)) {
      log.debug('✅ Found bin at fallback path:', possiblePath);
      return possiblePath;
    }
  }
  
  // Last resort - search common paths
  log.debug('Searching standard macOS application paths...');
  const standardMacPaths = [
    '/Applications/PocketShield.app/Contents/Resources/bin',
    '/Applications/PocketShield.app/Contents/MacOS/bin',
    path.join(process.env.HOME || '', 'Applications/PocketShield.app/Contents/Resources/bin')
  ];
  
  for (const stdPath of standardMacPaths) {
    log.debug('Checking standard path:', stdPath);
    if (fs.existsSync(stdPath)) {
      log.debug('✅ Found bin at standard path:', stdPath);
      return stdPath;
    }
  }
  
  // Last resort - try to find and list the resources directory contents
  try {
    log.debug('Contents of resources directory:');
    if (fs.existsSync(resourcesDir)) {
      const contents = fs.readdirSync(resourcesDir);
      log.debug(contents);
      
      // Check if bin directory exists
      const binDir = path.join(resourcesDir, 'bin');
      if (fs.existsSync(binDir)) {
        log.debug('Contents of bin directory:');
        log.debug(fs.readdirSync(binDir));
      }
    }
  } catch (error) {
    log.error('Error listing directory contents:', error.message);
  }
  
  log.error('❌ Could not find bin directory in any location');
  return null;
}

// Get the path to the backend executable
function getBackendPath() {
  const binPath = getBinPath();
  if (!binPath) return null;
  return path.join(binPath, 'main');
}

// Get the path to the default model file
function getDefaultModelPath() {
  const binPath = getBinPath();
  if (!binPath) return null;
  return path.join(binPath, 'udt_complete.model');
}

export async function startBackend() {
  // Ensure our fixed port is available
  const portAvailable = await ensurePortIsFree();
  if (!portAvailable) {
    log.error(`🔴 Could not secure port ${FIXED_PORT} for backend use`);
    return null;
  }

  log.debug(`Using fixed port: ${FIXED_PORT}`)


  const backendPath = getBackendPath();
  const backendDir  = path.dirname(backendPath);
  const appDataDir = app.getPath('userData');

  log.debug('Spawning backend with cwd:', backendDir);

  let backendLogPath = path.join(
    process.resourcesPath || __dirname,
    '..', // up to Resources
    'logs',
    'ner-backend.log'
  )
  const outFd = fs.openSync(backendLogPath, 'a')
  const errFd = fs.openSync(backendLogPath, 'a')

  log.debug(`All backend output → ${backendLogPath}`)

  // Get the plugin executable path
  const pluginPath = path.join(backendDir, 'plugin', 'plugin');

  const proc = spawn(
    backendPath,
    [], {
      cwd:    backendDir,
      env:    {
        ...process.env,
        PORT:       FIXED_PORT.toString(),
<<<<<<< HEAD
        MODEL_DIR: getBinPath(),
        MODEL_TYPE: 'cnn_model',
        PLUGIN_SERVER: pluginPath,
=======
        MODEL_PATH: getDefaultModelPath(),
        APP_DATA_DIR: appDataDir,
>>>>>>> f2a7ce88
      },
      stdio:  ['ignore', outFd, errFd]
    }
  )

  proc.on('error', err => {
    log.error('Backend spawn error:', err)
  })
  proc.on('exit', (code, signal) => {
    log.debug(`Backend exit — code: ${code}, signal: ${signal}`)
    fs.closeSync(outFd)
    fs.closeSync(errFd)
  })

  proc.on('close', code => {
    log.debug(`Backend stdio closed, code ${code}`)
    if (code !== 0 && code !== null) {
      log.error(`Backend crashed (code ${code}), exiting host process`)
      process.exit(code)
    }
    fs.closeSync(outFd)
    fs.closeSync(errFd)
  })

  process.on('SIGINT', () => {
    log.debug('Received SIGINT, stopping backend…')
    proc.kill('SIGINT')
  })
  process.on('SIGTERM', () => {
    log.debug('Received SIGTERM, stopping backend…')
    proc.kill('SIGTERM')
  })

  await new Promise(r => setTimeout(r, 500))

  return { process: proc, kill: sig => proc.kill(sig) }
}


// Start the backend if this script is called directly
if (import.meta.url === import.meta.main) {
  startBackend();
} <|MERGE_RESOLUTION|>--- conflicted
+++ resolved
@@ -229,14 +229,10 @@
       env:    {
         ...process.env,
         PORT:       FIXED_PORT.toString(),
-<<<<<<< HEAD
         MODEL_DIR: getBinPath(),
         MODEL_TYPE: 'cnn_model',
         PLUGIN_SERVER: pluginPath,
-=======
-        MODEL_PATH: getDefaultModelPath(),
         APP_DATA_DIR: appDataDir,
->>>>>>> f2a7ce88
       },
       stdio:  ['ignore', outFd, errFd]
     }
