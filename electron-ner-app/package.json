{
  "name": "electron-ner-app",
  "productName": "PocketShield",
  "version": "1.5.0",
  "description": "Electron app for Named Entity Recognition",
  "main": "main.js",
  "scripts": {
    "start": "electron .",
    "copy-model": "node scripts/copy-model.js",
    "copy-backend": "node scripts/copy-backend.js",
    "copy-libomp": "otool -L bin/main | grep libomp | awk '{print $1}' | xargs -I {} cp {} resources/",
<<<<<<< HEAD
    "prepare-files": "rm -rf bin && ([[ \"$MODEL_TYPE\" == python_* ]] && npm run build-plugin || true) && npm run copy-backend && npm run copy-model && rm -rf resources && mkdir resources && npm run copy-libomp && npm run sign-libomp",
=======
    "sign-libonnxruntime": "codesign --force --sign \"ThirdAI Corp (KJ35JRW2T6)\" --options runtime --entitlements build/entitlements.mac.plist resources/libonnxruntime.dylib",
    "copy-libonnxruntime": "cp build/libonnxruntime.dylib resources/",
    "prepare-files": "rm -rf bin && ([ \"$MODEL_TYPE\" = \"cnn_model\" ] && npm run build-plugin || true) && npm run copy-backend && npm run copy-model && rm -rf resources && mkdir resources && npm run copy-libomp && npm run sign-libomp && npm run copy-libonnxruntime && npm run sign-libonnxruntime",
>>>>>>> a0b94a7a
    "dev": "npm run prepare-files && concurrently --kill-others \"cd ../frontend && npm run dev && cd ../electron-ner-app\" \"wait-on http://localhost:3007 && electron .\"",
    "start-backend": "node scripts/start-backend.js",
    "build-plugin": "cd ../plugin/plugin-python && pip install -r requirements.txt && rm -rf bin dist && python -m PyInstaller plugin.spec --noconfirm && cd ../../electron-ner-app",
    "build": "cd ../frontend && BUILD_STATIC=true npm run build && rm -rf ../electron-ner-app/frontend-dist && mv out ../electron-ner-app/frontend-dist && cd ../electron-ner-app && npm run prepare-files && electron-builder",
    "sign-libomp": "codesign --force --sign \"ThirdAI Corp (KJ35JRW2T6)\"  --options runtime --entitlements build/entitlements.mac.plist resources/libomp.dylib",
    "vite-build": "cd src && vite build",
    "electron-build": "npm run copy-backend && electron-builder",
    "build-dmg": "node scripts/build-dmg.js",
    "build-win": "node scripts/build-win.js",
    "build-linux": "node scripts/build-linux.js",
    "debug:check-backend": "node scripts/debug-build.js check-backend",
    "debug:frontend-only": "node scripts/debug-build.js build-frontend-only",
    "debug:quick-package": "node scripts/debug-build.js quick-package",
    "debug:test-backend": "node scripts/debug-build.js test-backend-in-package",
    "debug:run-app": "node scripts/debug-build.js run-app-with-logging",
    "debug-pkg": "node scripts/debug-packaging.js"
  },
  "keywords": [
    "electron",
    "ner",
    "token-classification"
  ],
  "author": "",
  "license": "ISC",
  "devDependencies": {
    "@types/node": "^20.14.10",
    "@vitejs/plugin-react": "^4.2.1",
    "concurrently": "^8.2.2",
    "electron": "^35.5.1",
    "electron-builder": "^24.6.4",
    "typescript": "^5.5.3",
    "vite": "^5.1.4"
  },
  "dependencies": {
    "app-serve": "^1.0.3",
    "axios": "^1.7.2",
    "commander": "^12.0.0",
    "electron-is-dev": "^2.0.0",
    "electron-log": "^5.4.0",
    "electron-serve": "^2.1.1",
    "electron-updater": "^6.6.2",
    "get-port": "^7.1.0",
    "http-proxy": "^1.18.1",
    "pg": "^8.16.0",
    "portfinder": "^1.0.37",
    "react": "^18.3.1",
    "react-dom": "^18.3.1",
    "wait-on": "^8.0.3"
  },
  "build": {
    "appId": "com.electron.ner-app",
    "productName": "PocketShield",
    "directories": {
      "output": "dist",
      "buildResources": "build"
    },
    "files": [
      "build/**/*",
      "main.js",
      "preload.js",
      "telemetry.js",
      "userIdManager.js",
      "frontend-dist/**/*",
      "scripts/**/*",
      "!**/node_modules/**/{CHANGELOG.md,README.md,README,readme.md,readme}",
      "!**/node_modules/**/{test,__tests__,tests,powered-test,example,examples}",
      "!**/node_modules/**/*.{iml,o,hprof,orig,pyc,pyo,rbc,swp,csproj,sln,xproj}",
      "!**/node_modules/**/{.DS_Store,.git,.hg,.svn,CVS,RCS,SCCS,.gitignore,.gitattributes}"
    ],
    "extraResources": [
      {
        "from": "bin",
        "to": "bin"
      },
      {
        "from": "node_modules/electron-is-dev",
        "to": "node_modules/electron-is-dev"
      },
      {
        "from": "resources/libomp.dylib",
        "to": "../Frameworks/libomp.dylib"
      },
      {
        "from": "resources/libonnxruntime.dylib",
        "to": "../Frameworks/libonnxruntime.dylib"
      }
    ],
    "asarUnpack": [
      "scripts/**/*"
    ],
    "afterPack": "./scripts/after-pack.js",
    "asar": true,
    "identity": "ThirdAI Corp (KJ35JRW2T6)",
    "mac": {
      "category": "public.app-category.developer-tools",
      "target": [
        "dmg",
        "zip"
      ],
      "hardenedRuntime": true,
      "entitlements": "build/entitlements.mac.plist",
      "entitlementsInherit": "build/entitlements.mac.plist",
      "gatekeeperAssess": false,
      "extendInfo": {
        "NSLocalNetworkUsageDescription": "This app needs to communicate with a local backend server for NLP processing."
      },
      "notarize": false
    },
    "win": {
      "target": "nsis"
    },
    "linux": {
      "target": "AppImage"
    },
    "publish": [
      {
        "provider": "github",
        "owner": "ThirdAILabs",
        "repo": "pocket-shield-release"
      }
    ]
  },
  "type": "module"
}<|MERGE_RESOLUTION|>--- conflicted
+++ resolved
@@ -9,13 +9,9 @@
     "copy-model": "node scripts/copy-model.js",
     "copy-backend": "node scripts/copy-backend.js",
     "copy-libomp": "otool -L bin/main | grep libomp | awk '{print $1}' | xargs -I {} cp {} resources/",
-<<<<<<< HEAD
-    "prepare-files": "rm -rf bin && ([[ \"$MODEL_TYPE\" == python_* ]] && npm run build-plugin || true) && npm run copy-backend && npm run copy-model && rm -rf resources && mkdir resources && npm run copy-libomp && npm run sign-libomp",
-=======
     "sign-libonnxruntime": "codesign --force --sign \"ThirdAI Corp (KJ35JRW2T6)\" --options runtime --entitlements build/entitlements.mac.plist resources/libonnxruntime.dylib",
     "copy-libonnxruntime": "cp build/libonnxruntime.dylib resources/",
-    "prepare-files": "rm -rf bin && ([ \"$MODEL_TYPE\" = \"cnn_model\" ] && npm run build-plugin || true) && npm run copy-backend && npm run copy-model && rm -rf resources && mkdir resources && npm run copy-libomp && npm run sign-libomp && npm run copy-libonnxruntime && npm run sign-libonnxruntime",
->>>>>>> a0b94a7a
+    "prepare-files": "rm -rf bin && ([[ \"$MODEL_TYPE\" == python_* ]] && npm run build-plugin || true) && npm run copy-backend && npm run copy-model && rm -rf resources && mkdir resources && npm run copy-libomp && npm run sign-libomp && npm run copy-libonnxruntime && npm run sign-libonnxruntime",
     "dev": "npm run prepare-files && concurrently --kill-others \"cd ../frontend && npm run dev && cd ../electron-ner-app\" \"wait-on http://localhost:3007 && electron .\"",
     "start-backend": "node scripts/start-backend.js",
     "build-plugin": "cd ../plugin/plugin-python && pip install -r requirements.txt && rm -rf bin dist && python -m PyInstaller plugin.spec --noconfirm && cd ../../electron-ner-app",
