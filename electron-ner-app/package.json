{
<<<<<<< HEAD
  "name": "electron-ner-app",
  "productName": "PocketShield",
=======
  "name": "pocket-shield",
>>>>>>> 59f61eb4
  "version": "1.4.0",
  "description": "Electron app for Named Entity Recognition",
  "main": "main.js",
  "scripts": {
    "start": "electron .",
    "copy-model": "node scripts/copy-model.js",
    "copy-backend": "node scripts/copy-backend.js",
    "copy-libomp": "otool -L bin/main | grep libomp | awk '{print $1}' | xargs -I {} cp {} resources/",
    "sign-libomp": "codesign --force --sign \"ThirdAI Corp (KJ35JRW2T6)\"  --options runtime --entitlements build/entitlements.mac.plist resources/libomp.dylib",
    "prepare-files": "rm -rf bin && npm run build-plugin && npm run copy-backend && npm run copy-model && rm -rf resources && mkdir resources && npm run copy-libomp && npm run sign-libomp",
    "dev": "npm run prepare-files && concurrently --kill-others \"cd ../frontend && npm run dev && cd ../electron-ner-app\" \"wait-on http://localhost:3007 && electron .\"",
    "start-backend": "node scripts/start-backend.js",
<<<<<<< HEAD
    "build-plugin": "cd ../plugin/plugin-python && pip install -r requirements.txt && rm -rf bin dist && python -m PyInstaller plugin.spec --noconfirm && cd ../../electron-ner-app",
    "build": "cd ../frontend && npm run build && rm -rf ../electron-ner-app/frontend-dist && mv out ../electron-ner-app/frontend-dist && cd ../electron-ner-app && npm run prepare-files && electron-builder",
=======
    "build": "cd ../frontend && BUILD_STATIC=true npm run build && rm -rf ../electron-ner-app/frontend-dist && mv out ../electron-ner-app/frontend-dist && cd ../electron-ner-app && npm run prepare-files && electron-builder",
>>>>>>> 59f61eb4
    "vite-build": "cd src && vite build",
    "electron-build": "npm run copy-backend && electron-builder",
    "build-dmg": "node scripts/build-dmg.js",
    "build-win": "node scripts/build-win.js",
    "build-linux": "node scripts/build-linux.js",
    "debug:check-backend": "node scripts/debug-build.js check-backend",
    "debug:frontend-only": "node scripts/debug-build.js build-frontend-only",
    "debug:quick-package": "node scripts/debug-build.js quick-package",
    "debug:test-backend": "node scripts/debug-build.js test-backend-in-package",
    "debug:run-app": "node scripts/debug-build.js run-app-with-logging",
    "debug-pkg": "node scripts/debug-packaging.js"
  },
  "keywords": [
    "electron",
    "ner",
    "token-classification"
  ],
  "author": "",
  "license": "ISC",
  "devDependencies": {
    "@types/node": "^20.14.10",
    "@vitejs/plugin-react": "^4.2.1",
    "concurrently": "^8.2.2",
    "electron": "^35.4.0",
    "electron-builder": "^24.6.4",
    "typescript": "^5.5.3",
    "vite": "^5.1.4"
  },
  "dependencies": {
    "app-serve": "^1.0.3",
    "axios": "^1.7.2",
    "commander": "^12.0.0",
    "electron-is-dev": "^2.0.0",
    "electron-log": "^5.4.0",
    "electron-serve": "^2.1.1",
    "electron-updater": "^6.6.2",
    "get-port": "^7.1.0",
    "http-proxy": "^1.18.1",
    "pg": "^8.16.0",
    "portfinder": "^1.0.37",
    "react": "^18.3.1",
    "react-dom": "^18.3.1",
    "wait-on": "^8.0.3"
  },
  "build": {
    "appId": "com.electron.ner-app",
    "productName": "PocketShield",
    "directories": {
      "output": "dist",
      "buildResources": "build"
    },
    "files": [
      "build/**/*",
      "main.js",
      "preload.js",
      "telemetry.js",
      "userIdManager.js",
      "frontend-dist/**/*",
      "scripts/**/*",
      "!**/node_modules/**/{CHANGELOG.md,README.md,README,readme.md,readme}",
      "!**/node_modules/**/{test,__tests__,tests,powered-test,example,examples}",
      "!**/node_modules/**/*.{iml,o,hprof,orig,pyc,pyo,rbc,swp,csproj,sln,xproj}",
      "!**/node_modules/**/{.DS_Store,.git,.hg,.svn,CVS,RCS,SCCS,.gitignore,.gitattributes}"
    ],
    "extraResources": [
      {
        "from": "bin",
        "to": "bin"
      },
      {
        "from": "node_modules/electron-is-dev",
        "to": "node_modules/electron-is-dev"
      },
      {
        "from": "resources/libomp.dylib",
        "to": "../Frameworks/libomp.dylib"
      }
    ],
    "asarUnpack": [
      "scripts/**/*"
    ],
    "afterPack": "./scripts/after-pack.js",
    "asar": true,
    "mac": {
      "identity": "ThirdAI Corp (KJ35JRW2T6)",
      "category": "public.app-category.developer-tools",
      "target": [
        "dmg",
        "zip"
      ],
      "hardenedRuntime": true,
      "entitlements": "build/entitlements.mac.plist",
      "entitlementsInherit": "build/entitlements.mac.plist",
      "gatekeeperAssess": false,
      "extendInfo": {
        "NSLocalNetworkUsageDescription": "This app needs to communicate with a local backend server for NLP processing."
      },
      "notarize": false
    },
    "win": {
      "target": "nsis"
    },
    "linux": {
      "target": "AppImage"
    },
    "publish": [
      {
        "provider": "github",
        "owner": "ThirdAILabs",
        "repo": "pocket-shield-release"
      }
    ]
  },
  "type": "module"
}<|MERGE_RESOLUTION|>--- conflicted
+++ resolved
@@ -1,10 +1,6 @@
 {
-<<<<<<< HEAD
-  "name": "electron-ner-app",
+  "name": "pocket-shield",
   "productName": "PocketShield",
-=======
-  "name": "pocket-shield",
->>>>>>> 59f61eb4
   "version": "1.4.0",
   "description": "Electron app for Named Entity Recognition",
   "main": "main.js",
@@ -17,12 +13,8 @@
     "prepare-files": "rm -rf bin && npm run build-plugin && npm run copy-backend && npm run copy-model && rm -rf resources && mkdir resources && npm run copy-libomp && npm run sign-libomp",
     "dev": "npm run prepare-files && concurrently --kill-others \"cd ../frontend && npm run dev && cd ../electron-ner-app\" \"wait-on http://localhost:3007 && electron .\"",
     "start-backend": "node scripts/start-backend.js",
-<<<<<<< HEAD
     "build-plugin": "cd ../plugin/plugin-python && pip install -r requirements.txt && rm -rf bin dist && python -m PyInstaller plugin.spec --noconfirm && cd ../../electron-ner-app",
-    "build": "cd ../frontend && npm run build && rm -rf ../electron-ner-app/frontend-dist && mv out ../electron-ner-app/frontend-dist && cd ../electron-ner-app && npm run prepare-files && electron-builder",
-=======
     "build": "cd ../frontend && BUILD_STATIC=true npm run build && rm -rf ../electron-ner-app/frontend-dist && mv out ../electron-ner-app/frontend-dist && cd ../electron-ner-app && npm run prepare-files && electron-builder",
->>>>>>> 59f61eb4
     "vite-build": "cd src && vite build",
     "electron-build": "npm run copy-backend && electron-builder",
     "build-dmg": "node scripts/build-dmg.js",
