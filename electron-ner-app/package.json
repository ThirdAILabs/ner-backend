--- conflicted
+++ resolved
@@ -13,11 +13,7 @@
     "sign-libonnxruntime": "codesign --force --sign \"ThirdAI Corp (KJ35JRW2T6)\" --options runtime --entitlements build/entitlements.mac.plist resources/libonnxruntime.dylib",
     "copy-libonnxruntime": "cp build/libonnxruntime.dylib resources/",
     "sign-libomp": "codesign --force --sign \"ThirdAI Corp (KJ35JRW2T6)\"  --options runtime --entitlements build/entitlements.mac.plist resources/libomp.dylib",
-<<<<<<< HEAD
     "build-plugin-conditional": "([[ \"$ENABLE_PYTHON\" != False && (\"$BUILD_PLUGIN\" == TRUE || ! -d ../plugin/plugin-python/dist || -z \"$(ls -A ../plugin/plugin-python/dist 2>/dev/null)\") && (\"$MODEL_TYPE\" == python_* || \"$MODEL_TYPE\" == onnx_*) ]] && npm run build-plugin || true)",
-=======
-    "build-plugin-conditional": "([[ (\"$BUILD_PLUGIN\" == TRUE || ! -d ../plugin/plugin-python/dist || -z \"$(ls -A ../plugin/plugin-python/dist 2>/dev/null)\") && (\"$MODEL_TYPE\" == python_* || \"$MODEL_TYPE\" == onnx_*) && (\"$ENABLE_PYTHON\" == TRUE) ]] && npm run build-plugin || true)",
->>>>>>> 6b252101
     "prepare-files": "rm -rf bin && npm run build-plugin-conditional && npm run copy-backend && npm run copy-model && rm -rf resources && mkdir resources && npm run copy-resources",
     "dev": "npm run prepare-files && concurrently --kill-others \"cd ../frontend && npm run dev && cd ../electron-ner-app\" \"wait-on http://localhost:3007 && electron .\"",
     "start-backend": "node scripts/start-backend.js",
