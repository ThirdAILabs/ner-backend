{
  "name": "electron-ner-app",
<<<<<<< HEAD
  "productName": "Pocket Shield",
=======
  "productName": "PocketShield",
>>>>>>> d8491c40
  "version": "1.4.0",
  "description": "Electron app for Named Entity Recognition",
  "main": "main.js",
  "scripts": {
    "start": "electron .",
    "copy-model": "node scripts/copy-model.js",
    "copy-backend": "node scripts/copy-backend.js",
    "copy-libomp": "otool -L bin/main | grep libomp | awk '{print $1}' | xargs -I {} cp {} resources/",
    "sign-libomp": "codesign --force --sign \"ThirdAI Corp (KJ35JRW2T6)\"  --options runtime --entitlements build/entitlements.mac.plist resources/libomp.dylib",
    "prepare-files": "rm -rf bin && npm run copy-backend && npm run copy-model && rm -rf resources && mkdir resources && npm run copy-libomp && npm run sign-libomp",
    "dev": "npm run prepare-files && concurrently --kill-others \"cd ../frontend && npm run dev && cd ../electron-ner-app\" \"wait-on http://localhost:3007 && electron .\"",
    "start-backend": "node scripts/start-backend.js",
    "build-plugin": "cd ../plugin/plugin-python && pip install -r requirements.txt && rm -rf bin dist && python -m PyInstaller plugin.spec --noconfirm && cd ../../electron-ner-app",
    "build": "cd ../frontend && npm run build && rm -rf ../electron-ner-app/frontend-dist && mv out ../electron-ner-app/frontend-dist && cd ../electron-ner-app && npm run prepare-files && electron-builder",
    "vite-build": "cd src && vite build",
    "electron-build": "npm run copy-backend && electron-builder",
    "build-dmg": "node scripts/build-dmg.js",
    "build-win": "node scripts/build-win.js",
    "build-linux": "node scripts/build-linux.js",
    "debug:check-backend": "node scripts/debug-build.js check-backend",
    "debug:frontend-only": "node scripts/debug-build.js build-frontend-only",
    "debug:quick-package": "node scripts/debug-build.js quick-package",
    "debug:test-backend": "node scripts/debug-build.js test-backend-in-package",
    "debug:run-app": "node scripts/debug-build.js run-app-with-logging",
    "debug-pkg": "node scripts/debug-packaging.js"
  },
  "keywords": [
    "electron",
    "ner",
    "token-classification"
  ],
  "author": "",
  "license": "ISC",
  "devDependencies": {
    "@types/node": "^20.14.10",
    "@vitejs/plugin-react": "^4.2.1",
    "concurrently": "^8.2.2",
    "electron": "^35.4.0",
    "electron-builder": "^24.6.4",
    "typescript": "^5.5.3",
    "vite": "^5.1.4"
  },
  "dependencies": {
    "app-serve": "^1.0.3",
    "axios": "^1.7.2",
    "commander": "^12.0.0",
    "electron-is-dev": "^2.0.0",
    "electron-log": "^5.4.0",
    "electron-serve": "^2.1.1",
    "electron-updater": "^6.6.2",
    "get-port": "^7.1.0",
    "http-proxy": "^1.18.1",
    "portfinder": "^1.0.37",
    "react": "^18.3.1",
    "react-dom": "^18.3.1",
    "wait-on": "^8.0.3"
  },
  "build": {
    "appId": "com.electron.ner-app",
    "productName": "Pocket Shield",
    "directories": {
      "output": "dist",
      "buildResources": "build"
    },
    "files": [
      "build/**/*",
      "main.js",
      "preload.js",
      "frontend-dist/**/*",
      "scripts/**/*",
      "!**/node_modules/**/{CHANGELOG.md,README.md,README,readme.md,readme}",
      "!**/node_modules/**/{test,__tests__,tests,powered-test,example,examples}",
      "!**/node_modules/**/*.{iml,o,hprof,orig,pyc,pyo,rbc,swp,csproj,sln,xproj}",
      "!**/node_modules/**/{.DS_Store,.git,.hg,.svn,CVS,RCS,SCCS,.gitignore,.gitattributes}"
    ],
    "extraResources": [
      {
        "from": "bin",
        "to": "bin"
      },
      {
        "from": "node_modules/electron-is-dev",
        "to": "node_modules/electron-is-dev"
      },
      {
        "from": "resources/libomp.dylib",
        "to": "../Frameworks/libomp.dylib"
      }
    ],
    "asarUnpack": [
      "scripts/**/*"
    ],
    "afterPack": "./scripts/after-pack.js",
    "asar": true,
    "mac": {
      "identity": "ThirdAI Corp (KJ35JRW2T6)",
      "category": "public.app-category.developer-tools",
      "target": [
        "dmg",
        "zip"
      ],
      "hardenedRuntime": true,
      "entitlements": "build/entitlements.mac.plist",
      "entitlementsInherit": "build/entitlements.mac.plist",
      "gatekeeperAssess": false,
      "extendInfo": {
        "NSLocalNetworkUsageDescription": "This app needs to communicate with a local backend server for NLP processing."
      },
      "notarize": false
    },
    "win": {
      "target": "nsis"
    },
    "linux": {
      "target": "AppImage"
    },
    "publish": [
      {
        "provider": "github",
        "owner": "ThirdAILabs",
        "repo": "pocket-shield-release"
      }
    ]
  },
  "type": "module"
}<|MERGE_RESOLUTION|>--- conflicted
+++ resolved
@@ -1,10 +1,6 @@
 {
   "name": "electron-ner-app",
-<<<<<<< HEAD
-  "productName": "Pocket Shield",
-=======
   "productName": "PocketShield",
->>>>>>> d8491c40
   "version": "1.4.0",
   "description": "Electron app for Named Entity Recognition",
   "main": "main.js",
