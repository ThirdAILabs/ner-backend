// preload.js
const { contextBridge, ipcRenderer } = require('electron');

window.addEventListener('DOMContentLoaded', () => {
  const replaceText = (selector, text) => {
    const element = document.getElementById(selector);
    if (element) element.innerText = text;
  };

  for (const dependency of ['chrome', 'node', 'electron']) {
    replaceText(`${dependency}-version`, process.versions[dependency]);
  }
});

// Expose telemetry API to renderer
contextBridge.exposeInMainWorld('electron', {
  sendTelemetry: (data) => ipcRenderer.invoke('telemetry', data),
  getUserId: () => ipcRenderer.invoke('get-user-id'),
<<<<<<< HEAD
  getPort: () => ipcRenderer.invoke('get-port'),
=======
  openLinkExternally: (url) => ipcRenderer.invoke('open-external-link', url),
>>>>>>> a4da1867
}); <|MERGE_RESOLUTION|>--- conflicted
+++ resolved
@@ -16,9 +16,6 @@
 contextBridge.exposeInMainWorld('electron', {
   sendTelemetry: (data) => ipcRenderer.invoke('telemetry', data),
   getUserId: () => ipcRenderer.invoke('get-user-id'),
-<<<<<<< HEAD
   getPort: () => ipcRenderer.invoke('get-port'),
-=======
   openLinkExternally: (url) => ipcRenderer.invoke('open-external-link', url),
->>>>>>> a4da1867
 }); 