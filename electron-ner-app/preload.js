// preload.js
const { contextBridge, ipcRenderer } = require('electron');

window.addEventListener('DOMContentLoaded', () => {
  const replaceText = (selector, text) => {
    const element = document.getElementById(selector);
    if (element) element.innerText = text;
  };

  for (const dependency of ['chrome', 'node', 'electron']) {
    replaceText(`${dependency}-version`, process.versions[dependency]);
  }
});

// Expose telemetry API to renderer
<<<<<<< HEAD
contextBridge.exposeInMainWorld('electronAPI', {
  sendTelemetry: (data) => ipcRenderer.invoke('telemetry', data),
  getUserId: () => ipcRenderer.invoke('get-user-id'),
=======
contextBridge.exposeInMainWorld('electron', {
  sendTelemetry: (data) => ipcRenderer.invoke('telemetry', data),
  getUserId: () => ipcRenderer.invoke('get-user-id'),
  openLinkExternally: (url) => ipcRenderer.invoke('open-external-link', url),
>>>>>>> 916046d0
}); <|MERGE_RESOLUTION|>--- conflicted
+++ resolved
@@ -13,14 +13,8 @@
 });
 
 // Expose telemetry API to renderer
-<<<<<<< HEAD
-contextBridge.exposeInMainWorld('electronAPI', {
-  sendTelemetry: (data) => ipcRenderer.invoke('telemetry', data),
-  getUserId: () => ipcRenderer.invoke('get-user-id'),
-=======
 contextBridge.exposeInMainWorld('electron', {
   sendTelemetry: (data) => ipcRenderer.invoke('telemetry', data),
   getUserId: () => ipcRenderer.invoke('get-user-id'),
   openLinkExternally: (url) => ipcRenderer.invoke('open-external-link', url),
->>>>>>> 916046d0
 }); 