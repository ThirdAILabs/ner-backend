--- conflicted
+++ resolved
@@ -4,11 +4,7 @@
 import { fileURLToPath } from 'node:url';
 import serve from 'electron-serve';
 import { startBackend } from './scripts/start-backend.js';
-<<<<<<< HEAD
 import { openFileChooser, openFile } from './scripts/file-utils.js';
-=======
-import { openFileChooser } from './scripts/file-utils.js';
->>>>>>> d3001586
 import { initTelemetry, insertTelemetryEvent, closeTelemetry } from './telemetry.js';
 import { initializeUserId, getCurrentUserId } from './userIdManager.js';
 import log from 'electron-log';
@@ -210,13 +206,10 @@
   return openFileChooser(supportedTypes);
 });
 
-<<<<<<< HEAD
 ipcMain.handle('open-file', async (event, filePath) => {
   return openFile(filePath);
 })
 
-=======
->>>>>>> d3001586
 // This method will be called when Electron has finished initialization
 app.whenReady().then(async () => {
   // Initialize user ID first
