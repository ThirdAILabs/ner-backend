--- conflicted
+++ resolved
@@ -58,14 +58,10 @@
       - name: Download NER models from S3
         run: |
           mkdir -p "$MODEL_DIR"
-<<<<<<< HEAD
-          aws s3 cp s3://ner-models/cnn_model/          "$MODEL_DIR/cnn_model/"         --recursive
-          aws s3 cp s3://ner-models/transformer_model/  "$MODEL_DIR/transformer_model/" --recursive
-          aws s3 cp s3://ner-models/onnx_model/         "$MODEL_DIR/onnx_model/"        --recursive
-=======
           aws s3 cp s3://ner-models/cnn_model/         "$MODEL_DIR/python_cnn/"      --recursive
           aws s3 cp s3://ner-models/transformer_model/ "$MODEL_DIR/python_transformer/" --recursive
->>>>>>> 4d475cba
+          aws s3 cp s3://ner-models/onnx_model/        "$MODEL_DIR/onnx_model/"        --recursive
+
 
           aws s3 cp s3://ner-models/python_ensemble_ner_model/udt_complete_with_datetime.model "$MODEL_DIR/bolt_udt/model.bin"
 
