name: Unit Tests

# Kills old jobs from the same pr if we push a new commit
# See https://stackoverflow.com/questions/66335225/how-to-cancel-previous-runs-in-the-pr-when-you-push-new-commitsupdate-the-curre
concurrency:
  group: ${{ github.workflow }}-${{ github.event.pull_request.number || github.ref }}
  cancel-in-progress: true
  
# Controls when the workflow will run
on:
  # Triggers the workflow on push or pull request events but only for the main branch
  push:
    branches: [ main ]
  pull_request:
    branches: [ main ]

  # Allows you to run this workflow manually from the Actions tab
  workflow_dispatch:

jobs:
  unit-tests:
    runs-on: ubuntu-22.04

    env:
      AWS_ACCESS_KEY_ID:     ${{ secrets.AWS_SECRET_KEY }}
      AWS_SECRET_ACCESS_KEY: ${{ secrets.AWS_SECRET_ACCESS_KEY }}
      MODEL_DIR:             ${{ github.workspace }}/models
      HOST_MODEL_DIR:        ${{ github.workspace }}/models
<<<<<<< HEAD
      PYTHON_PLUGIN_PATH:    ${{ github.workspace }}/plugin/plugin-python/plugin.py
=======
      PYTHON_MODEL_PLUGIN_SCRIPT_PATH:    ${{ github.workspace }}/plugin/plugin-python/plugin.py
>>>>>>> ee20be7b

    steps:
      - name: Check out code
        uses: actions/checkout@v2

      - name: Set up Python 3.10
        uses: actions/setup-python@v4
        with:
          python-version: '3.10'

      - name: Capture Python executable path
        run: echo "PYTHON_EXECUTABLE_PATH=$(which python)" >> $GITHUB_ENV

      - name: Set up Go ≥1.23.3
        uses: actions/setup-go@v5
        with:
          go-version: '>=1.23.3'

      - name: Install Go modules
        run: go mod download

      - name: Download NER models from S3
        run: |
          mkdir -p "$MODEL_DIR"
          aws s3 cp s3://ner-models/cnn_model/         "$MODEL_DIR/cnn_model/"      --recursive
          aws s3 cp s3://ner-models/transformer_model/ "$MODEL_DIR/transformer_model/" --recursive

      - name: Install Python requirements
        run: |
          $PYTHON_EXECUTABLE_PATH -m pip install --upgrade pip
<<<<<<< HEAD
          $PYTHON_EXECUTABLE_PATH -m pip install -r $(dirname "$PYTHON_PLUGIN_PATH")/requirements.txt
=======
          $PYTHON_EXECUTABLE_PATH -m pip install -r $(dirname "$PYTHON_MODEL_PLUGIN_SCRIPT_PATH")/requirements.txt
>>>>>>> ee20be7b

      - name: Download spaCy English model
        run: |
          $PYTHON_EXECUTABLE_PATH -m spacy download en_core_web_lg

      - name: Run unit tests
        run: go test -v ./...<|MERGE_RESOLUTION|>--- conflicted
+++ resolved
@@ -26,11 +26,7 @@
       AWS_SECRET_ACCESS_KEY: ${{ secrets.AWS_SECRET_ACCESS_KEY }}
       MODEL_DIR:             ${{ github.workspace }}/models
       HOST_MODEL_DIR:        ${{ github.workspace }}/models
-<<<<<<< HEAD
-      PYTHON_PLUGIN_PATH:    ${{ github.workspace }}/plugin/plugin-python/plugin.py
-=======
       PYTHON_MODEL_PLUGIN_SCRIPT_PATH:    ${{ github.workspace }}/plugin/plugin-python/plugin.py
->>>>>>> ee20be7b
 
     steps:
       - name: Check out code
@@ -61,11 +57,7 @@
       - name: Install Python requirements
         run: |
           $PYTHON_EXECUTABLE_PATH -m pip install --upgrade pip
-<<<<<<< HEAD
-          $PYTHON_EXECUTABLE_PATH -m pip install -r $(dirname "$PYTHON_PLUGIN_PATH")/requirements.txt
-=======
           $PYTHON_EXECUTABLE_PATH -m pip install -r $(dirname "$PYTHON_MODEL_PLUGIN_SCRIPT_PATH")/requirements.txt
->>>>>>> ee20be7b
 
       - name: Download spaCy English model
         run: |
