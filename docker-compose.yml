--- conflicted
+++ resolved
@@ -109,11 +109,7 @@
       - INTERNAL_AWS_ACCESS_KEY_ID=${INTERNAL_AWS_ACCESS_KEY_ID:-YOURACCESSKEY}
       - INTERNAL_AWS_SECRET_ACCESS_KEY=${INTERNAL_AWS_SECRET_ACCESS_KEY:-YOURSECRETKEY}
       - PYTHON_EXECUTABLE_PATH=${PYTHON_EXECUTABLE_PATH:-python}
-<<<<<<< HEAD
-      - PYTHON_PLUGIN_PATH=${PYTHON_PLUGIN_PATH:-plugin/plugin-python/plugin.py}
-=======
       - PYTHON_MODEL_PLUGIN_SCRIPT_PATH=${PYTHON_MODEL_PLUGIN_SCRIPT_PATH:-plugin/plugin-python/plugin.py}
->>>>>>> ee20be7b
     volumes:
       # - .:/app # Mount code for development (optional)
       - /etc/localtime:/etc/localtime:ro
