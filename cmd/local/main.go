package main

import (
	"context"
	"fmt"
	"io"
	"log"
	"log/slog"
	"path/filepath"

	"ner-backend/cmd"
	"ner-backend/internal/api"
	"ner-backend/internal/core"
	"ner-backend/internal/database"
	"ner-backend/internal/messaging"
	"ner-backend/internal/storage"
	"net/http"
	"os"
	"os/signal"
	"syscall"
	"time"

	"github.com/caarlos0/env/v11"
	"github.com/go-chi/chi/v5"
	"github.com/go-chi/chi/v5/middleware"
	"github.com/go-chi/cors"
	"gorm.io/driver/sqlite"
	"gorm.io/gorm"
)

type Config struct {
	Root      string `env:"ROOT" envDefault:"./pocket-shield"`
	Port      int    `env:"PORT" envDefault:"3001"`
	License   string `env:"LICENSE_KEY" envDefault:""`
	ModelDir  string `env:"MODEL_DIR" envDefault:""`
	ModelType string `env:"MODEL_TYPE" envDefault:"cnn_model"`
}

const (
	chunkTargetBytes = 200 * 1024 * 1024 // 200MB
)

func createDatabase(root string) *gorm.DB {
	path := filepath.Join(root, "db", "pocket-shield.db")
	if err := os.MkdirAll(filepath.Dir(path), os.ModePerm); err != nil {
		log.Fatalf("Failed to create database directory: %v", err)
	}

	db, err := gorm.Open(sqlite.Open(path), &gorm.Config{})
	if err != nil {
		log.Fatalf("Failed to connect to database: %v", err)
	}

	if err := database.GetMigrator(db).Migrate(); err != nil {
		log.Fatalf("Failed to migrate database: %v", err)
	}

	return db
}

func createQueue(db *gorm.DB) *messaging.InMemoryQueue {
	var shardTasks []database.ShardDataTask
	if err := db.Where("status = ?", database.JobQueued).Find(&shardTasks).Error; err != nil {
		log.Fatalf("Failed to fetch tasks from database: %v", err)
	}

	var inferenceTasks []database.InferenceTask
	if err := db.Where("status = ?", database.JobQueued).Find(&inferenceTasks).Error; err != nil {
		log.Fatalf("Failed to fetch tasks from database: %v", err)
	}

	queue := messaging.NewInMemoryQueue()

	for _, task := range shardTasks {
		if err := queue.PublishShardDataTask(context.Background(), messaging.ShardDataPayload{
			ReportId: task.ReportId,
		}); err != nil {
			log.Fatalf("Failed to publish shard task: %v", err)
		}
	}

	for _, task := range inferenceTasks {
		if err := queue.PublishInferenceTask(context.Background(), messaging.InferenceTaskPayload{
			ReportId: task.ReportId,
			TaskId:   task.TaskId,
		}); err != nil {
			log.Fatalf("Failed to publish inference task: %v", err)
		}
	}

	return queue
}

func createServer(db *gorm.DB, storage storage.Provider, queue messaging.Publisher, port int, modelDir string) *http.Server {
	r := chi.NewRouter()

	// Middleware
	r.Use(cors.Handler(cors.Options{
		AllowedOrigins:   []string{"*"},                                       // Allow all origins (TODO: make this an env var)
		AllowedMethods:   []string{"GET", "POST", "PUT", "DELETE", "OPTIONS"}, // Allow all HTTP methods
		AllowedHeaders:   []string{"*"},                                       // Allow all headers
		ExposedHeaders:   []string{"*"},                                       // Expose all headers
		AllowCredentials: true,                                                // Allow cookies/auth headers
		MaxAge:           300,                                                 // Cache preflight response for 5 minutes
	}))
	r.Use(middleware.RequestID)
	r.Use(middleware.Logger)                    // Log requests
	r.Use(middleware.Recoverer)                 // Recover from panics
	r.Use(middleware.Timeout(60 * time.Second)) // Set request timeout

	apiHandler := api.NewBackendService(db, storage, queue, chunkTargetBytes)

	loaders := core.NewModelLoaders("python", "plugin/plugin-python/plugin.py")
	//Whatever model you want to load, just add it to the loaders map
<<<<<<< HEAD
	// TODO: Change to UDT.
	nerModel, err := loaders["cnn"](modelDir)
=======
	nerModel, err := loaders["bolt"](modelDir)
>>>>>>> 721cf7db
	if err != nil {
		log.Fatalf("could not load NER model: %v", err)
	}
	chatHandler := api.NewChatService(db, nerModel)

	r.Route("/api/v1", func(r chi.Router) {
		apiHandler.AddRoutes(r)
		chatHandler.AddRoutes(r)
	})

	return &http.Server{
		Addr:    fmt.Sprintf(":%d", port),
		Handler: r,
	}
}

func main() {
	const modelBucket = "models"

	var cfg Config
	if err := env.Parse(&cfg); err != nil {
		log.Fatalf("error parsing config: %v", err)
	}

	log.SetFlags(log.LstdFlags | log.Lshortfile)
	if err := os.MkdirAll(cfg.Root, os.ModePerm); err != nil {
		log.Fatalf("error creating directory for log file: %v", err)
	}

	f, err := os.OpenFile(filepath.Join(cfg.Root, "backend.log"), os.O_RDWR|os.O_CREATE|os.O_APPEND, 0666)
	if err != nil {
		log.Fatalf("error opening log file: %v", err)
	}
	defer f.Close()

	log.SetOutput(io.MultiWriter(f, os.Stderr))

	slog.Info("starting backend", "root", cfg.Root, "port", cfg.Port)

	db := createDatabase(cfg.Root)

	storage, err := storage.NewLocalProvider(filepath.Join(cfg.Root, "storage"))
	if err != nil {
		log.Fatalf("Worker: Failed to create storage client: %v", err)
	}

	if cfg.ModelDir != "" {
		switch cfg.ModelType {
		case "udt_model":
			if err := cmd.InitializeBoltModel(db, storage, modelBucket, "basic", cfg.ModelDir); err != nil {
				log.Fatalf("Failed to initialize basic model: %v", err)
			}
		case "cnn_model":
			if err := cmd.InitializeCnnNerExtractor(context.Background(), db, storage, modelBucket, "basic", cfg.ModelDir); err != nil {
				log.Fatalf("Failed to init & upload CNN NER model: %v", err)
			}
		default:
			log.Fatalf("Invalid model type: %s. Must be either 'bolt' or 'cnn'", cfg.ModelType)
		}
	} else {
		cmd.InitializePresidioModel(db)
	}

	queue := createQueue(db)

	licensing := cmd.CreateLicenseVerifier(db, cfg.License)

	worker := core.NewTaskProcessor(db, storage, queue, queue, licensing, filepath.Join(cfg.Root, "models"), modelBucket, core.NewModelLoaders("python", "plugin/plugin-python/plugin.py"))

	var basicModel database.Model
	if err := db.Where("name = ?", "basic").First(&basicModel).Error; err != nil {
		log.Fatalf("could not lookup bolt model: %v", err)
	}

	boltDir := filepath.Join(cfg.Root, "models", basicModel.Id.String())
	if err := storage.DownloadDir(context.Background(), modelBucket, basicModel.Id.String(), boltDir); err != nil {
		log.Fatalf("failed to download bolt model: %v", err)
	}

	server := createServer(db, storage, queue, cfg.Port, boltDir)

	slog.Info("starting worker")
	go worker.Start()

	// Goroutine for graceful shutdown
	go func() {
		quit := make(chan os.Signal, 1)
		signal.Notify(quit, syscall.SIGINT, syscall.SIGTERM)
		<-quit
		slog.Info("shutting down server")

		ctx, cancel := context.WithTimeout(context.Background(), 30*time.Second)
		defer cancel()

		if err := server.Shutdown(ctx); err != nil {
			log.Fatalf("Server forced to shutdown: %v", err)
		}

		slog.Info("shutting down worker")
		worker.Stop()
	}()

	slog.Info("server started", "port", cfg.Port)
	if err := server.ListenAndServe(); err != nil && err != http.ErrServerClosed {
		log.Fatalf("Could not listen on %d: %v\n", cfg.Port, err)
	}

	slog.Info("server stopped")
}<|MERGE_RESOLUTION|>--- conflicted
+++ resolved
@@ -112,12 +112,7 @@
 
 	loaders := core.NewModelLoaders("python", "plugin/plugin-python/plugin.py")
 	//Whatever model you want to load, just add it to the loaders map
-<<<<<<< HEAD
-	// TODO: Change to UDT.
 	nerModel, err := loaders["cnn"](modelDir)
-=======
-	nerModel, err := loaders["bolt"](modelDir)
->>>>>>> 721cf7db
 	if err != nil {
 		log.Fatalf("could not load NER model: %v", err)
 	}
