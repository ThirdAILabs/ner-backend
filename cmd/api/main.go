package main

import (
	"context"
	"log"
	"ner-backend/cmd" // Adjust import path
	"ner-backend/internal/api"
	"ner-backend/internal/database"
	"ner-backend/internal/messaging"
	"ner-backend/internal/s3"
	"net/http"
	"os"
	"os/signal"
	"syscall"
	"time"

	"github.com/caarlos0/env/v11"
	"github.com/go-chi/chi/v5"
	"github.com/go-chi/chi/v5/middleware"
	"github.com/go-chi/cors"
	"github.com/google/uuid"
)

type APIConfig struct {
	DatabaseURL       string `env:"DATABASE_URL,notEmpty,required"`
	RabbitMQURL       string `env:"RABBITMQ_URL,notEmpty,required"`
	S3EndpointURL     string `env:"S3_ENDPOINT_URL,notEmpty,required"`
	S3AccessKeyID     string `env:"AWS_ACCESS_KEY_ID,notEmpty,required"`
	S3SecretAccessKey string `env:"AWS_SECRET_ACCESS_KEY,notEmpty,required"`
	S3Region          string `env:"AWS_REGION,notEmpty,required"`
	ModelBucketName   string `env:"MODEL_BUCKET_NAME" envDefault:"models"`
	QueueNames        string `env:"QUEUE_NAMES" envDefault:"inference_queue,training_queue,shard_data_queue"`
	WorkerConcurrency int    `env:"CONCURRENCY" envDefault:"1"`
	APIPort           string `env:"API_PORT" envDefault:"8001"`
	ChunkTargetBytes  int64  `env:"S3_CHUNK_TARGET_BYTES" envDefault:"10737418240"`
}

func main() {
	log.Println("Starting API Server...")

	cmd.LoadEnvFile()

	var cfg APIConfig
	if err := env.Parse(&cfg); err != nil {
		log.Fatalf("error parsing config: %v", err)
	}

	db, err := database.NewDatabase(cfg.DatabaseURL)
	if err != nil {
		log.Fatalf("Failed to connect to database: %v", err)
	}

<<<<<<< HEAD
	s3Cfg := s3.Config{
		S3EndpointURL:     cfg.S3EndpointURL,
		S3AccessKeyID:     cfg.S3AccessKeyID,
		S3SecretAccessKey: cfg.S3SecretAccessKey,
		S3Region:          cfg.S3Region,
		ModelBucketName:   cfg.ModelBucketName,
	}
	s3Client, err := s3.NewS3Client(&s3Cfg)
	if err != nil {
		log.Fatalf("Worker: Failed to create S3 client: %v", err)
=======
	presidioModel := &database.Model{
		Id:           uuid.New(),
		Name:         "presidio",
		Type:         "presidio",
		Status:       database.ModelTrained,
		CreationTime: time.Now(),
	}
	if err := db.Where("name = ?", "presidio").FirstOrCreate(presidioModel).Error; err != nil {
		log.Fatalf("Failed to seed presidio model record: %v", err)
>>>>>>> 703cedb8
	}

	// Initialize RabbitMQ Publisher
	publisher, err := messaging.NewRabbitMQPublisher(cfg.RabbitMQURL)
	if err != nil {
		log.Fatalf("Failed to connect to RabbitMQ: %v", err)
	}
	defer publisher.Close()

	// --- Chi Router Setup ---
	r := chi.NewRouter()

	// Middleware
	r.Use(cors.Handler(cors.Options{
		AllowedOrigins:   []string{"*"},                                       // Allow all origins (TODO: make this an env var)
		AllowedMethods:   []string{"GET", "POST", "PUT", "DELETE", "OPTIONS"}, // Allow all HTTP methods
		AllowedHeaders:   []string{"*"},                                       // Allow all headers
		ExposedHeaders:   []string{"*"},                                       // Expose all headers
		AllowCredentials: true,                                                // Allow cookies/auth headers
		MaxAge:           300,                                                 // Cache preflight response for 5 minutes
	}))
	r.Use(middleware.RequestID)
	r.Use(middleware.Logger)                    // Log requests
	r.Use(middleware.Recoverer)                 // Recover from panics
	r.Use(middleware.Timeout(60 * time.Second)) // Set request timeout

	// API Handlers (dependency injection)
	apiHandler := api.NewBackendService(db, s3Client, publisher, cfg.ChunkTargetBytes)

	apiHandler.AddRoutes(r)

	// --- Start HTTP Server ---
	server := &http.Server{
		Addr:    ":" + cfg.APIPort,
		Handler: r,
	}

	// Goroutine for graceful shutdown
	go func() {
		quit := make(chan os.Signal, 1)
		signal.Notify(quit, syscall.SIGINT, syscall.SIGTERM)
		<-quit
		log.Println("Shutting down server...")

		ctx, cancel := context.WithTimeout(context.Background(), 30*time.Second)
		defer cancel()

		if err := server.Shutdown(ctx); err != nil {
			log.Fatalf("Server forced to shutdown: %v", err)
		}
	}()

	log.Printf("API server listening on port %s", cfg.APIPort)
	if err := server.ListenAndServe(); err != nil && err != http.ErrServerClosed {
		log.Fatalf("Could not listen on %s: %v\n", cfg.APIPort, err)
	}

	log.Println("Server stopped.")
}<|MERGE_RESOLUTION|>--- conflicted
+++ resolved
@@ -50,7 +50,6 @@
 		log.Fatalf("Failed to connect to database: %v", err)
 	}
 
-<<<<<<< HEAD
 	s3Cfg := s3.Config{
 		S3EndpointURL:     cfg.S3EndpointURL,
 		S3AccessKeyID:     cfg.S3AccessKeyID,
@@ -61,7 +60,8 @@
 	s3Client, err := s3.NewS3Client(&s3Cfg)
 	if err != nil {
 		log.Fatalf("Worker: Failed to create S3 client: %v", err)
-=======
+	}
+
 	presidioModel := &database.Model{
 		Id:           uuid.New(),
 		Name:         "presidio",
@@ -71,7 +71,6 @@
 	}
 	if err := db.Where("name = ?", "presidio").FirstOrCreate(presidioModel).Error; err != nil {
 		log.Fatalf("Failed to seed presidio model record: %v", err)
->>>>>>> 703cedb8
 	}
 
 	// Initialize RabbitMQ Publisher
