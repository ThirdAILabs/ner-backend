--- conflicted
+++ resolved
@@ -22,25 +22,11 @@
 )
 
 type APIConfig struct {
-<<<<<<< HEAD
-	DatabaseURL       string `env:"DATABASE_URL,notEmpty,required"`
-	RabbitMQURL       string `env:"RABBITMQ_URL,notEmpty,required"`
-	S3EndpointURL     string `env:"S3_ENDPOINT_URL"`
-	S3AccessKeyID     string `env:"INTERNAL_AWS_ACCESS_KEY_ID"`
-	S3SecretAccessKey string `env:"INTERNAL_AWS_SECRET_ACCESS_KEY"`
-	ModelBucketName   string `env:"MODEL_BUCKET_NAME" envDefault:"ner-models"`
-	QueueNames        string `env:"QUEUE_NAMES" envDefault:"inference_queue,training_queue,shard_data_queue"`
-	WorkerConcurrency int    `env:"CONCURRENCY" envDefault:"1"`
-	APIPort           string `env:"API_PORT" envDefault:"8001"`
-	ChunkTargetBytes  int64  `env:"S3_CHUNK_TARGET_BYTES" envDefault:"10737418240"`
-	LicenseKey        string `env:"LICENSE_KEY" envDefault:""`
-	HostModelDir      string `env:"HOST_MODEL_DIR" envDefault:"/app/models"`
-=======
 	DatabaseURL        string `env:"DATABASE_URL,notEmpty,required"`
 	RabbitMQURL        string `env:"RABBITMQ_URL,notEmpty,required"`
-	S3EndpointURL      string `env:"S3_ENDPOINT_URL,notEmpty,required"`
-	S3AccessKeyID      string `env:"INTERNAL_AWS_ACCESS_KEY_ID,notEmpty,required"`
-	S3SecretAccessKey  string `env:"INTERNAL_AWS_SECRET_ACCESS_KEY,notEmpty,required"`
+	S3EndpointURL      string `env:"S3_ENDPOINT_URL"`
+	S3AccessKeyID      string `env:"INTERNAL_AWS_ACCESS_KEY_ID"`
+	S3SecretAccessKey  string `env:"INTERNAL_AWS_SECRET_ACCESS_KEY"`
 	ModelBucketName    string `env:"MODEL_BUCKET_NAME" envDefault:"ner-models"`
 	UploadBucketName   string `env:"UPLOAD_BUCKET_NAME" envDefault:"uploads"`
 	QueueNames         string `env:"QUEUE_NAMES" envDefault:"inference_queue,training_queue,shard_data_queue"`
@@ -49,7 +35,6 @@
 	ChunkTargetBytes   int64  `env:"S3_CHUNK_TARGET_BYTES" envDefault:"10737418240"`
 	LicenseKey         string `env:"LICENSE_KEY" envDefault:""`
 	HostModelDir       string `env:"HOST_MODEL_DIR" envDefault:"/app/models"`
->>>>>>> 8694a81c
 }
 
 func main() {
