package main

import (
	"context"
	"errors"
	"fmt"
	"log"
<<<<<<< HEAD
	"ner-backend/cmd"
=======
	"log/slog"
	"ner-backend/cmd" // Adjust import path
>>>>>>> a5f17d59
	"ner-backend/internal/api"
	"ner-backend/internal/database"
	"ner-backend/internal/messaging"
	"ner-backend/internal/storage"
	"net/http"
	"os"
	"os/signal"
	"syscall"
	"time"

	"github.com/caarlos0/env/v11"
	"github.com/go-chi/chi/v5"
	"github.com/go-chi/chi/v5/middleware"
	"github.com/go-chi/cors"
)

type APIConfig struct {
	DatabaseURL       string `env:"DATABASE_URL,notEmpty,required"`
	RabbitMQURL       string `env:"RABBITMQ_URL,notEmpty,required"`
	S3EndpointURL     string `env:"S3_ENDPOINT_URL,notEmpty,required"`
	S3AccessKeyID     string `env:"INTERNAL_AWS_ACCESS_KEY_ID,notEmpty,required"`
	S3SecretAccessKey string `env:"INTERNAL_AWS_SECRET_ACCESS_KEY,notEmpty,required"`
	ModelBucketName   string `env:"MODEL_BUCKET_NAME" envDefault:"ner-models"`
	QueueNames        string `env:"QUEUE_NAMES" envDefault:"inference_queue,training_queue,shard_data_queue"`
	WorkerConcurrency int    `env:"CONCURRENCY" envDefault:"1"`
	APIPort           string `env:"API_PORT" envDefault:"8001"`
	ChunkTargetBytes  int64  `env:"S3_CHUNK_TARGET_BYTES" envDefault:"10737418240"`
}

<<<<<<< HEAD
=======
func initializePresidioModel(db *gorm.DB) {
	presidio, err := core.NewPresidioModel()
	if err != nil {
		log.Fatalf("Failed to initialize model: %v", err)
	}

	modelId := uuid.New()

	var tags []database.ModelTag
	for _, tag := range presidio.GetTags() {
		tags = append(tags, database.ModelTag{
			ModelId: modelId,
			Tag:     tag,
		})
	}

	var model database.Model

	if err := db.Where(database.Model{Name: "basic"}).Attrs(database.Model{
		Id:           modelId,
		Type:         "presidio",
		Status:       database.ModelTrained,
		CreationTime: time.Now(),
		Tags:         tags,
	}).FirstOrCreate(&model).Error; err != nil {
		log.Fatalf("Failed to create model record: %v", err)
	}
}

func initializeCnnNerExtractor(ctx context.Context, db *gorm.DB, s3p *storage.S3Provider, bucket string) error {
	var model database.Model
	err := db.
		Where("name = ?", "advance").
		Preload("Tags").
		First(&model).Error

	isNew := errors.Is(err, gorm.ErrRecordNotFound)
	if err != nil && !isNew {
		return fmt.Errorf("error querying model: %w", err)
	}

	if isNew {
		model.Id = uuid.New()
		model.Name = "advance"
		model.Type = "cnn"
		model.Status = database.ModelTrained
		model.CreationTime = time.Now()

		modelTags := []string{
			"ADDRESS", "CARD_NUMBER", "COMPANY", "CREDIT_SCORE", "DATE",
			"EMAIL", "ETHNICITY", "GENDER", "ID_NUMBER", "LICENSE_PLATE",
			"LOCATION", "NAME", "PHONENUMBER", "SERVICE_CODE", "SEXUAL_ORIENTATION",
			"SSN", "URL", "VIN", "O",
		}
		for _, tag := range modelTags {
			model.Tags = append(model.Tags, database.ModelTag{
				ModelId: model.Id,
				Tag:     tag,
			})
		}

		if err := db.Create(&model).Error; err != nil {
			return fmt.Errorf("failed to create model record: %w", err)
		}
	}

	s3Prefix := model.Id.String() + "/"

	localDir := "/app/models/cnn_model"
	info, err := os.Stat(localDir)
	if err != nil {
		if os.IsNotExist(err) {
			slog.Warn("local model dir does not exist, skipping upload", "dir", localDir)
			return nil
		}
		return fmt.Errorf("failed to stat local model dir %s: %w", localDir, err)
	}
	if !info.IsDir() {
		slog.Warn("local model path exists but is not a directory, skipping upload", "path", localDir)
		return nil
	}

	objs, err := s3p.ListObjects(ctx, bucket, s3Prefix)
	if err != nil {
		slog.Error("failed to list S3 objects for model", "model_id", model.Id, "error", err)
		// we could choose to abort or continue; here we continue and try upload
	} else if len(objs) > 0 {
		slog.Info("model already uploaded to S3, skipping upload", "model_id", model.Id)
		return nil
	}

	if err := s3p.UploadDir(ctx, bucket, model.Id.String(), localDir); err != nil {
		database.UpdateModelStatus(ctx, db, model.Id, database.ModelFailed) //nolint:errcheck
		return fmt.Errorf("error uploading model to S3: %w", err)
	}
	slog.Info("successfully uploaded model to S3", "model_id", model.Id)
	return nil
}

>>>>>>> a5f17d59
func main() {
	log.Println("Starting API Server...")

	cmd.LoadEnvFile()

	var cfg APIConfig
	if err := env.Parse(&cfg); err != nil {
		log.Fatalf("error parsing config: %v", err)
	}

	db, err := database.NewDatabase(cfg.DatabaseURL)
	if err != nil {
		log.Fatalf("Failed to connect to database: %v", err)
	}

	s3Cfg := storage.S3ProviderConfig{
		S3EndpointURL:     cfg.S3EndpointURL,
		S3AccessKeyID:     cfg.S3AccessKeyID,
		S3SecretAccessKey: cfg.S3SecretAccessKey,
	}
	s3Client, err := storage.NewS3Provider(s3Cfg)
	if err != nil {
		log.Fatalf("Worker: Failed to create S3 client: %v", err)
	}

<<<<<<< HEAD
	cmd.InitializePresidioModel(db)
=======
	initializePresidioModel(db)
	if err := initializeCnnNerExtractor(context.Background(), db, s3Client, cfg.ModelBucketName); err != nil {
		log.Fatalf("Failed to init & upload CNN NER model: %v", err)
	}
>>>>>>> a5f17d59

	// Initialize RabbitMQ Publisher
	publisher, err := messaging.NewRabbitMQPublisher(cfg.RabbitMQURL)
	if err != nil {
		log.Fatalf("Failed to connect to RabbitMQ: %v", err)
	}
	defer publisher.Close()

	// --- Chi Router Setup ---
	r := chi.NewRouter()

	// Middleware
	r.Use(cors.Handler(cors.Options{
		AllowedOrigins:   []string{"*"},                                       // Allow all origins (TODO: make this an env var)
		AllowedMethods:   []string{"GET", "POST", "PUT", "DELETE", "OPTIONS"}, // Allow all HTTP methods
		AllowedHeaders:   []string{"*"},                                       // Allow all headers
		ExposedHeaders:   []string{"*"},                                       // Expose all headers
		AllowCredentials: true,                                                // Allow cookies/auth headers
		MaxAge:           300,                                                 // Cache preflight response for 5 minutes
	}))
	r.Use(middleware.RequestID)
	r.Use(middleware.Logger)                    // Log requests
	r.Use(middleware.Recoverer)                 // Recover from panics
	r.Use(middleware.Timeout(60 * time.Second)) // Set request timeout

	apiHandler := api.NewBackendService(db, s3Client, publisher, cfg.ChunkTargetBytes)

	// Your existing API routes should be prefixed with /api to avoid conflicts
	r.Route("/api/v1", func(r chi.Router) {
		apiHandler.AddRoutes(r)
	})

	// --- Start HTTP Server ---
	server := &http.Server{
		Addr:    ":" + cfg.APIPort,
		Handler: r,
	}

	// Goroutine for graceful shutdown
	go func() {
		quit := make(chan os.Signal, 1)
		signal.Notify(quit, syscall.SIGINT, syscall.SIGTERM)
		<-quit
		log.Println("Shutting down server...")

		ctx, cancel := context.WithTimeout(context.Background(), 30*time.Second)
		defer cancel()

		if err := server.Shutdown(ctx); err != nil {
			log.Fatalf("Server forced to shutdown: %v", err)
		}
	}()

	log.Printf("API server listening on port %s", cfg.APIPort)
	if err := server.ListenAndServe(); err != nil && err != http.ErrServerClosed {
		log.Fatalf("Could not listen on %s: %v\n", cfg.APIPort, err)
	}

	log.Println("Server stopped.")
}<|MERGE_RESOLUTION|>--- conflicted
+++ resolved
@@ -5,12 +5,8 @@
 	"errors"
 	"fmt"
 	"log"
-<<<<<<< HEAD
+	"log/slog"
 	"ner-backend/cmd"
-=======
-	"log/slog"
-	"ner-backend/cmd" // Adjust import path
->>>>>>> a5f17d59
 	"ner-backend/internal/api"
 	"ner-backend/internal/database"
 	"ner-backend/internal/messaging"
@@ -25,6 +21,8 @@
 	"github.com/go-chi/chi/v5"
 	"github.com/go-chi/chi/v5/middleware"
 	"github.com/go-chi/cors"
+	"github.com/google/uuid"
+	"gorm.io/gorm"
 )
 
 type APIConfig struct {
@@ -40,37 +38,6 @@
 	ChunkTargetBytes  int64  `env:"S3_CHUNK_TARGET_BYTES" envDefault:"10737418240"`
 }
 
-<<<<<<< HEAD
-=======
-func initializePresidioModel(db *gorm.DB) {
-	presidio, err := core.NewPresidioModel()
-	if err != nil {
-		log.Fatalf("Failed to initialize model: %v", err)
-	}
-
-	modelId := uuid.New()
-
-	var tags []database.ModelTag
-	for _, tag := range presidio.GetTags() {
-		tags = append(tags, database.ModelTag{
-			ModelId: modelId,
-			Tag:     tag,
-		})
-	}
-
-	var model database.Model
-
-	if err := db.Where(database.Model{Name: "basic"}).Attrs(database.Model{
-		Id:           modelId,
-		Type:         "presidio",
-		Status:       database.ModelTrained,
-		CreationTime: time.Now(),
-		Tags:         tags,
-	}).FirstOrCreate(&model).Error; err != nil {
-		log.Fatalf("Failed to create model record: %v", err)
-	}
-}
-
 func initializeCnnNerExtractor(ctx context.Context, db *gorm.DB, s3p *storage.S3Provider, bucket string) error {
 	var model database.Model
 	err := db.
@@ -141,7 +108,6 @@
 	return nil
 }
 
->>>>>>> a5f17d59
 func main() {
 	log.Println("Starting API Server...")
 
@@ -167,14 +133,11 @@
 		log.Fatalf("Worker: Failed to create S3 client: %v", err)
 	}
 
-<<<<<<< HEAD
 	cmd.InitializePresidioModel(db)
-=======
-	initializePresidioModel(db)
+
 	if err := initializeCnnNerExtractor(context.Background(), db, s3Client, cfg.ModelBucketName); err != nil {
 		log.Fatalf("Failed to init & upload CNN NER model: %v", err)
 	}
->>>>>>> a5f17d59
 
 	// Initialize RabbitMQ Publisher
 	publisher, err := messaging.NewRabbitMQPublisher(cfg.RabbitMQURL)
