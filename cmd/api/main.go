--- conflicted
+++ resolved
@@ -32,81 +32,8 @@
 	WorkerConcurrency int    `env:"CONCURRENCY" envDefault:"1"`
 	APIPort           string `env:"API_PORT" envDefault:"8001"`
 	ChunkTargetBytes  int64  `env:"S3_CHUNK_TARGET_BYTES" envDefault:"10737418240"`
-<<<<<<< HEAD
 	LicenseKey        string `env:"LICENSE_KEY" envDefault:""`
-}
-
-func initializeCnnNerExtractor(ctx context.Context, db *gorm.DB, s3p *storage.S3Provider, bucket string) error {
-	var model database.Model
-	err := db.
-		Where("name = ?", "advanced").
-		Preload("Tags").
-		First(&model).Error
-
-	isNew := errors.Is(err, gorm.ErrRecordNotFound)
-	if err != nil && !isNew {
-		return fmt.Errorf("error querying model: %w", err)
-	}
-
-	if isNew {
-		model.Id = uuid.New()
-		model.Name = "advanced"
-		model.Type = "cnn"
-		model.Status = database.ModelTrained
-		model.CreationTime = time.Now()
-
-		modelTags := []string{
-			"ADDRESS", "CARD_NUMBER", "COMPANY", "CREDIT_SCORE", "DATE",
-			"EMAIL", "ETHNICITY", "GENDER", "ID_NUMBER", "LICENSE_PLATE",
-			"LOCATION", "NAME", "PHONENUMBER", "SERVICE_CODE", "SEXUAL_ORIENTATION",
-			"SSN", "URL", "VIN", "O",
-		}
-		for _, tag := range modelTags {
-			model.Tags = append(model.Tags, database.ModelTag{
-				ModelId: model.Id,
-				Tag:     tag,
-			})
-		}
-
-		if err := db.Create(&model).Error; err != nil {
-			return fmt.Errorf("failed to create model record: %w", err)
-		}
-	}
-
-	s3Prefix := model.Id.String() + "/"
-
-	localDir := "/app/models/cnn_model"
-	info, err := os.Stat(localDir)
-	if err != nil {
-		if os.IsNotExist(err) {
-			slog.Warn("local model dir does not exist, skipping upload", "dir", localDir)
-			return nil
-		}
-		return fmt.Errorf("failed to stat local model dir %s: %w", localDir, err)
-	}
-	if !info.IsDir() {
-		slog.Warn("local model path exists but is not a directory, skipping upload", "path", localDir)
-		return nil
-	}
-
-	objs, err := s3p.ListObjects(ctx, bucket, s3Prefix)
-	if err != nil {
-		slog.Error("failed to list S3 objects for model", "model_id", model.Id, "error", err)
-		// we could choose to abort or continue; here we continue and try upload
-	} else if len(objs) > 0 {
-		slog.Info("model already uploaded to S3, skipping upload", "model_id", model.Id)
-		return nil
-	}
-
-	if err := s3p.UploadDir(ctx, bucket, model.Id.String(), localDir); err != nil {
-		database.UpdateModelStatus(ctx, db, model.Id, database.ModelFailed) //nolint:errcheck
-		return fmt.Errorf("error uploading model to S3: %w", err)
-	}
-	slog.Info("successfully uploaded model to S3", "model_id", model.Id)
-	return nil
-=======
 	HostModelDir      string `env:"HOST_MODEL_DIR" envDefault:"/app/models"`
->>>>>>> f7e9c479
 }
 
 func main() {
