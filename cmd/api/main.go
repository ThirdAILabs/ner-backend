package main

import (
	"context"
	"log"
	"log/slog"
	"ner-backend/cmd"
	"ner-backend/internal/api"
	"ner-backend/internal/database"
	"ner-backend/internal/messaging"
	"ner-backend/internal/storage"
	"net/http"
	"os"
	"os/signal"
	"syscall"
	"time"

	"github.com/caarlos0/env/v11"
	"github.com/go-chi/chi/v5"
	"github.com/go-chi/chi/v5/middleware"
	"github.com/go-chi/cors"
)

type APIConfig struct {
	DatabaseURL       string `env:"DATABASE_URL,notEmpty,required"`
	RabbitMQURL       string `env:"RABBITMQ_URL,notEmpty,required"`
	S3EndpointURL     string `env:"S3_ENDPOINT_URL,notEmpty,required"`
	S3AccessKeyID     string `env:"INTERNAL_AWS_ACCESS_KEY_ID,notEmpty,required"`
	S3SecretAccessKey string `env:"INTERNAL_AWS_SECRET_ACCESS_KEY,notEmpty,required"`
	ModelBucketName   string `env:"MODEL_BUCKET_NAME" envDefault:"ner-models"`
	QueueNames        string `env:"QUEUE_NAMES" envDefault:"inference_queue,training_queue,shard_data_queue"`
	WorkerConcurrency int    `env:"CONCURRENCY" envDefault:"1"`
	APIPort           string `env:"API_PORT" envDefault:"8001"`
	ChunkTargetBytes  int64  `env:"S3_CHUNK_TARGET_BYTES" envDefault:"10737418240"`
<<<<<<< HEAD
=======
	HostModelDir      string `env:"HOST_MODEL_DIR" envDefault:"/app/models"`
>>>>>>> ee20be7b
}

func main() {
	log.Println("Starting API Server...")

	cmd.LoadEnvFile()

	var cfg APIConfig
	if err := env.Parse(&cfg); err != nil {
		log.Fatalf("error parsing config: %v", err)
	}

	db, err := database.NewDatabase(cfg.DatabaseURL)
	if err != nil {
		log.Fatalf("Failed to connect to database: %v", err)
	}

	s3Cfg := storage.S3ProviderConfig{
		S3EndpointURL:     cfg.S3EndpointURL,
		S3AccessKeyID:     cfg.S3AccessKeyID,
		S3SecretAccessKey: cfg.S3SecretAccessKey,
	}
	s3Client, err := storage.NewS3Provider(s3Cfg)
	if err != nil {
		log.Fatalf("Worker: Failed to create S3 client: %v", err)
	}

	if err := s3Client.CreateBucket(context.Background(), cfg.ModelBucketName); err != nil {
		slog.Error("error creating model bucket", "error", err)
		panic("failed to create model bucket")
	}

	cmd.InitializePresidioModel(db)

<<<<<<< HEAD
	if err := cmd.InitializeCnnNerExtractor(context.Background(), db, s3Client, cfg.ModelBucketName); err != nil {
		log.Fatalf("Failed to init & upload CNN NER model: %v", err)
	}
  
	if err := cmd.InitializeTransformerModel(context.Background(), db, s3Client, cfg.ModelBucketName); err != nil {
=======
	if err := cmd.InitializeCnnNerExtractor(context.Background(), db, s3Client, cfg.ModelBucketName, cfg.HostModelDir); err != nil {
		log.Fatalf("Failed to init & upload CNN NER model: %v", err)
	}

	if err := cmd.InitializeTransformerModel(context.Background(), db, s3Client, cfg.ModelBucketName, cfg.HostModelDir); err != nil {
>>>>>>> ee20be7b
		log.Fatalf("Failed to init & upload Transformer model: %v", err)
	}

	// Initialize RabbitMQ Publisher
	publisher, err := messaging.NewRabbitMQPublisher(cfg.RabbitMQURL)
	if err != nil {
		log.Fatalf("Failed to connect to RabbitMQ: %v", err)
	}
	defer publisher.Close()

	// --- Chi Router Setup ---
	r := chi.NewRouter()

	// Middleware
	r.Use(cors.Handler(cors.Options{
		AllowedOrigins:   []string{"*"},                                       // Allow all origins (TODO: make this an env var)
		AllowedMethods:   []string{"GET", "POST", "PUT", "DELETE", "OPTIONS"}, // Allow all HTTP methods
		AllowedHeaders:   []string{"*"},                                       // Allow all headers
		ExposedHeaders:   []string{"*"},                                       // Expose all headers
		AllowCredentials: true,                                                // Allow cookies/auth headers
		MaxAge:           300,                                                 // Cache preflight response for 5 minutes
	}))
	r.Use(middleware.RequestID)
	r.Use(middleware.Logger)                    // Log requests
	r.Use(middleware.Recoverer)                 // Recover from panics
	r.Use(middleware.Timeout(60 * time.Second)) // Set request timeout

	apiHandler := api.NewBackendService(db, s3Client, publisher, cfg.ChunkTargetBytes)

	// Your existing API routes should be prefixed with /api to avoid conflicts
	r.Route("/api/v1", func(r chi.Router) {
		apiHandler.AddRoutes(r)
	})

	// --- Start HTTP Server ---
	server := &http.Server{
		Addr:    ":" + cfg.APIPort,
		Handler: r,
	}

	// Goroutine for graceful shutdown
	go func() {
		quit := make(chan os.Signal, 1)
		signal.Notify(quit, syscall.SIGINT, syscall.SIGTERM)
		<-quit
		log.Println("Shutting down server...")

		ctx, cancel := context.WithTimeout(context.Background(), 30*time.Second)
		defer cancel()

		if err := server.Shutdown(ctx); err != nil {
			log.Fatalf("Server forced to shutdown: %v", err)
		}
	}()

	log.Printf("API server listening on port %s", cfg.APIPort)
	if err := server.ListenAndServe(); err != nil && err != http.ErrServerClosed {
		log.Fatalf("Could not listen on %s: %v\n", cfg.APIPort, err)
	}

	log.Println("Server stopped.")
}<|MERGE_RESOLUTION|>--- conflicted
+++ resolved
@@ -32,10 +32,7 @@
 	WorkerConcurrency int    `env:"CONCURRENCY" envDefault:"1"`
 	APIPort           string `env:"API_PORT" envDefault:"8001"`
 	ChunkTargetBytes  int64  `env:"S3_CHUNK_TARGET_BYTES" envDefault:"10737418240"`
-<<<<<<< HEAD
-=======
 	HostModelDir      string `env:"HOST_MODEL_DIR" envDefault:"/app/models"`
->>>>>>> ee20be7b
 }
 
 func main() {
@@ -70,19 +67,11 @@
 
 	cmd.InitializePresidioModel(db)
 
-<<<<<<< HEAD
-	if err := cmd.InitializeCnnNerExtractor(context.Background(), db, s3Client, cfg.ModelBucketName); err != nil {
-		log.Fatalf("Failed to init & upload CNN NER model: %v", err)
-	}
-  
-	if err := cmd.InitializeTransformerModel(context.Background(), db, s3Client, cfg.ModelBucketName); err != nil {
-=======
 	if err := cmd.InitializeCnnNerExtractor(context.Background(), db, s3Client, cfg.ModelBucketName, cfg.HostModelDir); err != nil {
 		log.Fatalf("Failed to init & upload CNN NER model: %v", err)
 	}
 
 	if err := cmd.InitializeTransformerModel(context.Background(), db, s3Client, cfg.ModelBucketName, cfg.HostModelDir); err != nil {
->>>>>>> ee20be7b
 		log.Fatalf("Failed to init & upload Transformer model: %v", err)
 	}
 
