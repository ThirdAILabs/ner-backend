package cmd

import (
	"context"
<<<<<<< HEAD
	"errors"
=======
>>>>>>> ee20be7b
	"flag"
	"fmt"
	"log"
	"log/slog"
	"ner-backend/internal/core"
	"ner-backend/internal/database"
	"ner-backend/internal/licensing"
	"ner-backend/internal/storage"
	"os"
	"path/filepath"
	"strings"
	"time"

	"github.com/google/uuid"
	"github.com/joho/godotenv"
	"gorm.io/gorm"
)

func LoadEnvFile() {
	var configPath string

	flag.StringVar(&configPath, "env", "", "path to load env from")
	flag.Parse()

	if configPath == "" {
		log.Printf("no env file specified, using os.Environ only")
		return
	}

	log.Printf("loading env from file %s", configPath)
	err := godotenv.Load(configPath)
	if err != nil {
		log.Fatalf("error loading .env file '%s': %v", configPath, err)
	}
}

func InitializePresidioModel(db *gorm.DB) {
	presidio, err := core.NewPresidioModel()
	if err != nil {
		log.Fatalf("Failed to initialize model: %v", err)
	}

	modelId := uuid.New()

	var tags []database.ModelTag
	for _, tag := range presidio.GetTags() {
		tags = append(tags, database.ModelTag{
			ModelId: modelId,
			Tag:     tag,
		})
	}

	var model database.Model

	if err := db.Where(database.Model{Name: "basic"}).Attrs(database.Model{
		Id:           modelId,
		Type:         "presidio",
		Status:       database.ModelTrained,
		CreationTime: time.Now().UTC(),
		Tags:         tags,
	}).FirstOrCreate(&model).Error; err != nil {
		log.Fatalf("Failed to create model record: %v", err)
	}
}

<<<<<<< HEAD
func InitializeCnnNerExtractor(ctx context.Context, db *gorm.DB, s3p *storage.S3Provider, bucket string) error {
	var model database.Model
	err := db.
		Where("name = ?", "advance").
		Preload("Tags").
		First(&model).Error

	isNew := errors.Is(err, gorm.ErrRecordNotFound)
	if err != nil && !isNew {
		return fmt.Errorf("error querying model: %w", err)
	}

	if isNew {
		model.Id = uuid.New()
		model.Name = "advance"
		model.Type = "cnn"
		model.Status = database.ModelTrained
		model.CreationTime = time.Now()

		modelTags := []string{
			"ADDRESS", "CARD_NUMBER", "COMPANY", "CREDIT_SCORE", "DATE",
			"EMAIL", "ETHNICITY", "GENDER", "ID_NUMBER", "LICENSE_PLATE",
			"LOCATION", "NAME", "PHONENUMBER", "SERVICE_CODE", "SEXUAL_ORIENTATION",
			"SSN", "URL", "VIN", "O",
		}
		for _, tag := range modelTags {
			model.Tags = append(model.Tags, database.ModelTag{
				ModelId: model.Id,
				Tag:     tag,
			})
		}

		if err := db.Create(&model).Error; err != nil {
			return fmt.Errorf("failed to create model record: %w", err)
		}
	}

	s3Prefix := model.Id.String() + "/"

	// HOST_MODEL_DIR can be used to pass models if backend is running locally
	modelBaseDir := os.Getenv("HOST_MODEL_DIR")
	if modelBaseDir == "" {
		modelBaseDir = "/app/models"
	}
	localDir := filepath.Join(modelBaseDir, "cnn_model")

=======
var commonModelTags = []string{
	"ADDRESS", "CARD_NUMBER", "COMPANY", "CREDIT_SCORE", "DATE",
	"EMAIL", "ETHNICITY", "GENDER", "ID_NUMBER", "LICENSE_PLATE",
	"LOCATION", "NAME", "PHONENUMBER", "SERVICE_CODE", "SEXUAL_ORIENTATION",
	"SSN", "URL", "VIN", "O",
}

func initializeModel(
	ctx context.Context,
	db *gorm.DB,
	s3p *storage.S3Provider,
	bucket,
	name,
	modelType,
	localDir string,
	tags []string,
) error {
	var model database.Model
	result := db.
		Preload("Tags").
		Where("name = ?", name).
		Attrs(database.Model{
			Id:           uuid.New(),
			Name:         name,
			Type:         modelType,
			Status:       database.ModelQueued,
			CreationTime: time.Now(),
		}).
		FirstOrCreate(&model)

	if result.Error != nil {
		return fmt.Errorf("error finding or creating model %q: %w", name, result.Error)
	}

	if result.RowsAffected == 0 && model.Status == database.ModelTrained {
		slog.Info("model already exists, skipping initialization", "model_id", model.Id)
		return nil
	}

	if result.RowsAffected > 0 {
		modelTags := make([]database.ModelTag, len(tags))
		for i, tag := range tags {
			modelTags[i] = database.ModelTag{
				ModelId: model.Id,
				Tag:     tag,
			}
		}

		if err := db.Model(&model).Association("Tags").Replace(modelTags); err != nil {
			return fmt.Errorf("failed to attach tags to new model %q: %w", name, err)
		}
	}

>>>>>>> ee20be7b
	info, err := os.Stat(localDir)
	if err != nil {
		if os.IsNotExist(err) {
			slog.Warn("local model dir does not exist, skipping upload", "dir", localDir)
			return nil
		}
<<<<<<< HEAD
		return fmt.Errorf("failed to stat local model dir %s: %w", localDir, err)
	}
	if !info.IsDir() {
		slog.Warn("local model path exists but is not a directory, skipping upload", "path", localDir)
		return nil
	}

	objs, err := s3p.ListObjects(ctx, bucket, s3Prefix)
	if err != nil {
		slog.Error("failed to list S3 objects for model", "model_id", model.Id, "error", err)
		// we could choose to abort or continue; here we continue and try upload
	} else if len(objs) > 0 {
		slog.Info("model already uploaded to S3, skipping upload", "model_id", model.Id)
		return nil
	}

	if err := s3p.UploadDir(ctx, bucket, model.Id.String(), localDir); err != nil {
		database.UpdateModelStatus(ctx, db, model.Id, database.ModelFailed) //nolint:errcheck
		slog.Warn("failed to upload model to S3", "model_id", model.Id, "error", err)
		return nil
	}
=======
		database.UpdateModelStatus(ctx, db, model.Id, database.ModelFailed) // nolint:errcheck
		return fmt.Errorf("failed to stat local model dir %s: %w", localDir, err)
	}
	if !info.IsDir() {
		return fmt.Errorf("local model dir %s is not a directory", localDir)
	}

	if err := s3p.UploadDir(ctx, bucket, model.Id.String(), localDir); err != nil {
		database.UpdateModelStatus(ctx, db, model.Id, database.ModelFailed) // nolint:errcheck
		slog.Warn("failed to upload model to S3", "model_id", model.Id, "error", err)
		return fmt.Errorf("error uploading model %s: %w", name, err)
	}
	database.UpdateModelStatus(ctx, db, model.Id, database.ModelTrained) // nolint:errcheck
>>>>>>> ee20be7b
	slog.Info("successfully uploaded model to S3", "model_id", model.Id)
	return nil
}

<<<<<<< HEAD
func InitializeTransformerModel(ctx context.Context, db *gorm.DB, s3p *storage.S3Provider, bucket string) error {
	var model database.Model
	err := db.
		Where("name = ?", "ultra").
		Preload("Tags").
		First(&model).Error

	isNew := errors.Is(err, gorm.ErrRecordNotFound)
	if err != nil && !isNew {
		return fmt.Errorf("error querying model: %w", err)
	}

	if isNew {
		model.Id = uuid.New()
		model.Name = "ultra"
		model.Type = "transformer"
		model.Status = database.ModelTrained
		model.CreationTime = time.Now()

		modelTags := []string{
			"ADDRESS", "CARD_NUMBER", "COMPANY", "CREDIT_SCORE", "DATE",
			"EMAIL", "ETHNICITY", "GENDER", "ID_NUMBER", "LICENSE_PLATE",
			"LOCATION", "NAME", "PHONENUMBER", "SERVICE_CODE", "SEXUAL_ORIENTATION",
			"SSN", "URL", "VIN", "O",
		}
		for _, tag := range modelTags {
			model.Tags = append(model.Tags, database.ModelTag{
				ModelId: model.Id,
				Tag:     tag,
			})
		}

		if err := db.Create(&model).Error; err != nil {
			return fmt.Errorf("failed to create model record: %w", err)
		}
	}

	s3Prefix := model.Id.String() + "/"

	// HOST_MODEL_DIR can be used to pass models if backend is running locally
	modelBaseDir := os.Getenv("HOST_MODEL_DIR")
	if modelBaseDir == "" {
		modelBaseDir = "/app/models"
	}
	localDir := filepath.Join(modelBaseDir, "transformer_model")

	info, err := os.Stat(localDir)
	if err != nil {
		if os.IsNotExist(err) {
			slog.Warn("local model dir does not exist, skipping upload", "dir", localDir)
			return nil
		}
		return fmt.Errorf("failed to stat local model dir %s: %w", localDir, err)
	}
	if !info.IsDir() {
		slog.Warn("local model path exists but is not a directory, skipping upload", "path", localDir)
		return nil
	}

	objs, err := s3p.ListObjects(ctx, bucket, s3Prefix)
	if err != nil {
		slog.Error("failed to list S3 objects for model", "model_id", model.Id, "error", err)
		// we could choose to abort or continue; here we continue and try upload
	} else if len(objs) > 4 {
		slog.Info("model already uploaded to S3, skipping upload", "model_id", model.Id)
		return nil
	}

	if err := s3p.UploadDir(ctx, bucket, model.Id.String(), localDir); err != nil {
		database.UpdateModelStatus(ctx, db, model.Id, database.ModelFailed) //nolint:errcheck
		return fmt.Errorf("error uploading model to S3: %w", err)
	}
	slog.Info("successfully uploaded model to S3", "model_id", model.Id)
=======
func InitializeCnnNerExtractor(ctx context.Context, db *gorm.DB, s3p *storage.S3Provider, bucket string, hostModelDir string) error {
	return initializeModel(ctx, db, s3p, bucket,
		"advanced", "cnn", filepath.Join(hostModelDir, "cnn_model"),
		commonModelTags,
	)
}

func InitializeTransformerModel(ctx context.Context, db *gorm.DB, s3p *storage.S3Provider, bucket string, hostModelDir string) error {
	return initializeModel(ctx, db, s3p, bucket,
		"ultra", "transformer", filepath.Join(hostModelDir, "transformer_model"),
		commonModelTags,
	)
}

func InitializeBoltModel(db *gorm.DB, s3 storage.Provider, modelBucket, name, localModelPath string) error {
	slog.Info("initializing bolt model", "model_name", name, "local_model_path", localModelPath)

	modelId := uuid.New()

	var modelTags []database.ModelTag
	for _, tag := range commonModelTags {
		modelTags = append(modelTags, database.ModelTag{
			ModelId: modelId,
			Tag:     tag,
		})
	}

	var model database.Model

	result := db.
		Where(database.Model{Name: name}).
		Attrs(database.Model{
			Id:           modelId,
			Type:         "bolt",
			Status:       database.ModelQueued,
			CreationTime: time.Now().UTC(),
			Tags:         modelTags,
		}).
		FirstOrCreate(&model)

	if err := result.Error; err != nil {
		return fmt.Errorf("failed to create model record: %w", err)
	}

	if result.RowsAffected == 0 {
		slog.Info("bolt model already exists, skipping initialization", "model_id", modelId)
		return nil
	}

	status := database.ModelFailed
	defer func() {
		if err := database.UpdateModelStatus(context.Background(), db, modelId, status); err != nil {
			slog.Error("failed to update model status during initialization", "model_id", modelId, "status", status, "error", err)
		}
	}()

	if info, err := os.Stat(localModelPath); err != nil {
		if os.IsNotExist(err) {
			slog.Error("local model path for bolt model does not exist, skipping upload", "path", localModelPath)
			return fmt.Errorf("local model path does not exist: %v", err)
		}
	} else if info.IsDir() {
		slog.Error("local model path for bolt model exists but is a directory, skipping upload", "path", localModelPath)
		return fmt.Errorf("local model path exists but is a directory: %v", err)
	}

	file, err := os.Open(localModelPath)
	if err != nil {
		slog.Error("failed to open local model file", "path", localModelPath, "error", err)
		return fmt.Errorf("failed to open local model file: %w", err)
	}
	defer file.Close()

	if err := s3.PutObject(context.Background(), modelBucket, filepath.Join(modelId.String(), "model.bin"), file); err != nil {
		slog.Error("failed to upload bolt model to S3", "model_id", modelId, "error", err)
		return fmt.Errorf("failed to upload model to S3: %w", err)
	}

	slog.Info("successfully uploaded bolt model to S3", "model_id", modelId)

	status = database.ModelTrained

>>>>>>> ee20be7b
	return nil
}

func CreateLicenseVerifier(db *gorm.DB, license string) licensing.LicenseVerifier {
	if strings.HasPrefix(license, "local:") {
		var err error
		licenseVerifier, err := licensing.NewFileLicenseVerifier([]byte(licensing.FileLicensePublicKey), strings.TrimSpace(strings.TrimPrefix(license, "local:")))
		if err != nil {
			log.Fatalf("Failed to create file license verifier: %v", err)
		}
		return licenseVerifier
	} else if license != "" {
		licenseVerifier, err := licensing.NewKeygenLicenseVerifier(license)
		if err != nil {
			log.Fatalf("Failed to create license verifier: %v", err)
		}
		return licenseVerifier
	} else {
		slog.Warn(fmt.Sprintf("License key not provided. Using free license verifier with %.2fGB total file size limit", float64(licensing.DefaultFreeLicenseMaxBytes)/(1024*1024*1024)))
		return licensing.NewFreeLicenseVerifier(db, licensing.DefaultFreeLicenseMaxBytes)
	}
}<|MERGE_RESOLUTION|>--- conflicted
+++ resolved
@@ -2,10 +2,6 @@
 
 import (
 	"context"
-<<<<<<< HEAD
-	"errors"
-=======
->>>>>>> ee20be7b
 	"flag"
 	"fmt"
 	"log"
@@ -71,54 +67,6 @@
 	}
 }
 
-<<<<<<< HEAD
-func InitializeCnnNerExtractor(ctx context.Context, db *gorm.DB, s3p *storage.S3Provider, bucket string) error {
-	var model database.Model
-	err := db.
-		Where("name = ?", "advance").
-		Preload("Tags").
-		First(&model).Error
-
-	isNew := errors.Is(err, gorm.ErrRecordNotFound)
-	if err != nil && !isNew {
-		return fmt.Errorf("error querying model: %w", err)
-	}
-
-	if isNew {
-		model.Id = uuid.New()
-		model.Name = "advance"
-		model.Type = "cnn"
-		model.Status = database.ModelTrained
-		model.CreationTime = time.Now()
-
-		modelTags := []string{
-			"ADDRESS", "CARD_NUMBER", "COMPANY", "CREDIT_SCORE", "DATE",
-			"EMAIL", "ETHNICITY", "GENDER", "ID_NUMBER", "LICENSE_PLATE",
-			"LOCATION", "NAME", "PHONENUMBER", "SERVICE_CODE", "SEXUAL_ORIENTATION",
-			"SSN", "URL", "VIN", "O",
-		}
-		for _, tag := range modelTags {
-			model.Tags = append(model.Tags, database.ModelTag{
-				ModelId: model.Id,
-				Tag:     tag,
-			})
-		}
-
-		if err := db.Create(&model).Error; err != nil {
-			return fmt.Errorf("failed to create model record: %w", err)
-		}
-	}
-
-	s3Prefix := model.Id.String() + "/"
-
-	// HOST_MODEL_DIR can be used to pass models if backend is running locally
-	modelBaseDir := os.Getenv("HOST_MODEL_DIR")
-	if modelBaseDir == "" {
-		modelBaseDir = "/app/models"
-	}
-	localDir := filepath.Join(modelBaseDir, "cnn_model")
-
-=======
 var commonModelTags = []string{
 	"ADDRESS", "CARD_NUMBER", "COMPANY", "CREDIT_SCORE", "DATE",
 	"EMAIL", "ETHNICITY", "GENDER", "ID_NUMBER", "LICENSE_PLATE",
@@ -172,36 +120,12 @@
 		}
 	}
 
->>>>>>> ee20be7b
 	info, err := os.Stat(localDir)
 	if err != nil {
 		if os.IsNotExist(err) {
 			slog.Warn("local model dir does not exist, skipping upload", "dir", localDir)
 			return nil
 		}
-<<<<<<< HEAD
-		return fmt.Errorf("failed to stat local model dir %s: %w", localDir, err)
-	}
-	if !info.IsDir() {
-		slog.Warn("local model path exists but is not a directory, skipping upload", "path", localDir)
-		return nil
-	}
-
-	objs, err := s3p.ListObjects(ctx, bucket, s3Prefix)
-	if err != nil {
-		slog.Error("failed to list S3 objects for model", "model_id", model.Id, "error", err)
-		// we could choose to abort or continue; here we continue and try upload
-	} else if len(objs) > 0 {
-		slog.Info("model already uploaded to S3, skipping upload", "model_id", model.Id)
-		return nil
-	}
-
-	if err := s3p.UploadDir(ctx, bucket, model.Id.String(), localDir); err != nil {
-		database.UpdateModelStatus(ctx, db, model.Id, database.ModelFailed) //nolint:errcheck
-		slog.Warn("failed to upload model to S3", "model_id", model.Id, "error", err)
-		return nil
-	}
-=======
 		database.UpdateModelStatus(ctx, db, model.Id, database.ModelFailed) // nolint:errcheck
 		return fmt.Errorf("failed to stat local model dir %s: %w", localDir, err)
 	}
@@ -215,86 +139,10 @@
 		return fmt.Errorf("error uploading model %s: %w", name, err)
 	}
 	database.UpdateModelStatus(ctx, db, model.Id, database.ModelTrained) // nolint:errcheck
->>>>>>> ee20be7b
 	slog.Info("successfully uploaded model to S3", "model_id", model.Id)
 	return nil
 }
 
-<<<<<<< HEAD
-func InitializeTransformerModel(ctx context.Context, db *gorm.DB, s3p *storage.S3Provider, bucket string) error {
-	var model database.Model
-	err := db.
-		Where("name = ?", "ultra").
-		Preload("Tags").
-		First(&model).Error
-
-	isNew := errors.Is(err, gorm.ErrRecordNotFound)
-	if err != nil && !isNew {
-		return fmt.Errorf("error querying model: %w", err)
-	}
-
-	if isNew {
-		model.Id = uuid.New()
-		model.Name = "ultra"
-		model.Type = "transformer"
-		model.Status = database.ModelTrained
-		model.CreationTime = time.Now()
-
-		modelTags := []string{
-			"ADDRESS", "CARD_NUMBER", "COMPANY", "CREDIT_SCORE", "DATE",
-			"EMAIL", "ETHNICITY", "GENDER", "ID_NUMBER", "LICENSE_PLATE",
-			"LOCATION", "NAME", "PHONENUMBER", "SERVICE_CODE", "SEXUAL_ORIENTATION",
-			"SSN", "URL", "VIN", "O",
-		}
-		for _, tag := range modelTags {
-			model.Tags = append(model.Tags, database.ModelTag{
-				ModelId: model.Id,
-				Tag:     tag,
-			})
-		}
-
-		if err := db.Create(&model).Error; err != nil {
-			return fmt.Errorf("failed to create model record: %w", err)
-		}
-	}
-
-	s3Prefix := model.Id.String() + "/"
-
-	// HOST_MODEL_DIR can be used to pass models if backend is running locally
-	modelBaseDir := os.Getenv("HOST_MODEL_DIR")
-	if modelBaseDir == "" {
-		modelBaseDir = "/app/models"
-	}
-	localDir := filepath.Join(modelBaseDir, "transformer_model")
-
-	info, err := os.Stat(localDir)
-	if err != nil {
-		if os.IsNotExist(err) {
-			slog.Warn("local model dir does not exist, skipping upload", "dir", localDir)
-			return nil
-		}
-		return fmt.Errorf("failed to stat local model dir %s: %w", localDir, err)
-	}
-	if !info.IsDir() {
-		slog.Warn("local model path exists but is not a directory, skipping upload", "path", localDir)
-		return nil
-	}
-
-	objs, err := s3p.ListObjects(ctx, bucket, s3Prefix)
-	if err != nil {
-		slog.Error("failed to list S3 objects for model", "model_id", model.Id, "error", err)
-		// we could choose to abort or continue; here we continue and try upload
-	} else if len(objs) > 4 {
-		slog.Info("model already uploaded to S3, skipping upload", "model_id", model.Id)
-		return nil
-	}
-
-	if err := s3p.UploadDir(ctx, bucket, model.Id.String(), localDir); err != nil {
-		database.UpdateModelStatus(ctx, db, model.Id, database.ModelFailed) //nolint:errcheck
-		return fmt.Errorf("error uploading model to S3: %w", err)
-	}
-	slog.Info("successfully uploaded model to S3", "model_id", model.Id)
-=======
 func InitializeCnnNerExtractor(ctx context.Context, db *gorm.DB, s3p *storage.S3Provider, bucket string, hostModelDir string) error {
 	return initializeModel(ctx, db, s3p, bucket,
 		"advanced", "cnn", filepath.Join(hostModelDir, "cnn_model"),
@@ -377,7 +225,6 @@
 
 	status = database.ModelTrained
 
->>>>>>> ee20be7b
 	return nil
 }
 
