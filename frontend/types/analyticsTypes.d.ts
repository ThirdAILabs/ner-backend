--- conflicted
+++ resolved
@@ -29,11 +29,8 @@
   groups: string[];
   tags: Tag[];
   uploadId?: string;
-<<<<<<< HEAD
   addFeedback: (tokens: FeedbackMetadata, objectTokens: string[], objectTags: string[]) => void;
-=======
   initialSelectedTag?: string | null;
->>>>>>> 7b9f4c6c
 }
 
 interface TableContentProps {
