--- conflicted
+++ resolved
@@ -508,11 +508,7 @@
 
       // Redirect after success
       setTimeout(() => {
-<<<<<<< HEAD
-        router.push(`/?tab=jobs`);
-=======
         router.push(`/token-classification/landing?tab=jobs`);
->>>>>>> 16ba4cf9
       }, 2000);
     } catch (err: unknown) {
       let errorMessage = 'An unexpected error occurred';
