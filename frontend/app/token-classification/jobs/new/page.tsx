'use client';

import React, { useState, useEffect, useMemo } from 'react';
import { useRouter } from 'next/navigation';
import Link from 'next/link';
import { Button } from '@/components/ui/button';
import { Box, CircularProgress } from '@mui/material';
import { ArrowLeft, Plus, RefreshCw, Edit } from 'lucide-react';
import { nerService } from '@/lib/backend';
import { NO_GROUP, uniqueFileNames, getFilesFromElectron } from '@/lib/utils';
import { Input } from '@/components/ui/input';
<<<<<<< HEAD
import { CheckIcon, SearchIcon } from '@heroicons/react/solid';
import { useLicense } from '@/hooks/useLicense';
=======
import useTelemetry from '@/hooks/useTelemetry';

import { nerBaseUrl } from '@/lib/axios.config';
>>>>>>> 461a53a0

const SUPPORTED_TYPES = ['.pdf', '.txt', '.csv', '.html', '.json', '.xml'];

// Tag chip component - reused from the detail page but with interactive mode
interface TagProps {
  tag: string;
  selected?: boolean;
  onClick?: () => void;
  custom?: boolean;
  addNew?: boolean;
}

const Tag: React.FC<TagProps> = ({
  tag,
  selected = false,
  onClick,
  custom = false,
  addNew = false,
}) => {
  return (
    <div
      className={`px-3 py-1 text-sm font-medium overflow-x-scroll max-w-[16vw] rounded-sm ${!custom && 'cursor-pointer'} ${selected ? 'bg-blue-500 text-white' : 'bg-gray-100 text-gray-700 hover:bg-gray-200'}`}
      style={{ userSelect: 'none' }}
      onClick={onClick}
    >
      {tag}
    </div>
  );
};

// Source option card component - reused from the detail page
interface ModelOptionProps {
  title: string;
  description: React.ReactNode;
  isSelected?: boolean;
  disabled?: boolean;
  onClick: () => void;
}

const ModelOption: React.FC<ModelOptionProps> = ({
  title,
  description,
  isSelected = false,
  disabled = false,
  onClick,
}) => (
  <div
    className={`relative p-6 border rounded-md transition-all
      ${isSelected ? 'border-blue-500 border-2' : 'border-gray-200 border-2'}
      ${
        disabled
          ? 'opacity-85 cursor-not-allowed bg-gray-50'
          : 'cursor-pointer hover:border-blue-300'
      }
    `}
    onClick={() => !disabled && onClick()}
  >
    <h3 className="text-base font-medium">{title}</h3>
    <div className="text-sm text-gray-500 mt-1">{description}</div>
  </div>
);

// Group card component
interface GroupProps {
  name: string;
  definition: string;
  onRemove: () => void;
}

const GroupCard: React.FC<GroupProps> = ({ name, definition, onRemove }) => (
  <div className="border border-gray-200 rounded-md overflow-hidden">
    <div className="p-4 border-b border-gray-200 flex justify-between items-center">
      <h3 className="text-base font-medium">{name}</h3>
      <Button variant="ghost" size="sm" onClick={onRemove} className="text-red-500">
        Remove
      </Button>
    </div>
    <div className="p-4">
      <p className="text-sm font-mono">{definition}</p>
    </div>
  </div>
);

interface SourceOptionProps {
  onClick: () => void;
  input?: React.ReactNode;
  icon: React.ReactNode;
  title: string;
  description: string;
  disclaimer: string;
  disabled?: boolean;
}

const SourceOption: React.FC<SourceOptionProps> = ({
  onClick,
  input,
  icon,
  title,
  description,
  disclaimer,
  disabled = false,
}) => (
  <div
    className={`relative p-6 border-2 border-dashed rounded-lg transition-colors ${
      disabled
        ? 'border-gray-200 bg-gray-50 cursor-not-allowed opacity-60'
        : 'border-gray-300 hover:border-blue-400 cursor-pointer'
    }`}
    onClick={disabled ? () => {} : onClick}
  >
    {input && input}
    <div className="flex flex-col items-center justify-center space-y-4">
      <div className="flex items-center justify-center w-16 h-16 rounded-full bg-blue-50">
        <svg
          className="w-8 h-8 text-blue-500"
          fill="none"
          stroke="currentColor"
          viewBox="0 0 24 24"
        >
          {icon}
        </svg>
      </div>
      <div className="text-center">
        <h3 className="text-base font-medium mb-1">{title}</h3>
        <p className="text-sm text-gray-500">{description}</p>
        <p className="text-xs text-gray-400 mt-2">{disclaimer}</p>
      </div>
    </div>
  </div>
);

interface FileSourcesProps {
  selectSource: (source: 's3' | 'files' | 'directory') => void;
  isLoadingFiles: boolean;
  setIsLoadingFiles: (loading: boolean) => void;
  addFilesMeta: (filesMeta: any[]) => void;
}

const FileSources: React.FC<FileSourcesProps> = ({
  selectSource,
  isLoadingFiles,
  setIsLoadingFiles,
  addFilesMeta,
}) => {
  const s3 = (
    <SourceOption
      onClick={() => selectSource('s3')}
      icon={
        <path
          strokeLinecap="round"
          strokeLinejoin="round"
          strokeWidth={2}
          d="M3 15a4 4 0 004 4h9a5 5 0 10-.1-9.999 5.002 5.002 0 10-9.78 2.096A4.001 4.001 0 003 15z"
        />
      }
      title="S3 Bucket"
      description="Scan files from an S3 bucket"
      disclaimer="Public buckets only without enterprise subscription."
      disabled={isLoadingFiles}
    />
  );

  const folderIcon = (
    <path
      strokeLinecap="round"
      strokeLinejoin="round"
      strokeWidth="2"
      d="M3 7v10a2 2 0 002 2h14a2 2 0 002-2V9a2 2 0 00-2-2h-6l-2-2H5a2 2 0 00-2 2z"
    />
  );

  // @ts-ignore
  if (window && window.electron) {
    return (
      <>
        <SourceOption
          onClick={async () => {
            selectSource('files');
            setIsLoadingFiles(true);
            try {
              const { allFilesMeta, totalSize, error } =
                await getFilesFromElectron(SUPPORTED_TYPES);
              if (error) {
                addFilesMeta([]);
              } else {
                addFilesMeta(allFilesMeta || []);
              }
            } finally {
              setIsLoadingFiles(false);
            }
          }}
          icon={isLoadingFiles ? <RefreshCw className="w-8 h-8 animate-spin" /> : folderIcon}
          title="Local Files"
          description={isLoadingFiles ? 'Loading files...' : 'Scan files from your computer'}
          disclaimer={`Supported: ${SUPPORTED_TYPES.join(', ')}`}
          disabled={isLoadingFiles}
        />
        {s3}
      </>
    );
  }

  const handleFileChange = async (e: React.ChangeEvent<HTMLInputElement>) => {
    const files = e.target.files;
    if (files) {
      setIsLoadingFiles(true);
      try {
        // Add a small delay to show loading state for quick file selections
        await new Promise((resolve) => setTimeout(resolve, 100));
        addFilesMeta(
          Array.from(files).map((file) => ({
            name: file.name,
            size: file.size,
            fullPath: '',
            file,
          }))
        );
      } finally {
        setIsLoadingFiles(false);
        e.target.value = '';
      }
    }
  };

  const fileInput = (
    <input
      type="file"
      id="file-upload"
      multiple
      onChange={handleFileChange}
      className="hidden"
      accept={SUPPORTED_TYPES.join(',')}
    />
  );

  const directoryInput = (
    <input
      type="file"
      id="directory-upload"
      {...({ webkitdirectory: '', directory: '' } as any)}
      onChange={handleFileChange}
      className="hidden"
      accept={SUPPORTED_TYPES.join(',')}
    />
  );

  return (
    <>
      <SourceOption
        onClick={() => {
          document.getElementById('file-upload')?.click();
          selectSource('files');
        }}
        input={fileInput}
        icon={
          isLoadingFiles ? (
            <RefreshCw className="w-8 h-8 animate-spin" />
          ) : (
            <path
              strokeLinecap="round"
              strokeLinejoin="round"
              strokeWidth="2"
              d="M9 13h6m-3-3v6m5 5H7a2 2 0 01-2-2V5a2 2 0 012-2h5.586a1 1 0 01.707.293l5.414 5.414a1 1 0 01.293.707V19a2 2 0 01-2 2z"
            />
          )
        }
        title="Local Files"
        description={isLoadingFiles ? 'Loading files...' : 'Scan files from your computer'}
        disclaimer={`Supported: ${SUPPORTED_TYPES.join(', ')}`}
        disabled={isLoadingFiles}
      />
      <SourceOption
        onClick={() => {
          document.getElementById('directory-upload')?.click();
          selectSource('directory');
        }}
        input={directoryInput}
        icon={isLoadingFiles ? <RefreshCw className="w-8 h-8 animate-spin" /> : folderIcon}
        title="Local Directory"
        description={isLoadingFiles ? 'Loading files...' : 'Scan an entire directory'}
        disclaimer={`Supported: ${SUPPORTED_TYPES.join(', ')}`}
        disabled={isLoadingFiles}
      />
      {s3}
    </>
  );
};

interface CustomTag {
  name: string;
  pattern: string;
}

export default function NewJobPage() {
  const router = useRouter();
  const recordEvent = useTelemetry();

  const { isEnterprise } = useLicense();

  // Essential state
  const [selectedSource, setSelectedSource] = useState<'s3' | 'files' | 'directory' | ''>('files');
  const [sourceS3Endpoint, setSourceS3Endpoint] = useState('');
  const [sourceS3Region, setSourceS3Region] = useState('');
  const [sourceS3Bucket, setSourceS3Bucket] = useState('');
  const [sourceS3Prefix, setSourceS3Prefix] = useState('');
  // [File object, full path] pairs. Full path may be empty if electron is not available.
  const [selectedFilesMeta, setSelectedFilesMeta] = useState<any[]>([]);

  // Helper to assign unique names to selectedFilesMeta
  const assignUniqueNames = (filesMeta: any[]) => {
    const names = filesMeta.map((f) => f.name);
    const uniqueNames = uniqueFileNames(names);
    return filesMeta.map((f, i) => ({ ...f, uniqueName: uniqueNames[i] }));
  };

  // Add files, deduplicate by fullPath, and assign unique names
  const addFilesMeta = (newFilesMeta: any[]) => {
    const allFiles = [...selectedFilesMeta, ...newFilesMeta];
    const seen = new Set<string>();
    const deduped = allFiles.filter((f) => {
      if (!f.fullPath) return true;
      if (seen.has(f.fullPath)) return false;
      seen.add(f.fullPath);
      return true;
    });
    setSelectedFilesMeta(assignUniqueNames(deduped));
  };

  const [isSubmitting, setIsSubmitting] = useState(false);
  const [isLoadingFiles, setIsLoadingFiles] = useState(false);
  const [existingReportName, setExistingReportName] = useState<string[]>([]);
  const [jobName, setJobName] = useState('');

  const [models, setModels] = useState<any[]>([]);
  const [selectedModelId, setSelectedModelId] = useState<string | null>(null);
  const [selectedModel, setSelectedModel] = useState<any>(null);
  const [modelSearchQuery, setModelSearchQuery] = useState('');

  const filteredCustomModels = useMemo(() => {
    return models
      .filter((model) => !['basic', 'advanced'].includes(model.Name.toLowerCase()))
      .filter((model) => model.Name.toLowerCase().includes(modelSearchQuery.toLowerCase()));
  }, [models, modelSearchQuery]);

  const defaultModels = useMemo(() => {
    return [
      {
        Id: models.find((model) => model.Name === 'basic')?.Id || 'basic',
        Name: 'Basic',
        Disabled: false,
        Description: !isEnterprise
          ? 'Fast and lightweight AI model, comes with the free version, does not allow customization of the fields with user feedback, gives basic usage statistics.'
          : 'Fast and lightweight AI model, does not allow customization of the fields with user feedback, gives basic usage statistics.',
      },
      {
        Id: 'advanced',
        Name: 'Advanced',
        Disabled: true,
        Description:
          'Our most advanced AI model, available on enterprise platform. Allows users to perpetually customize fields with user feedback, includes advanced monitoring features.',
      },
    ];
  }, [models]);

  // Tags handling
  const [availableTags, setAvailableTags] = useState<string[]>([]);
  const [selectedTags, setSelectedTags] = useState<string[]>([]);
  const [isTagsLoading, setIsTagsLoading] = useState(false);

  // Groups handling
  const [groupName, setGroupName] = useState('');
  const [groupQuery, setGroupQuery] = useState('');
  const [groups, setGroups] = useState<Record<string, string>>({});
  const [isGroupDialogOpen, setIsGroupDialogOpen] = useState(false);
  const [groupDialogError, setGroupDialogError] = useState<string | null>(null);
  const [editingGroup, setEditingGroup] = useState<{
    name: string;
    query: string;
  } | null>(null);

  // Custom tags handling
  const [customTags, setCustomTags] = useState<CustomTag[]>([]);
  const [customTagName, setCustomTagName] = useState('');
  const [customTagPattern, setCustomTagPattern] = useState('');
  const [isCustomTagDialogOpen, setIsCustomTagDialogOpen] = useState(false);
  const [editingTag, setEditingTag] = useState<CustomTag | null>(null);
  const [dialogError, setDialogError] = useState<string | null>(null);

  // Error/Success messages
  const [error, setError] = useState<string | null>(null);
  const [s3Error, setS3Error] = useState<string | null>(null);
  const [success, setSuccess] = useState(false);

  const [patternType, setPatternType] = useState('string');

  const [isConfirmDialogOpen, setIsConfirmDialogOpen] = useState(false);

  const isFileSupported = (filename: string) => {
    return SUPPORTED_TYPES.some((ext) => filename.toLowerCase().endsWith(ext));
  };

  useEffect(() => {
    const fetchModels = async () => {
      try {
        const modelData = await nerService.listModels();
        const trainedModels = modelData.filter((model) => model.Status === 'TRAINED');
        setModels(trainedModels.reverse());
        setSelectedModelId(trainedModels[0].Id);
      } catch (err) {
        console.error('Error fetching models:', err);
        setError('Failed to load models. Please try again.');
      }
    };

    fetchModels();

    const fetchReportNames = async () => {
      const response = await nerService.listReports();
      setExistingReportName(response.map((report) => report.ReportName));
    };
    fetchReportNames();
  }, []);

  // Load tags when a model is selected
  useEffect(() => {
    if (!selectedModelId) return;

    const fetchTags = async () => {
      setIsTagsLoading(true);
      try {
        const model = await nerService.getModel(selectedModelId);
        setSelectedModel(model);

        // Get tags from the model
        const modelTags = model.Tags || [];
        console.log('Tags from model:', modelTags);
        const filteredModelTags = modelTags.filter((tag) => tag !== 'O');
        setAvailableTags(filteredModelTags);
        setSelectedTags(filteredModelTags); // By default, select all tags
      } catch (error) {
        console.error('Error fetching tags:', error);
        setError('Failed to load tags from the selected model');
      } finally {
        setIsTagsLoading(false);
      }
    };

    fetchTags();
  }, [selectedModelId]);

  const toggleTag = (tag: string) => {
    if (selectedTags.includes(tag)) {
      setSelectedTags(selectedTags.filter((t) => t !== tag));
    } else {
      setSelectedTags([...selectedTags, tag]);
    }
  };

  const selectAllTags = () => {
    setSelectedTags([...availableTags]);
  };

  const handleGroupCancel = () => {
    setGroupName('');
    setGroupQuery('');
    setEditingGroup(null);
    setGroupDialogError(null);
    setIsGroupDialogOpen(false);
  };

  const handleAddGroup = async () => {
    setGroupDialogError(null);

    if (!groupName.trim() || !groupQuery.trim()) {
      setGroupDialogError('Group name and query are required.');
      return;
    }

    if (!editingGroup && groups[groupName.toUpperCase()]) {
      setGroupDialogError('Group name already exists.');
      return;
    }

    const formattedGroupName = groupName.trim().toUpperCase();
    const formattedGroupQuery = groupQuery.trim().toUpperCase();

    if (formattedGroupName === NO_GROUP.trim().toUpperCase()) {
      setGroupDialogError(`Group name cannot be "${NO_GROUP}"`);
      return;
    }

    const errorMessage = await nerService.validateGroupDefinition(formattedGroupQuery);
    console.log('Error message:', errorMessage);

    if (errorMessage) {
      setGroupDialogError(errorMessage);
      return;
    }

    const nameExists = Object.keys(groups).some(
      (name) => name.toUpperCase() === formattedGroupName
    );

    if (nameExists) {
      setGroupDialogError(`Group name "${formattedGroupName}" already exists.`);
      return;
    }

    setGroups((prev) => {
      const updatedGroups = { ...prev };
      if (editingGroup && editingGroup.name !== formattedGroupName) {
        delete updatedGroups[editingGroup.name];
      }
      updatedGroups[formattedGroupName] = formattedGroupQuery;
      return updatedGroups;
    });

    setGroups((prev) => ({
      ...prev,
      [groupName.trim().toUpperCase()]: groupQuery.trim().toUpperCase(),
    }));

    handleGroupCancel();
  };

  const handleEditGroup = (name: string, query: string) => {
    setGroupName(name);
    setGroupQuery(query);
    setEditingGroup({ name, query });
    setIsGroupDialogOpen(true);
  };

  const handleRemoveGroup = (name: string) => {
    const newGroups = { ...groups };
    delete newGroups[name];
    setGroups(newGroups);
  };

  const handleAddCustomTag = () => {
    setDialogError(null);

    if (!customTagName.trim() || !customTagPattern.trim()) {
      setDialogError('Custom tag name and pattern are required');
      return;
    }

    const newCustomTag = {
      name: customTagName.trim().toUpperCase(),
      pattern: customTagPattern,
    };

    for (let index = 0; index < customTags.length; index++) {
      const thisTag = customTags[index];
      if (thisTag.name === customTagName.toUpperCase()) {
        setDialogError(`Custom Tag name "${customTagName}" already exists.`);
        return;
      }
    }

    if (editingTag) {
      setCustomTags((prev) =>
        prev.map((tag) => (tag.name === editingTag.name ? newCustomTag : tag))
      );
    } else {
      for (let index = 0; index < customTags.length; index++) {
        const thisTag = customTags[index];
        if (thisTag.name === customTagName.toUpperCase()) {
          setDialogError('Custom Tag name already exists.');
          return;
        }
      }
      setCustomTags((prev) => [...prev, newCustomTag]);
    }

    setCustomTagName('');
    setCustomTagPattern('');
    setEditingTag(null);
    setIsCustomTagDialogOpen(false);
  };
  const handleRemoveCustomTag = (tagName: string) => {
    setCustomTags((prev) => prev.filter((tag) => tag.name !== tagName));
    setAvailableTags((prev) => prev.filter((tag) => tag !== tagName));
    setSelectedTags((prev) => prev.filter((tag) => tag !== tagName));
  };

  const handleEditCustomTag = (tag: CustomTag) => {
    setCustomTagName(tag.name);
    setCustomTagPattern(tag.pattern);
    setEditingTag(tag);
    setIsCustomTagDialogOpen(true);
  };
  const handleCancel = () => {
    setCustomTagName('');
    setCustomTagPattern('');
    setEditingTag(null);
    setDialogError(null);
    setIsCustomTagDialogOpen(false);
  };

  const handleSelectFiles = async () => {
    setIsLoadingFiles(true);
    setError(null);
    try {
      const result = await getFilesFromElectron(SUPPORTED_TYPES);
      if (result.error) {
        setError(result.error);
        setSelectedFilesMeta([]);
      } else {
        addFilesMeta(result.allFilesMeta);
      }
    } catch (err: any) {
      setError('Failed to select files.');
      setSelectedFilesMeta([]);
    } finally {
      setIsLoadingFiles(false);
    }
  };

  // Handler for uploading files (calls main process IPC)

  const validateS3Bucket = async () => {
    if (!sourceS3Bucket || !sourceS3Region) {
      return;
    }
    setS3Error('');
    const s3Error = await nerService.attemptS3Connection(
      sourceS3Endpoint,
      sourceS3Region,
      sourceS3Bucket,
      sourceS3Prefix
    );
    if (s3Error) {
      setS3Error(s3Error);
    } else {
      setS3Error('');
    }
  };

  const removeFile = (index: number) => {
    setSelectedFilesMeta((prev) => prev.filter((_, i) => i !== index));
  };

  const handleCloseDialog = () => {
    setIsConfirmDialogOpen(false);
    // Reset the input value
    const input = document.getElementById(
      selectedSource === 'directory' ? 'directory-upload' : 'file-upload'
    ) as HTMLInputElement;
    if (input) {
      input.value = '';
    }
  };

  const validateCustomTagName = (name: string): boolean => {
    if (!name) {
      setDialogError('Tag name is required');
      return false;
    }

    if (!/^[A-Za-z0-9_]+$/.test(name)) {
      setDialogError('Tag name can only contain letters, numbers, and underscores');
      return false;
    }

    setDialogError(null);
    return true;
  };

  const handleTagNameChange = (name: string) => {
    const value = name.replace(/\s/g, '_');
    setCustomTagName(value);
    validateCustomTagName(value);
  };

<<<<<<< HEAD
=======
  async function uploadFilesBrowser(filesMeta: any[], uploadUrl: string) {
    const formData = new FormData();
    filesMeta.forEach((meta) => {
      formData.append('files', meta.file, meta.uniqueName || meta.name);
    });
    const response = await fetch(uploadUrl, {
      method: 'POST',
      body: formData,
    });
    if (!response.ok) {
      return { success: false, error: 'Upload failed' };
    }
    return await response.json();
  }

  // Submit the new job
>>>>>>> 461a53a0
  const handleSubmit = async (e: React.FormEvent) => {
    e.preventDefault();

    if (!selectedModelId) {
      setError('Please select a model');
      return;
    }

    if (selectedSource === 's3' && !(sourceS3Region && sourceS3Bucket)) {
      setError('S3 region and bucket are required');
      return;
    }

    if (selectedSource === 's3' && s3Error) {
      setError(s3Error);
      return;
    }

    if (
      (selectedSource === 'files' || selectedSource === 'directory') &&
      selectedFilesMeta.length === 0
    ) {
      setError('Please select at least one file');
      return;
    }

    if (selectedTags.length === 0) {
      setError('Please select at least one tag');
      return;
    }

    setError(null);
    setIsSubmitting(true);

    try {
      setIsSubmitting(true);
      setError(null);
      setSuccess(false);

      const uploadUrl = `${nerBaseUrl}/uploads`;
      let uploadId: string | undefined = undefined;

      // 1. Upload files via Electron main process or browser
      if (selectedSource === 'files' || selectedSource === 'directory') {
        // @ts-ignore
        if (typeof window !== 'undefined' && !window.electron) {
          // Browser context: upload using File objects
          const result = await uploadFilesBrowser(selectedFilesMeta, uploadUrl);

          if (!result.Id) {
            setError(result.error || 'Upload failed');
            setIsSubmitting(false);
            return;
          }
          uploadId = result.Id;

          // Note: file path mapping is not possible in browsers due to security reasons.
          if (typeof uploadId === 'string') {
            await nerService.storeFileNameToPath(uploadId, {});
          } else {
            throw new Error('uploadId is undefined when storing file name to path mapping');
          }
        } else {
          // Electron context: use main process
          // @ts-ignore
          const result = await window.electron.uploadFiles({
            filePaths: selectedFilesMeta.map((f) => f.fullPath),
            uploadUrl: uploadUrl,
            uniqueNames: selectedFilesMeta.map((f) => f.uniqueName),
            originalNames: selectedFilesMeta.map((f) => f.name),
          });

          if (!result.success || !result.uploadId) {
            setError(result.error || 'Upload failed');
            setIsSubmitting(false);
            return;
          }
          uploadId = result.uploadId;

          // 2. Store file path mappings (use uniqueName as key)
          const mapping: { [filename: string]: string } = {};
          selectedFilesMeta.forEach((fileMeta) => {
            if (fileMeta.fullPath) {
              mapping[fileMeta.uniqueName] = fileMeta.fullPath;
            }
          });
          if (Object.keys(mapping).length > 0) {
            if (typeof uploadId === 'string') {
              await nerService.storeFileNameToPath(uploadId, mapping);
            } else {
              throw new Error('uploadId is undefined when storing file name to path mapping');
            }
          }
        }
      }
      const customTagsObj: Record<string, string> = {};
      customTags.forEach((tag) => {
        customTagsObj[tag.name] = tag.pattern;
      });

      // 3. Create the report, now that the files have been uploaded (or for S3, directly)
      const response = await nerService.createReport({
        ModelId: selectedModelId,
        Tags: selectedTags,
        CustomTags: customTagsObj,
        ...(selectedSource === 's3'
          ? {
              S3Endpoint: sourceS3Endpoint,
              S3Region: sourceS3Region,
              SourceS3Bucket: sourceS3Bucket,
              SourceS3Prefix: sourceS3Prefix || undefined,
            }
          : {
              UploadId: uploadId as string,
            }),
        Groups: groups,
        report_name: jobName,
      });

      setSuccess(true);

      recordEvent({
        UserAction: 'Create new report',
        UIComponent: 'Report Creation Form',
        Page: 'Report Creation Page',
      });

      // Redirect after success
      setTimeout(() => {
        router.push(`/token-classification/landing?tab=jobs`);
      }, 2000);
      setSelectedFilesMeta([]);
    } catch (err: unknown) {
      let errorMessage = 'An unexpected error occurred';

      if (
        typeof err === 'object' &&
        err !== null &&
        'response' in err &&
        typeof (err as any).response?.data === 'string'
      ) {
        const data = (err as any).response.data;
        errorMessage = (data.charAt(0).toUpperCase() + data.slice(1)).trim();
      }

      setError(`Failed to create report. ${errorMessage}. Please try again.`);
    } finally {
      setIsSubmitting(false);
    }
  };
  const [isPressedSubmit, setIsPressedSubmit] = useState<boolean>(false);
  const [nameError, setNameError] = useState<string | null>(null);

  const validateJobName = (name: string): boolean => {
    if (!name) {
      setNameError('Scan name is required');
      return false;
    }

    if (existingReportName.includes(name)) {
      setNameError('Scan with this name already exists.');
      return false;
    }

    if (!/^[A-Za-z0-9_-]+$/.test(name)) {
      setNameError('Scan name can only contain letters, numbers, underscores, and hyphens');
      return false;
    }

    if (name.length > 50) {
      setNameError('Scan name must be less than 50 characters');
      return false;
    }

    setNameError(null);
    return true;
  };

  const [showTooltip, setShowTooltip] = useState<Record<string, boolean>>({});
  const copyToClipboard = (text: string, tooltipId: string) => {
    navigator.clipboard.writeText(text);
    setShowTooltip((prev) => ({ ...prev, [tooltipId]: true }));
    setTimeout(() => {
      setShowTooltip((prev) => ({ ...prev, [tooltipId]: false }));
    }, 1000);
  };

  const renderFileName = (file: File) => (
    <span className="text-sm text-gray-600">
      {file.name} ({(file.size / 1024).toFixed(1)} KB)
    </span>
  );

  const renderFileList = (files: File[]) => (
    <ul className="space-y-1">
      {files.map((file, i) => (
        <li key={i} className="flex items-center justify-between py-1">
          {renderFileName(file)}
          <button
            type="button"
            onClick={() => removeFile(i)}
            className="text-red-500 hover:text-red-700 p-1"
            aria-label="Remove file"
          >
            <svg className="h-4 w-4" fill="none" stroke="currentColor" viewBox="0 0 24 24">
              <path
                strokeLinecap="round"
                strokeLinejoin="round"
                strokeWidth={2}
                d="M6 18L18 6M6 6l12 12"
              />
            </svg>
          </button>
        </li>
      ))}
    </ul>
  );

  return (
    <div className="container px-4 py-8" style={{ width: '90%' }}>
      {/* Title and Back Button */}
      <div className="flex items-center justify-between mb-6">
        <Button variant="outline" size="sm" asChild>
          <Link href={`/token-classification/landing?tab=jobs`} className="flex items-center">
            <ArrowLeft className="mr-1 h-4 w-4" /> Back to Scans
          </Link>
        </Button>
      </div>

      {error && !isPressedSubmit && (
        <div className="bg-red-50 border border-red-200 text-red-700 px-4 py-3 rounded mb-6">
          {error}
        </div>
      )}

      {success ? (
        <div className="bg-green-50 border border-green-200 text-green-700 px-4 py-3 rounded mb-6">
          Scanning in progress! Redirecting to Scans Dashboard...
        </div>
      ) : (
        <form onSubmit={handleSubmit} className="space-y-8">
          {/* Job Name Field */}
          <Box className="bg-muted/60" sx={{ p: 3, borderRadius: 3 }}>
            <h2 className="text-2xl font-medium mb-4">Scan Name</h2>
            <div className="w-full">
              <input
                type="text"
                value={jobName}
                onChange={(e) => {
                  const value = e.target.value.replace(/\s/g, '_');
                  setJobName(value);
                  validateJobName(value);
                }}
                onBlur={() => validateJobName(jobName)}
                className={`w-full p-2 border ${
                  nameError ? 'border-red-500' : 'border-gray-300'
                } rounded`}
                placeholder="Enter_Scan_Name"
                required
              />
              {nameError ? (
                <p className="text-red-700 text-sm mt-1">
                  <sup className="text-red-700">*</sup>
                  {nameError}
                </p>
              ) : (
                <p className="text-sm text-gray-500 mt-1">
                  Use only letters, numbers, underscores, and hyphens. No spaces allowed.
                </p>
              )}
            </div>
          </Box>

          <Box sx={{ bgcolor: 'grey.100', p: 3, borderRadius: 3 }}>
            <h2 className="text-2xl font-medium mb-4">Source</h2>
            <div className="relative">
              <div className="grid grid-cols-1 md:grid-cols-3 gap-4 mb-4">
                <FileSources
                  selectSource={setSelectedSource}
                  isLoadingFiles={isLoadingFiles}
                  setIsLoadingFiles={setIsLoadingFiles}
                  addFilesMeta={addFilesMeta}
                />
              </div>

              {/* Loading Overlay */}
              {isLoadingFiles && (
                <div className="absolute inset-0 bg-white bg-opacity-75 flex items-center justify-center rounded-lg z-10">
                  <div className="flex flex-col items-center space-y-3">
                    <RefreshCw className="h-8 w-8 animate-spin text-blue-500" />
                    <p className="text-sm font-medium text-gray-700">Loading files...</p>
                  </div>
                </div>
              )}
            </div>

<<<<<<< HEAD
            {(selectedSource === 'files' || selectedSource === 'directory') &&
              selectedFiles.length > 0 && (
                <div className="mt-6">
                  <div className="flex justify-between items-center mb-2">
                    <h3 className="text-sm font-medium text-gray-700">
                      Selected Files ({selectedFiles.length})
                    </h3>
                    <Button
                      variant="ghost"
                      size="sm"
                      onClick={() => setSelectedFiles([])}
                      className="text-red-500"
                    >
                      Clear all
                    </Button>
                  </div>
                  <div className="max-h-60 overflow-y-auto border border-gray-200 rounded-md">
                    {selectedFiles.map(([file, fullPath], index) => (
                      <div
                        key={`${file.name}-${fullPath}-${index}`}
                        className="flex items-center justify-between px-4 py-2 border-b last:border-b-0 hover:bg-gray-50"
                      >
                        <div className="flex items-center">
                          <span className="text-sm text-gray-600">
                            {file.name} ({(file.size / 1024).toFixed(1)} KB)
=======
            {selectedFilesMeta.length > 0 && (
              <div className="mt-6">
                <div className="flex justify-between items-center mb-2">
                  <h3 className="text-sm font-medium text-gray-700">
                    Selected Files ({selectedFilesMeta.length})
                  </h3>
                  <Button
                    variant="ghost"
                    size="sm"
                    onClick={() => setSelectedFilesMeta([])}
                    className="text-red-500"
                  >
                    Clear all
                  </Button>
                </div>
                <div className="max-h-60 overflow-y-auto border border-gray-200 rounded-md">
                  {selectedFilesMeta.map((fileMeta, index) => (
                    <div
                      key={fileMeta.fullPath || index}
                      className="flex items-center justify-between px-4 py-2 border-b last:border-b-0 hover:bg-gray-50"
                    >
                      <div className="flex items-center">
                        <div className="text-sm text-gray-600">
                          {fileMeta.fullPath || fileMeta.name}
                          <span className="text-xs text-gray-400 ml-2">
                            ({(fileMeta.size / 1024).toFixed(1)} KB)
>>>>>>> 461a53a0
                          </span>
                          {fullPath && (
                            <span className="ml-2 text-xs text-gray-400">{fullPath}</span>
                          )}
                        </div>
                        <button
                          type="button"
                          onClick={() => removeFile(index)}
                          className="text-red-500 hover:text-red-700 p-1"
                          aria-label="Remove file"
                        >
                          <svg
                            className="h-4 w-4"
                            fill="none"
                            stroke="currentColor"
                            viewBox="0 0 24 24"
                          >
                            <path
                              strokeLinecap="round"
                              strokeLinejoin="round"
                              strokeWidth={2}
                              d="M6 18L18 6M6 6l12 12"
                            />
                          </svg>
                        </button>
                      </div>
                    ))}
                  </div>
                </div>
              )}

            {selectedSource === 's3' && (
              <div className="space-y-4">
                <div>
                  <div className="text-sm text-gray-500 mt-1 mb-3">
                    Your S3 bucket must be public. Private bucket support is available on the
                    enterprise platform. Reach out to{' '}
                    <div className="relative inline-block">
                      <span
                        className="text-blue-500 underline cursor-pointer hover:text-blue-700"
                        onClick={() => copyToClipboard('contact@thirdai.com', 's3')}
                        title="Click to copy email"
                      >
                        contact@thirdai.com
                      </span>
                      {showTooltip['s3'] && (
                        <div className="absolute left-1/2 -translate-x-1/2 mt-1 w-max px-2 py-1 text-xs bg-gray-800 text-white rounded shadow-md z-10">
                          Email Copied
                        </div>
                      )}
                    </div>{' '}
                    for an enterprise subscription.
                  </div>
                  {s3Error && (
                    <div className="mb-4 p-3 bg-red-50 border border-red-200 text-red-700 rounded">
                      {s3Error}
                    </div>
                  )}
                </div>
                <div>
                  <label className="block text-sm font-medium text-gray-700 mb-1">
                    S3 Endpoint (Optional)
                  </label>
                  <input
                    type="text"
                    value={sourceS3Endpoint}
                    onChange={(e) => setSourceS3Endpoint(e.target.value)}
                    onBlur={validateS3Bucket}
                    className="w-full p-2 border border-gray-300 rounded"
                    placeholder="s3.amazonaws.com"
                  />
                </div>
                <div>
                  <label className="block text-sm font-medium text-gray-700 mb-1">S3 Region</label>
                  <input
                    type="text"
                    value={sourceS3Region}
                    onChange={(e) => setSourceS3Region(e.target.value)}
                    onBlur={validateS3Bucket}
                    className="w-full p-2 border border-gray-300 rounded"
                    placeholder="us-east-1"
                    required
                  />
                </div>
                <div>
                  <label className="block text-sm font-medium text-gray-700 mb-1">
                    S3 Bucket Name
                  </label>
                  <input
                    type="text"
                    value={sourceS3Bucket}
                    onChange={(e) => setSourceS3Bucket(e.target.value)}
                    onBlur={validateS3Bucket}
                    className="w-full p-2 border border-gray-300 rounded"
                    placeholder="my-bucket"
                    required
                  />
                </div>
                <div>
                  <label className="block text-sm font-medium text-gray-700 mb-1">
                    S3 Prefix (Optional)
                  </label>
                  <input
                    type="text"
                    value={sourceS3Prefix}
                    onChange={(e) => setSourceS3Prefix(e.target.value)}
                    className="w-full p-2 border border-gray-300 rounded"
                    placeholder="folder/path/"
                  />
                </div>
              </div>
            )}
          </Box>

          {/* Model Selection */}
          <Box className="bg-muted/60" sx={{ p: 3, borderRadius: 3 }}>
            <h2 className="text-2xl font-medium mb-4">Model</h2>
            <div className="space-y-6">
              <div>
                <h3 className="text-lg font-semibold mb-4">Built-in Models</h3>
                <div className="grid grid-cols-1 md:grid-cols-2 gap-4">
                  {defaultModels.map((model) => (
                    <ModelOption
                      key={model.Id}
                      title={model.Name[0].toUpperCase() + model.Name.slice(1)}
                      description={model.Description || ''}
                      isSelected={selectedModelId === model.Id}
                      onClick={() => {
                        setSelectedModelId(model.Id);
                        setSelectedModel(model);
                      }}
                      disabled={model.Disabled}
                    />
                  ))}
                </div>
              </div>

              {filteredCustomModels.length > 0 && (
                <div>
                  <div className="flex justify-between items-center mb-4">
                    <h3 className="text-lg font-semibold">Custom Models</h3>
                    <div className="relative w-64">
                      <input
                        type="text"
                        placeholder="Search custom models..."
                        value={modelSearchQuery}
                        onChange={(e) => setModelSearchQuery(e.target.value)}
                        className="w-full px-3 py-2 border border-gray-300 rounded-md shadow-sm focus:outline-none focus:ring-1 focus:ring-blue-500 focus:border-blue-500"
                      />
                      <SearchIcon className="absolute right-3 top-2.5 h-5 w-5 text-gray-400" />
                    </div>
                  </div>

                  <div className="grid grid-cols-1 md:grid-cols-2 gap-4">
                    {filteredCustomModels
                      .filter((model) => model.Status !== 'TRAINING' && model.Status !== 'QUEUED')
                      .map((model) => (
                        <ModelOption
                          key={model.Id}
                          title={model.Name}
                          description={
                            <div className="space-y-2">
                              {model.BaseModelId && (
                                <p className="text-sm text-gray-600">
                                  Base Model:{' '}
                                  {models.find((m) => m.Id === model.BaseModelId)?.Name ||
                                    'Unknown'}
                                </p>
                              )}
                            </div>
                          }
                          isSelected={selectedModelId === model.Id}
                          onClick={() => {
                            setSelectedModelId(model.Id);
                            setSelectedModel(model);
                          }}
                        />
                      ))}
                  </div>
                </div>
              )}

              {/* Tags Section - Only show if a model is selected */}
              {selectedModelId && (
                <div className="mt-8">
                  <div className="border-t pt-6">
                    <div className="flex justify-between items-center mb-4">
                      <h3 className="text-lg font-semibold">Model Tags</h3>
                      <div className="flex space-x-2">
                        <Button
                          variant="outline"
                          size="sm"
                          onClick={selectAllTags}
                          className="text-sm flex items-center"
                          disabled={isTagsLoading || selectedTags.length === availableTags.length}
                        >
                          <span className="mr-1">Select All</span>
                          <input
                            type="checkbox"
                            checked={selectedTags.length === availableTags.length}
                            onChange={selectAllTags}
                            className="rounded border-gray-300"
                          />
                        </Button>
                        <Button
                          variant="outline"
                          size="sm"
                          onClick={() => setSelectedTags([])}
                          className="text-sm flex items-center"
                          disabled={isTagsLoading || selectedTags.length === 0}
                        >
                          <span className="mr-1">Clear Selection</span>
                          <input
                            type="checkbox"
                            checked={selectedTags.length === 0}
                            onChange={() => setSelectedTags([])}
                            className="rounded border-gray-300"
                          />
                        </Button>
                      </div>
                    </div>

                    {/* Added descriptive note */}
                    <p className="text-sm text-gray-500 mb-4">
                      Click on any tag to select/unselect it. By default, all tags are selected.
                    </p>

                    {isTagsLoading ? (
                      <div className="flex justify-center py-4">
                        <RefreshCw className="h-6 w-6 animate-spin text-gray-400" />
                      </div>
                    ) : availableTags.length === 0 ? (
                      <div className="text-gray-500 py-2">No tags available for this model</div>
                    ) : (
                      <div className="flex flex-wrap gap-2">
                        {availableTags.map((tag) => (
                          <Tag
                            key={tag}
                            tag={tag}
                            selected={selectedTags.includes(tag)}
                            onClick={() => toggleTag(tag)}
                          />
                        ))}
                      </div>
                    )}
                  </div>
                </div>
              )}
            </div>
          </Box>

          {/* Custom Tags Section */}
          <Box className="bg-muted/60" sx={{ p: 3, borderRadius: 3 }}>
            <h2 className="text-2xl font-medium mb-4">
              Custom Tags
              <span className="text-sm font-normal text-gray-500 ml-2">(Optional)</span>
            </h2>
            <div className="grid grid-cols-1 md:grid-cols-4 gap-4">
              {customTags.map((customTag) => (
                <div
                  key={customTag.name}
                  className="border border-gray-200 rounded-md overflow-hidden"
                >
                  <div className="py-1 px-2 border-b border-gray-200 flex justify-between items-center">
                    <Tag tag={customTag.name} custom={true} selected />
                    <div className="flex items-center space-x-3 px-1">
                      <Button
                        type="button"
                        variant="ghost"
                        size="sm"
                        onClick={() => handleEditCustomTag(customTag)}
                        className="text-blue-500 px-0"
                      >
                        <Edit className="h-4 w-4" />
                      </Button>
                      <Button
                        type="button"
                        variant="ghost"
                        size="sm"
                        onClick={() => handleRemoveCustomTag(customTag.name)}
                        className="text-red-500 px-0"
                      >
                        <svg
                          className="h-4 w-4"
                          fill="none"
                          stroke="currentColor"
                          viewBox="0 0 24 24"
                        >
                          <path
                            strokeLinecap="round"
                            strokeLinejoin="round"
                            strokeWidth={2}
                            d="M6 18L18 6M6 6l12 12"
                          />
                        </svg>
                      </Button>
                    </div>
                  </div>
                  <div className="p-4">
                    <p className="text-sm font-mono">{customTag.pattern}</p>
                  </div>
                </div>
              ))}

              {/* Add Custom Tag Card */}
              <div
                className="border border-dashed border-gray-300 rounded-md flex items-center justify-center px-6 py-3 cursor-pointer hover:border-gray-400"
                onClick={() => setIsCustomTagDialogOpen(true)}
              >
                <div className="flex flex-col items-center">
                  <Plus className="h-8 w-8 text-gray-400 mb-2" />
                  <span className="text-gray-600">Define new tag</span>
                </div>
              </div>
            </div>

            {isCustomTagDialogOpen && (
              <div className="fixed inset-0 bg-black bg-opacity-50 flex items-center justify-center p-4">
                <div className="bg-white rounded-lg p-6 w-full max-w-md">
                  <h3 className="text-lg font-medium mb-4">
                    {`${editingTag ? 'Edit' : 'Create'} Custom Tag`}
                  </h3>
                  {dialogError && (
                    <div className="mb-4 p-3 bg-red-50 border border-red-200 text-red-700 rounded">
                      {dialogError}
                    </div>
                  )}
                  <div className="space-y-4">
                    <div>
                      <label className="block text-sm font-medium text-gray-700 mb-1">
                        Tag Name
                      </label>

                      <Input
                        id="tagName"
                        value={customTagName}
                        onChange={(e) => handleTagNameChange(e.target.value)}
                        onBlur={(e) => handleTagNameChange(e.target.value)}
                        className={`w-full p-2 border ${
                          nameError ? 'border-red-500' : 'border-gray-300'
                        } rounded`}
                        placeholder="CUSTOM_TAG_NAME"
                        required
                      />
                    </div>

                    <div>
                      <div className="flex items-center space-x-4 mb-1">
                        <label className="flex items-center text-sm text-gray-700">
                          <input
                            type="radio"
                            value="string"
                            checked={patternType === 'string'}
                            onChange={() => setPatternType('string')}
                            className="mr-1"
                          />
                          <span className="block text-sm font-medium text-gray-700">String</span>
                        </label>
                        <label className="flex items-center text-sm text-gray-700">
                          <input
                            type="radio"
                            value="regex"
                            checked={patternType === 'regex'}
                            onChange={() => setPatternType('regex')}
                            className="mr-1"
                          />
                          <span className="block text-sm font-medium text-gray-700">Regex</span>
                        </label>
                      </div>

                      <input
                        type="text"
                        value={customTagPattern}
                        onChange={(e) => setCustomTagPattern(e.target.value)}
                        className="w-full p-2 border border-gray-300 rounded"
                        placeholder={patternType === 'regex' ? '\\b[A-Z]{2}\\d{6}\\b' : 'John Doe'}
                      />

                      {patternType === 'string' && (
                        <div className="text-sm text-gray-500">
                          <p>Example queries:</p>
                          <ul className="list-disc pl-5 mt-1 space-y-1">
                            <li>
                              <code>John Doe</code> for an exact string
                            </li>
                            <li>
                              <code>Alice|Bob</code> for a list of strings
                            </li>
                          </ul>
                        </div>
                      )}

                      {patternType === 'regex' && (
                        <p className="text-xs text-gray-500 mt-1">
                          Example:{' '}
                          <code>
                            \d{3}[-.]?\d{3}[-.]?\d{4}
                          </code>{' '}
                          for phone numbers
                        </p>
                      )}
                    </div>
                    <div className="flex justify-end space-x-2">
                      <Button
                        type="button"
                        variant="outline"
                        onClick={handleCancel}
                        style={{
                          color: '#1976d2',
                        }}
                      >
                        Cancel
                      </Button>
                      <Button
                        type="button"
                        variant="default"
                        color="primary"
                        style={{
                          backgroundColor: '#1976d2',
                          textTransform: 'none',
                          fontWeight: 500,
                        }}
                        onMouseOver={(e) => (e.currentTarget.style.backgroundColor = '#1565c0')}
                        onMouseOut={(e) => (e.currentTarget.style.backgroundColor = '#1976d2')}
                        onClick={handleAddCustomTag}
                      >
                        Add Tag
                      </Button>
                    </div>
                  </div>
                </div>
              </div>
            )}
          </Box>

          {/* Groups Section */}
          <Box className="bg-muted/60" sx={{ p: 3, borderRadius: 3 }}>
            <h2 className="text-2xl font-medium mb-4">
              Groups
              <span className="text-sm font-normal text-gray-500 ml-2">(Optional)</span>
            </h2>

            {/* Display defined groups */}
            <div className="grid grid-cols-1 md:grid-cols-4 gap-4">
              {Object.entries(groups).map(([name, query]) => (
                <div key={name} className="border border-gray-200 rounded-md overflow-hidden">
                  <div className="py-1 px-4 border-b border-gray-200 flex justify-between items-center">
                    <span className="font-medium">{name}</span>
                    <div className="flex items-center space-x-1">
                      <Button
                        type="button"
                        variant="ghost"
                        size="sm"
                        onClick={() => handleEditGroup(name, query)}
                        className="text-blue-500"
                      >
                        <Edit className="h-4 w-4 mr-1" />
                      </Button>
                      <Button
                        type="button"
                        variant="ghost"
                        size="sm"
                        onClick={() => handleRemoveGroup(name)}
                        className="text-red-500"
                      >
                        <svg
                          className="h-4 w-4"
                          fill="none"
                          stroke="currentColor"
                          viewBox="0 0 24 24"
                        >
                          <path
                            strokeLinecap="round"
                            strokeLinejoin="round"
                            strokeWidth={2}
                            d="M6 18L18 6M6 6l12 12"
                          />
                        </svg>
                      </Button>
                    </div>
                  </div>
                  <div className="p-4">
                    <p className="text-sm font-mono">{query}</p>
                  </div>
                </div>
              ))}

              {/* Add New Group Card */}
              <div
                className="border border-dashed border-gray-300 rounded-md flex items-center justify-center px-6 py-3 cursor-pointer hover:border-gray-400"
                onClick={() => setIsGroupDialogOpen(true)}
              >
                <div className="flex flex-col items-center">
                  <Plus className="h-8 w-8 text-gray-400 mb-2" />
                  <span className="text-gray-600">Define new group</span>
                </div>
              </div>
            </div>

            {/* Group Dialog */}
            {isGroupDialogOpen && (
              <div className="fixed inset-0 bg-black bg-opacity-50 flex items-center justify-center p-4">
                <div className="bg-white rounded-lg p-6 w-full max-w-md">
                  <h3 className="text-lg font-medium mb-4">
                    {editingGroup ? 'Edit Group' : 'Create Group'}
                  </h3>

                  {groupDialogError && (
                    <div className="mb-4 p-3 bg-red-50 border border-red-200 text-red-700 rounded">
                      {groupDialogError}
                    </div>
                  )}

                  <div className="space-y-4">
                    <div>
                      <label className="block text-sm font-medium text-gray-700 mb-1">
                        Group Name
                      </label>
                      <Input
                        type="text"
                        value={groupName}
                        onChange={(e) => {
                          const value = e.target.value.replace(/\s/g, '_');
                          setGroupName(value);
                        }}
                        className="w-full p-2 border border-gray-300 rounded"
                        placeholder="sensitive_docs"
                        required
                      />
                    </div>

                    <div>
                      <label className="block text-sm font-medium text-gray-700 mb-1">
                        Group Query
                      </label>
                      <Input
                        type="text"
                        value={groupQuery}
                        onChange={(e) => setGroupQuery(e.target.value)}
                        className="w-full p-2 border border-gray-300 rounded"
                        placeholder="COUNT(SSN) > 0"
                      />
                    </div>

                    <div className="text-sm text-gray-500">
                      <p>Example queries:</p>
                      <ul className="list-disc pl-5 mt-1 space-y-1">
                        <li>
                          <code>COUNT(SSN) &gt; 0</code> - Documents containing SSNs
                        </li>
                        <li>
                          <code>COUNT(NAME) &gt; 2 AND COUNT(PHONE) &gt; 0</code> - Documents with
                          multiple names and a phone number
                        </li>
                      </ul>
                    </div>

                    <div className="flex justify-end space-x-2">
                      <Button
                        type="button"
                        variant="outline"
                        onClick={handleGroupCancel}
                        style={{
                          color: '#1976d2',
                        }}
                      >
                        Cancel
                      </Button>
                      <Button
                        type="button"
                        variant="default"
                        color="primary"
                        style={{
                          backgroundColor: '#1976d2',
                          textTransform: 'none',
                          fontWeight: 500,
                        }}
                        onMouseOver={(e) => (e.currentTarget.style.backgroundColor = '#1565c0')}
                        onMouseOut={(e) => (e.currentTarget.style.backgroundColor = '#1976d2')}
                        onClick={handleAddGroup}
                      >
                        {editingGroup ? 'Save Changes' : 'Add Group'}
                      </Button>
                    </div>
                  </div>
                </div>
              </div>
            )}
          </Box>

          {/* Submit Button */}
          <div className="flex flex-col items-center space-y-4 pt-4">
            {error && isPressedSubmit && (
              <div className="bg-red-50 border border-red-200 text-red-700 px-4 py-3 rounded w-full max-w-md text-center">
                {error}
              </div>
            )}
            <Button
              variant="default"
              color="primary"
              style={{
                backgroundColor: '#1976d2',
                textTransform: 'none',
                fontWeight: 500,
              }}
              onMouseOver={(e) => (e.currentTarget.style.backgroundColor = '#1565c0')}
              onMouseOut={(e) => (e.currentTarget.style.backgroundColor = '#1976d2')}
              onClick={() => {
                setIsPressedSubmit(true);
              }}
            >
              {isSubmitting ? (
                <>
                  <RefreshCw className="mr-2 h-4 w-4 animate-spin" />
                  Creating...
                </>
              ) : (
                'Create Scan'
              )}{' '}
            </Button>
          </div>
        </form>
      )}

      {isConfirmDialogOpen && (
        <div className="fixed inset-0 bg-black bg-opacity-50 flex items-center justify-center p-4 z-50">
          <div className="bg-white rounded-lg p-6 w-full max-w-md">
            <h3 className="text-lg font-medium mb-4">No Supported Files</h3>
            <p className="text-sm text-amber-600 mb-4">
              No supported files found in the selected directory.
              <br />
              Only {SUPPORTED_TYPES.join(', ')} files are supported.
            </p>
            <div className="flex justify-end">
              <Button
                type="button"
                variant="default"
                onClick={handleCloseDialog}
                style={{
                  backgroundColor: '#1976d2',
                  color: 'white',
                }}
              >
                OK
              </Button>
            </div>
          </div>
        </div>
      )}
    </div>
  );
}<|MERGE_RESOLUTION|>--- conflicted
+++ resolved
@@ -4,19 +4,16 @@
 import { useRouter } from 'next/navigation';
 import Link from 'next/link';
 import { Button } from '@/components/ui/button';
-import { Box, CircularProgress } from '@mui/material';
+import { Box } from '@mui/material';
 import { ArrowLeft, Plus, RefreshCw, Edit } from 'lucide-react';
 import { nerService } from '@/lib/backend';
 import { NO_GROUP, uniqueFileNames, getFilesFromElectron } from '@/lib/utils';
 import { Input } from '@/components/ui/input';
-<<<<<<< HEAD
-import { CheckIcon, SearchIcon } from '@heroicons/react/solid';
+import { SearchIcon } from '@heroicons/react/solid';
 import { useLicense } from '@/hooks/useLicense';
-=======
 import useTelemetry from '@/hooks/useTelemetry';
 
 import { nerBaseUrl } from '@/lib/axios.config';
->>>>>>> 461a53a0
 
 const SUPPORTED_TYPES = ['.pdf', '.txt', '.csv', '.html', '.json', '.xml'];
 
@@ -691,8 +688,6 @@
     validateCustomTagName(value);
   };
 
-<<<<<<< HEAD
-=======
   async function uploadFilesBrowser(filesMeta: any[], uploadUrl: string) {
     const formData = new FormData();
     filesMeta.forEach((meta) => {
@@ -709,7 +704,6 @@
   }
 
   // Submit the new job
->>>>>>> 461a53a0
   const handleSubmit = async (e: React.FormEvent) => {
     e.preventDefault();
 
@@ -1006,33 +1000,6 @@
               )}
             </div>
 
-<<<<<<< HEAD
-            {(selectedSource === 'files' || selectedSource === 'directory') &&
-              selectedFiles.length > 0 && (
-                <div className="mt-6">
-                  <div className="flex justify-between items-center mb-2">
-                    <h3 className="text-sm font-medium text-gray-700">
-                      Selected Files ({selectedFiles.length})
-                    </h3>
-                    <Button
-                      variant="ghost"
-                      size="sm"
-                      onClick={() => setSelectedFiles([])}
-                      className="text-red-500"
-                    >
-                      Clear all
-                    </Button>
-                  </div>
-                  <div className="max-h-60 overflow-y-auto border border-gray-200 rounded-md">
-                    {selectedFiles.map(([file, fullPath], index) => (
-                      <div
-                        key={`${file.name}-${fullPath}-${index}`}
-                        className="flex items-center justify-between px-4 py-2 border-b last:border-b-0 hover:bg-gray-50"
-                      >
-                        <div className="flex items-center">
-                          <span className="text-sm text-gray-600">
-                            {file.name} ({(file.size / 1024).toFixed(1)} KB)
-=======
             {selectedFilesMeta.length > 0 && (
               <div className="mt-6">
                 <div className="flex justify-between items-center mb-2">
@@ -1059,10 +1026,21 @@
                           {fileMeta.fullPath || fileMeta.name}
                           <span className="text-xs text-gray-400 ml-2">
                             ({(fileMeta.size / 1024).toFixed(1)} KB)
->>>>>>> 461a53a0
                           </span>
-                          {fullPath && (
-                            <span className="ml-2 text-xs text-gray-400">{fullPath}</span>
+                        </div>
+                      </div>
+                      <Button
+                        variant="ghost"
+                        size="sm"
+                        onClick={() => removeFile(index)}
+                        className="text-red-500"
+                      >
+                        <div className="flex items-center">
+                          <span className="text-sm text-gray-600">
+                            {fileMeta.name} ({(fileMeta.size / 1024).toFixed(1)} KB)
+                          </span>
+                          {fileMeta.fullPath && (
+                            <span className="ml-2 text-xs text-gray-400">{fileMeta.fullPath}</span>
                           )}
                         </div>
                         <button
