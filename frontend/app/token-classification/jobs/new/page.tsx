--- conflicted
+++ resolved
@@ -795,8 +795,6 @@
       });
 
       setSuccess(true);
-<<<<<<< HEAD
-=======
 
       recordEvent({
         UserAction: 'Create new report',
@@ -805,7 +803,6 @@
       });
 
       // Redirect after success
->>>>>>> 9df324ab
       setTimeout(() => {
         router.push(`/token-classification/landing?tab=jobs`);
       }, 2000);
