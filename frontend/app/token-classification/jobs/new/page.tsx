--- conflicted
+++ resolved
@@ -8,12 +8,9 @@
 import { ArrowLeft, Plus, RefreshCw, Edit } from 'lucide-react';
 import { nerService } from '@/lib/backend';
 import { Suspense } from 'react';
-<<<<<<< HEAD
 import { NO_GROUP } from '@/lib/utils';
-=======
 import { Input } from '@/components/ui/input';
 import { EditNotificationsRounded } from '@mui/icons-material';
->>>>>>> f2e7bd49
 
 // Tag chip component - reused from the detail page but with interactive mode
 interface TagProps {
@@ -237,21 +234,17 @@
       return;
     }
 
-<<<<<<< HEAD
-    if (groupName === NO_GROUP) {
+    const formattedGroupName = groupName.trim().toUpperCase();
+    const formattedGroupQuery = groupQuery.trim().toUpperCase();
+
+    if (formattedGroupName === NO_GROUP.trim().toUpperCase()) {
       setGroupDialogError(`Group name cannot be "${NO_GROUP}"`);
       return;
     }
-
-    const errorMessage = await nerService.validateGroupDefinition(groupQuery);
-=======
-    const formattedGroupName = groupName.trim().toUpperCase();
-    const formattedGroupQuery = groupQuery.trim().toUpperCase();
 
     const errorMessage =
       await nerService.validateGroupDefinition(formattedGroupQuery);
     console.log('Error message:', errorMessage);
->>>>>>> f2e7bd49
 
     if (errorMessage) {
       setGroupDialogError(errorMessage);
@@ -486,15 +479,10 @@
       return false;
     }
 
-<<<<<<< HEAD
     if (!/^[A-Za-z0-9_-]+$/.test(name)) {
-      setNameError('Report name can only contain letters, numbers, underscores, and hyphens');
-=======
-    if (!/^[A-Za-z0-9_]+$/.test(name)) {
       setNameError(
-        'Report name can only contain letters, numbers, and underscores'
+        'Report name can only contain letters, numbers, underscores, and hyphens'
       );
->>>>>>> f2e7bd49
       return false;
     }
 
