'use client';

import { useState, useEffect } from 'react';
import { useRouter } from 'next/navigation';
import Link from 'next/link';
import { Button } from '@/components/ui/button';
import { Box } from '@mui/material';
import { ArrowLeft, Plus, RefreshCw, Edit } from 'lucide-react';
import { nerService } from '@/lib/backend';
import { NO_GROUP } from '@/lib/utils';
import { Input } from '@/components/ui/input';

// Tag chip component - reused from the detail page but with interactive mode
interface TagProps {
  tag: string;
  selected?: boolean;
  onClick?: () => void;
  custom?: boolean;
  addNew?: boolean;
}

const Tag: React.FC<TagProps> = ({
  tag,
  selected = false,
  onClick,
  custom = false,
  addNew = false,
}) => {
  return (
    <div
      className={`px-3 py-1 text-sm font-medium overflow-x-scroll max-w-[16vw] rounded-sm ${!custom && 'cursor-pointer'} ${selected ? 'bg-blue-500 text-white' : 'bg-gray-100 text-gray-700 hover:bg-gray-200'}`}
      style={{ userSelect: 'none' }}
      onClick={onClick}
    >
      {tag}
    </div>
  );
};

// Source option card component - reused from the detail page
interface SourceOptionProps {
  title: string;
  description: React.ReactNode;
  isSelected?: boolean;
  disabled?: boolean;
  onClick: () => void;
}

const SourceOption: React.FC<SourceOptionProps> = ({
  title,
  description,
  isSelected = false,
  disabled = false,
  onClick,
}) => (
  <div
    className={`relative p-6 border rounded-md transition-all
      ${isSelected ? 'border-blue-500 border-2' : 'border-gray-200 border-2'}
      ${disabled
        ? 'opacity-85 cursor-not-allowed bg-gray-50'
        : 'cursor-pointer hover:border-blue-300'
      }
    `}
    onClick={() => !disabled && onClick()}
  >
    <h3 className="text-base font-medium">{title}</h3>
    <div className="text-sm text-gray-500 mt-1">{description}</div>
  </div>
);

// Group card component
interface GroupProps {
  name: string;
  definition: string;
  onRemove: () => void;
}

const GroupCard: React.FC<GroupProps> = ({ name, definition, onRemove }) => (
  <div className="border border-gray-200 rounded-md overflow-hidden">
    <div className="p-4 border-b border-gray-200 flex justify-between items-center">
      <h3 className="text-base font-medium">{name}</h3>
      <Button variant="ghost" size="sm" onClick={onRemove} className="text-red-500">
        Remove
      </Button>
    </div>
    <div className="p-4">
      <p className="text-sm font-mono">{definition}</p>
    </div>
  </div>
);

// Custom Tag interface
interface CustomTag {
  name: string;
  pattern: string;
}

export default function NewJobPage() {
  const router = useRouter();

  // Essential state
  const [selectedSource, setSelectedSource] = useState<'s3' | 'files'>('files');
  const [sourceS3Bucket, setSourceS3Bucket] = useState('');
  const [sourceS3Prefix, setSourceS3Prefix] = useState('');
  const [selectedFiles, setSelectedFiles] = useState<File[]>([]);
  const [isSubmitting, setIsSubmitting] = useState(false);

  //Job Name
  const [jobName, setJobName] = useState('');

  // Model selection
  const [models, setModels] = useState<any[]>([]);
  //Bi-default Presidio model is selected.
  const [selectedModelId, setSelectedModelId] = useState<string | null>(null);
  const [selectedModel, setSelectedModel] = useState<any>(null);

  // Tags handling
  const [availableTags, setAvailableTags] = useState<string[]>([]);
  const [selectedTags, setSelectedTags] = useState<string[]>([]);
  const [isTagsLoading, setIsTagsLoading] = useState(false);

  // Groups handling
  const [groupName, setGroupName] = useState('');
  const [groupQuery, setGroupQuery] = useState('');
  const [groups, setGroups] = useState<Record<string, string>>({});
  const [isGroupDialogOpen, setIsGroupDialogOpen] = useState(false);
  const [groupDialogError, setGroupDialogError] = useState<string | null>(null);
  const [editingGroup, setEditingGroup] = useState<{
    name: string;
    query: string;
  } | null>(null);

  // Custom tags handling
  const [customTags, setCustomTags] = useState<CustomTag[]>([]);
  const [customTagName, setCustomTagName] = useState('');
  const [customTagPattern, setCustomTagPattern] = useState('');
  const [isCustomTagDialogOpen, setIsCustomTagDialogOpen] = useState(false);
  const [editingTag, setEditingTag] = useState<CustomTag | null>(null);
  const [dialogError, setDialogError] = useState<string | null>(null);

  // Error/Success messages
  const [error, setError] = useState<string | null>(null);
  const [success, setSuccess] = useState(false);

  const [patternType, setPatternType] = useState('string');

  // Fetch models on page load
  useEffect(() => {
    const fetchModels = async () => {
      try {
        const modelData = await nerService.listModels();
        // Only show trained models that can be used for inference
        const trainedModels = modelData.filter((model) => model.Status === 'TRAINED');
        setModels(trainedModels.reverse());
        setSelectedModelId(trainedModels[0].Id);
      } catch (err) {
        console.error('Error fetching models:', err);
        setError('Failed to load models. Please try again.');
      }
    };

    fetchModels();
  }, []);

  // Load tags when a model is selected
  useEffect(() => {
    if (!selectedModelId) return;

    const fetchTags = async () => {
      setIsTagsLoading(true);
      try {
        const model = await nerService.getModel(selectedModelId);
        setSelectedModel(model);

        // Get tags from the model
        const modelTags = model.Tags || [];
        console.log('Tags from model:', modelTags);
<<<<<<< HEAD
        const filteredModelTags = modelTags.filter((tag) => tag !== 'O');
=======
        const filteredModelTags = modelTags.filter((tag) => tag !== "O");
>>>>>>> ccfbcccc
        setAvailableTags(filteredModelTags);
        setSelectedTags(filteredModelTags); // By default, select all tags
      } catch (error) {
        console.error('Error fetching tags:', error);
        setError('Failed to load tags from the selected model');
      } finally {
        setIsTagsLoading(false);
      }
    };

    fetchTags();
  }, [selectedModelId]);

  // Toggle tag selection
  const toggleTag = (tag: string) => {
    if (selectedTags.includes(tag)) {
      setSelectedTags(selectedTags.filter((t) => t !== tag));
    } else {
      setSelectedTags([...selectedTags, tag]);
    }
  };

  // Select all tags
  const selectAllTags = () => {
    setSelectedTags([...availableTags]);
  };

  const handleGroupCancel = () => {
    setGroupName('');
    setGroupQuery('');
    setEditingGroup(null);
    setGroupDialogError(null);
    setIsGroupDialogOpen(false);
  };

  const handleAddGroup = async () => {
    setGroupDialogError(null);

    if (!groupName.trim() || !groupQuery.trim()) {
      setGroupDialogError('Group name and query are required.');
      return;
    }

    if (!editingGroup && groups[groupName]) {
      setGroupDialogError('Group name must be unique.');
      return;
    }

    const formattedGroupName = groupName.trim().toUpperCase();
    const formattedGroupQuery = groupQuery.trim().toUpperCase();

    if (formattedGroupName === NO_GROUP.trim().toUpperCase()) {
      setGroupDialogError(`Group name cannot be "${NO_GROUP}"`);
      return;
    }

    const errorMessage = await nerService.validateGroupDefinition(formattedGroupQuery);
    console.log('Error message:', errorMessage);

    if (errorMessage) {
      setGroupDialogError(errorMessage);
      return;
    }

    setGroups((prev) => {
      const updatedGroups = { ...prev };
      if (editingGroup && editingGroup.name !== formattedGroupName) {
        delete updatedGroups[editingGroup.name];
      }
      updatedGroups[formattedGroupName] = formattedGroupQuery;
      return updatedGroups;
    });

    setGroups((prev) => ({
      ...prev,
      [groupName.trim().toUpperCase()]: groupQuery.trim().toUpperCase(),
    }));

    handleGroupCancel();
  };

  const handleEditGroup = (name: string, query: string) => {
    setGroupName(name);
    setGroupQuery(query);
    setEditingGroup({ name, query });
    setIsGroupDialogOpen(true);
  };

  const handleRemoveGroup = (name: string) => {
    const newGroups = { ...groups };
    delete newGroups[name];
    setGroups(newGroups);
  };

  // Add a custom tag
  const handleAddCustomTag = () => {
    setDialogError(null);

    if (!customTagName.trim() || !customTagPattern.trim()) {
      setDialogError('Custom tag name and pattern are required');
      return;
    }

    const newCustomTag = {
      name: customTagName.trim().toUpperCase(),
      pattern: customTagPattern,
    };

    if (editingTag) {
      setCustomTags((prev) =>
        prev.map((tag) => (tag.name === editingTag.name ? newCustomTag : tag))
      );
    } else {
      for (let index = 0; index < customTags.length; index++) {
        const thisTag = customTags[index];
        if (thisTag.name === customTagName.toUpperCase()) {
          setDialogError('Custom Tag name must be unique');
          return;
        }
      }
      setCustomTags((prev) => [...prev, newCustomTag]);
    }

    setCustomTagName('');
    setCustomTagPattern('');
    setEditingTag(null);
    setIsCustomTagDialogOpen(false);
  };
  const handleRemoveCustomTag = (tagName: string) => {
    setCustomTags((prev) => prev.filter((tag) => tag.name !== tagName));
    setAvailableTags((prev) => prev.filter((tag) => tag !== tagName));
    setSelectedTags((prev) => prev.filter((tag) => tag !== tagName));
  };

  const handleEditCustomTag = (tag: CustomTag) => {
    setCustomTagName(tag.name);
    setCustomTagPattern(tag.pattern);
    setEditingTag(tag);
    setIsCustomTagDialogOpen(true);
  };
  const handleCancel = () => {
    setCustomTagName('');
    setCustomTagPattern('');
    setEditingTag(null);
    setDialogError(null);
    setIsCustomTagDialogOpen(false);
  };
  const areFilesIdentical = (file1: File, file2: File): boolean => {
    return file1.name === file2.name && file1.size === file2.size;
  };

  // Handle file selection
  const handleFileChange = (e: React.ChangeEvent<HTMLInputElement>) => {
    const files = e.target.files;
    if (files) {
      const fileArray = Array.from(files);

      // Filter out duplicates
      const newFiles = fileArray.filter((newFile) => {
        // Check if this file already exists in selectedFiles
        const isDuplicate = selectedFiles.some((existingFile) =>
          areFilesIdentical(existingFile, newFile)
        );
        return !isDuplicate;
      });

      setSelectedFiles((prev) => [...prev, ...newFiles]);
      e.target.value = '';
    }
  };

  const removeFile = (index: number) => {
    setSelectedFiles((prev) => prev.filter((_, i) => i !== index));
  };

  const validateCustomTagName = (name: string): boolean => {
    if (!name) {
      setDialogError('Tag name is required');
      return false;
    }

    if (!/^[A-Za-z0-9_]+$/.test(name)) {
      setDialogError('Tag name can only contain letters, numbers, and underscores');
      return false;
    }

    setDialogError(null);
    return true;
  };

  const handleTagNameChange = (name: string) => {
    const value = name.replace(/\s/g, '_');
    setCustomTagName(value);
    validateCustomTagName(value);
  };

  // Submit the new job
  const handleSubmit = async (e: React.FormEvent) => {
    e.preventDefault();

    if (!selectedModelId) {
      setError('Please select a model');
      return;
    }

    if (selectedSource === 's3' && !sourceS3Bucket) {
      setError('S3 bucket is required');
      return;
    }

    if (selectedSource === 'files' && selectedFiles.length === 0) {
      setError('Please select at least one file');
      return;
    }

    if (selectedTags.length === 0) {
      setError('Please select at least one tag');
      return;
    }

    setError(null);
    setIsSubmitting(true);

    try {
      let uploadId;

      // Handle file uploads if needed
      if (selectedSource === 'files') {
        const uploadResponse = await nerService.uploadFiles(selectedFiles);
        uploadId = uploadResponse.Id;
      }

      // Create custom tags object for API
      const customTagsObj: Record<string, string> = {};
      customTags.forEach((tag) => {
        customTagsObj[tag.name] = tag.pattern;
      });

      // Create the report
      console.log('Job Name: ', jobName);
      const response = await nerService.createReport({
        ModelId: selectedModelId,
        Tags: selectedTags,
        CustomTags: customTagsObj,
        ...(selectedSource === 's3'
          ? {
<<<<<<< HEAD
              SourceS3Bucket: sourceS3Bucket,
              SourceS3Prefix: sourceS3Prefix || undefined,
            }
          : {
              UploadId: uploadId,
            }),
=======
            SourceS3Bucket: sourceS3Bucket,
            SourceS3Prefix: sourceS3Prefix || undefined
          }
          : {
            UploadId: uploadId
          }),
>>>>>>> ccfbcccc
        Groups: groups,
        report_name: jobName,
      });

      setSuccess(true);

      // Redirect after success
      setTimeout(() => {
        router.push(`/token-classification/jobs?jobId=${response.ReportId}`);
      }, 2000);
    } catch (err: unknown) {
      let errorMessage = 'An unexpected error occurred';

      if (
        typeof err === 'object' &&
        err !== null &&
        'response' in err &&
        typeof (err as any).response?.data === 'string'
      ) {
        const data = (err as any).response.data;
        errorMessage = (data.charAt(0).toUpperCase() + data.slice(1)).trim();
      }

      setError(`Failed to create report. ${errorMessage}. Please try again.`);
      console.error(err);
    } finally {
      setIsSubmitting(false);
    }
  };
  const [isPressedSubmit, setIsPressedSubmit] = useState<boolean>(false);
  const [nameError, setNameError] = useState<string | null>(null);

  const validateJobName = (name: string): boolean => {
    if (!name) {
      setNameError('Report name is required');
      return false;
    }

    if (!/^[A-Za-z0-9_-]+$/.test(name)) {
      setNameError('Report name can only contain letters, numbers, underscores, and hyphens');
      return false;
    }

    if (name.length > 50) {
      setNameError('Report name must be less than 50 characters');
      return false;
    }

    setNameError(null);
    return true;
  };

  const [showTooltip, setShowTooltip] = useState(false);
  const copyToClipboard = (text: string) => {
    navigator.clipboard.writeText(text);
    setShowTooltip(true);
    setTimeout(() => {
      setShowTooltip(false);
    }, 1000);
  };

  return (
    <div className="container px-4 py-8 w-3/4">
      {/* Title and Back Button */}
      <div className="flex items-center justify-between mb-6">
        <Button variant="outline" size="sm" asChild>
          <Link href={`/?tab=jobs`} className="flex items-center">
            <ArrowLeft className="mr-1 h-4 w-4" /> Back to Reports
          </Link>
        </Button>
      </div>

      {error && !isPressedSubmit && (
        <div className="bg-red-50 border border-red-200 text-red-700 px-4 py-3 rounded mb-6">
          {error}
        </div>
      )}

      {success ? (
        <div className="bg-green-50 border border-green-200 text-green-700 px-4 py-3 rounded mb-6">
          Job created successfully! Redirecting...
        </div>
      ) : (
        <form onSubmit={handleSubmit} className="space-y-8">
          {/* Job Name Field */}
          <Box sx={{ bgcolor: 'grey.100', p: 3, borderRadius: 3 }}>
            <h2 className="text-2xl font-medium mb-4">Report Name</h2>
            <div className="w-full">
              <input
                type="text"
                value={jobName}
                onChange={(e) => {
                  const value = e.target.value.replace(/\s/g, '_');
                  setJobName(value);
                  validateJobName(value);
                }}
                onBlur={() => validateJobName(jobName)}
                className={`w-full p-2 border ${nameError ? 'border-red-500' : 'border-gray-300'
                  } rounded`}
                placeholder="Enter_Report_Name"
                required
              />
              {nameError ? (
                <p className="text-red-700 text-sm mt-1">
                  <sup className="text-red-700">*</sup>
                  {nameError}
                </p>
              ) : (
                <p className="text-sm text-gray-500 mt-1">
                  Use only letters, numbers, underscores, and hyphens. No spaces allowed.
                </p>
              )}
            </div>
          </Box>

          {/* Source Section */}
          <Box sx={{ bgcolor: 'grey.100', p: 3, borderRadius: 3 }}>
            <h2 className="text-2xl font-medium mb-4">Source</h2>
            <div className="grid grid-cols-1 md:grid-cols-4 gap-4 mb-4">
              <SourceOption
                title="File Upload"
                description="Upload files from your computer"
                isSelected={selectedSource === 'files'}
                onClick={() => setSelectedSource('files')}
              />
              <SourceOption
                title="S3 Bucket"
                description="Use files from an S3 bucket"
                isSelected={selectedSource === 's3'}
                onClick={() => setSelectedSource('s3')}
              />
            </div>

            {selectedSource === 's3' ? (
              <div className="space-y-4">
                <div>
                  <label className="block text-sm font-medium text-gray-700 mb-1">
                    S3 Bucket Name
                  </label>
                  <input
                    type="text"
                    value={sourceS3Bucket}
                    onChange={(e) => setSourceS3Bucket(e.target.value)}
                    className="w-full p-2 border border-gray-300 rounded"
                    placeholder="my-bucket"
                    required
                  />
                </div>
                <div>
                  <label className="block text-sm font-medium text-gray-700 mb-1">
                    S3 Prefix (Optional)
                  </label>
                  <input
                    type="text"
                    value={sourceS3Prefix}
                    onChange={(e) => setSourceS3Prefix(e.target.value)}
                    className="w-full p-2 border border-gray-300 rounded"
                    placeholder="folder/path/"
                  />
                </div>
              </div>
            ) : (
              <div className="w-full">
                <input
                  type="file"
                  multiple
                  onChange={handleFileChange}
                  className="hidden"
                  id="file-upload"
                  accept=".pdf, .txt, .csv, .html, .json, .xml"
                />
                <label
                  htmlFor="file-upload"
                  className="flex items-center justify-center w-full p-4 border-2 border-dashed border-gray-300 rounded-md cursor-pointer hover:border-gray-400"
                >
                  <div className="space-y-1 text-center">
                    <svg
                      className="mx-auto h-12 w-12 text-gray-400"
                      stroke="currentColor"
                      fill="none"
                      viewBox="0 0 48 48"
                    >
                      <path
                        d="M28 8H12a4 4 0 00-4 4v20m32-12v8m0 0v8a4 4 0 01-4 4h-12m-4-12v8m0 0v8a4 4 0 01-4 4h-8m-4-12h8m-8 0v-8m32 0v-8"
                        strokeWidth="2"
                        strokeLinecap="round"
                      />
                    </svg>
                    <div className="flex text-sm text-gray-600">
                      <span className="relative rounded-md font-medium text-blue-600 hover:text-blue-500 focus-within:outline-none focus-within:ring-2 focus-within:ring-offset-2 focus-within:ring-blue-500">
                        Select files
                      </span>
                    </div>
                    <p className="text-xs text-gray-500">Drag and drop files or click to browse</p>
                  </div>
                </label>

                {selectedFiles.length > 0 && (
                  <div className="mt-4">
                    <h3 className="text-sm font-medium text-gray-700">
                      Selected Files ({selectedFiles.length})
                    </h3>
                    <div className="mt-2 max-h-40 overflow-y-auto border border-gray-200 rounded-md p-2">
                      <ul className="space-y-1">
                        {selectedFiles.map((file, i) => (
                          <li key={i} className="flex items-center justify-between py-1">
                            <span className="text-sm text-gray-500">
                              {file.name} ({(file.size / 1024).toFixed(1)} KB)
                            </span>
                            <button
                              type="button"
                              onClick={() => removeFile(i)}
                              className="text-red-500 hover:text-red-700 p-1"
                              aria-label="Remove file"
                            >
                              <svg
                                className="h-4 w-4"
                                fill="none"
                                stroke="currentColor"
                                viewBox="0 0 24 24"
                              >
                                <path
                                  strokeLinecap="round"
                                  strokeLinejoin="round"
                                  strokeWidth={2}
                                  d="M6 18L18 6M6 6l12 12"
                                />
                              </svg>
                            </button>
                          </li>
                        ))}
                      </ul>
                    </div>
                  </div>
                )}
              </div>
            )}
          </Box>

          {/* Model Selection */}
          <Box sx={{ bgcolor: 'grey.100', p: 3, borderRadius: 3 }}>
            <div>
              <h2 className="text-2xl font-medium mb-4">Model</h2>
              <div className="grid grid-cols-1 md:grid-cols-2 gap-4">
                {models.map((model) => (
                  <SourceOption
                    key={model.Id}
                    title={model.Name[0].toUpperCase() + model.Name.slice(1)}
                    description={
                      'Fast and lightweight AI model, comes with the free version, does not allow customization of the fields with user feedback, gives basic usage statistics.'
                    }
                    isSelected={selectedModelId === model.Id}
                    onClick={() => setSelectedModelId(model.Id)}
                    disabled={model.Name === 'presidio'}
                  />
                ))}
                <SourceOption
                  key={'Advanced-Model'}
                  title={'Advanced'}
                  description={
                    <>
                      Our most advanced AI model, available on enterprise platform. Allows users to
                      perpetually customize fields with user feedback, includes advanced monitoring
                      features. Reach out to{' '}
                      <div className="relative inline-block">
                        <span
                          className="text-blue-500 underline cursor-pointer hover:text-blue-700"
                          onClick={() => copyToClipboard('contact@thirdai.com')}
                          title="Click to copy email"
                        >
                          contact@thirdai.com
                        </span>
                        {showTooltip && (
                          <div className="absolute left-1/2 -translate-x-1/2 mt-1 w-max px-2 py-1 text-xs bg-gray-800 text-white rounded shadow-md z-10">
                            Email Copied
                          </div>
                        )}
                      </div>{' '}
                      for an enterprise subscription.
                    </>
                  }
                  isSelected={false}
                  onClick={() => { }}
                  disabled={true}
                />
              </div>
            </div>

            {/* Tags Section - Only show if a model is selected */}
            {selectedModelId && (
              <div>
                <div className="flex justify-between items-center my-2">
                  <h2 className="text-lg font-medium">Tags</h2>
                  <div className="flex space-x-2">
                    <Button
                      variant="outline"
                      size="sm"
                      onClick={selectAllTags}
                      className="text-sm flex items-center"
                      disabled={isTagsLoading || selectedTags.length === availableTags.length}
                    >
                      <span className="mr-1">Select All</span>
                      <input
                        type="checkbox"
                        checked={selectedTags.length === availableTags.length}
                        onChange={selectAllTags}
                        className="rounded border-gray-300"
                      />
                    </Button>
                    <Button
                      variant="outline"
                      size="sm"
                      onClick={() => setSelectedTags([])}
                      className="text-sm flex items-center"
                      disabled={isTagsLoading || selectedTags.length === 0}
                    >
                      <span className="mr-1">Clear Selection</span>
                      <input
                        type="checkbox"
                        checked={selectedTags.length === 0}
                        onChange={() => setSelectedTags([])}
                        className="rounded border-gray-300"
                      />
                    </Button>
                  </div>
                </div>

                {/* Added descriptive note */}
                <p className="text-sm text-gray-500 mb-4">
                  Click on any tag to select/unselect it. By default, all tags are selected.
                </p>

                {isTagsLoading ? (
                  <div className="flex justify-center py-4">
                    <RefreshCw className="h-6 w-6 animate-spin text-gray-400" />
                  </div>
                ) : availableTags.length === 0 ? (
                  <div className="text-gray-500 py-2">No tags available for this model</div>
                ) : (
                  <div className="flex flex-wrap gap-2">
                    {availableTags.map((tag) => (
                      <Tag
                        key={tag}
                        tag={tag}
                        selected={selectedTags.includes(tag)}
                        onClick={() => toggleTag(tag)}
                      />
                    ))}
                  </div>
                )}
              </div>
            )}
          </Box>

          {/* Custom Tags Section */}
          <Box sx={{ bgcolor: 'grey.100', p: 3, borderRadius: 3 }}>
            <h2 className="text-2xl font-medium mb-4">
              Custom Tags
              <span className="text-sm font-normal text-gray-500 ml-2">(Optional)</span>
            </h2>
            <div className="grid grid-cols-1 md:grid-cols-4 gap-4">
              {customTags.map((customTag) => (
                <div
                  key={customTag.name}
                  className="border border-gray-200 rounded-md overflow-hidden"
                >
                  <div className="py-1 px-2 border-b border-gray-200 flex justify-between items-center">
                    <Tag tag={customTag.name} custom={true} selected />
                    <div className="flex items-center space-x-3 px-1">
                      <Button
                        type="button"
                        variant="ghost"
                        size="sm"
                        onClick={() => handleEditCustomTag(customTag)}
                        className="text-blue-500 px-0"
                      >
                        <Edit className="h-4 w-4" />
                      </Button>
                      <Button
                        type="button"
                        variant="ghost"
                        size="sm"
                        onClick={() => handleRemoveCustomTag(customTag.name)}
                        className="text-red-500 px-0"
                      >
                        <svg
                          className="h-4 w-4"
                          fill="none"
                          stroke="currentColor"
                          viewBox="0 0 24 24"
                        >
                          <path
                            strokeLinecap="round"
                            strokeLinejoin="round"
                            strokeWidth={2}
                            d="M6 18L18 6M6 6l12 12"
                          />
                        </svg>
                      </Button>
                    </div>
                  </div>
                  <div className="p-4">
                    <p className="text-sm font-mono">{customTag.pattern}</p>
                  </div>
                </div>
              ))}

              {/* Add Custom Tag Card */}
              <div
                className="border border-dashed border-gray-300 rounded-md flex items-center justify-center px-6 py-3 cursor-pointer hover:border-gray-400"
                onClick={() => setIsCustomTagDialogOpen(true)}
              >
                <div className="flex flex-col items-center">
                  <Plus className="h-8 w-8 text-gray-400 mb-2" />
                  <span className="text-gray-600">Define new tag</span>
                </div>
              </div>
            </div>

            {isCustomTagDialogOpen && (
              <div className="fixed inset-0 bg-black bg-opacity-50 flex items-center justify-center p-4">
                <div className="bg-white rounded-lg p-6 w-full max-w-md">
                  <h3 className="text-lg font-medium mb-4">
                    {`${editingTag ? 'Edit' : 'Create'} Custom Tag`}
                  </h3>
                  {dialogError && (
                    <div className="mb-4 p-3 bg-red-50 border border-red-200 text-red-700 rounded">
                      {dialogError}
                    </div>
                  )}
                  <div className="space-y-4">
                    <div>
                      <label className="block text-sm font-medium text-gray-700 mb-1">
                        Tag Name
                      </label>

                      <Input
                        id="tagName"
                        value={customTagName}
                        onChange={(e) => handleTagNameChange(e.target.value)}
                        onBlur={(e) => handleTagNameChange(e.target.value)}
                        className={`w-full p-2 border ${nameError ? 'border-red-500' : 'border-gray-300'
                          } rounded`}
                        placeholder="CUSTOM_TAG_NAME"
                        required
                      />
                    </div>

                    <div>
                      <div className="flex items-center space-x-4 mb-1">
                        <label className="flex items-center text-sm text-gray-700">
                          <input
                            type="radio"
                            value="string"
                            checked={patternType === 'string'}
                            onChange={() => setPatternType('string')}
                            className="mr-1"
                          />
                          <span className="block text-sm font-medium text-gray-700">String</span>
                        </label>
                        <label className="flex items-center text-sm text-gray-700">
                          <input
                            type="radio"
                            value="regex"
                            checked={patternType === 'regex'}
                            onChange={() => setPatternType('regex')}
                            className="mr-1"
                          />
                          <span className="block text-sm font-medium text-gray-700">Regex</span>
                        </label>
                      </div>

                      <input
                        type="text"
                        value={customTagPattern}
                        onChange={(e) => setCustomTagPattern(e.target.value)}
                        className="w-full p-2 border border-gray-300 rounded"
                        placeholder={patternType === 'regex' ? '\\b[A-Z]{2}\\d{6}\\b' : 'John Doe'}
                      />

                      {patternType === 'string' && (
                        <div className="text-sm text-gray-500">
                          <p>Example queries:</p>
                          <ul className="list-disc pl-5 mt-1 space-y-1">
                            <li>
                              <code>John Doe</code> for an exact string
                            </li>
                            <li>
                              <code>Alice|Bob</code> for a list of strings
                            </li>
                          </ul>
                        </div>
                      )}

                      {patternType === 'regex' && (
                        <p className="text-xs text-gray-500 mt-1">
                          Example:{' '}
                          <code>
                            \d{3}[-.]?\d{3}[-.]?\d{4}
                          </code>{' '}
                          for phone numbers
                        </p>
                      )}
                    </div>
                    <div className="flex justify-end space-x-2">
                      <Button
                        type="button"
                        variant="outline"
                        onClick={handleCancel}
                        style={{
                          color: '#1976d2',
                        }}
                      >
                        Cancel
                      </Button>
                      <Button
                        type="button"
                        variant="default"
                        color="primary"
                        style={{
                          backgroundColor: '#1976d2',
                          textTransform: 'none',
                          fontWeight: 500,
                        }}
                        onMouseOver={(e) => (e.currentTarget.style.backgroundColor = '#1565c0')}
                        onMouseOut={(e) => (e.currentTarget.style.backgroundColor = '#1976d2')}
                        onClick={handleAddCustomTag}
                      >
                        Add Tag
                      </Button>
                    </div>
                  </div>
                </div>
              </div>
            )}
          </Box>

          {/* Groups Section */}
          <Box sx={{ bgcolor: 'grey.100', p: 3, borderRadius: 3 }}>
            <h2 className="text-2xl font-medium mb-4">
              Groups
              <span className="text-sm font-normal text-gray-500 ml-2">(Optional)</span>
            </h2>

            {/* Display defined groups */}
            <div className="grid grid-cols-1 md:grid-cols-4 gap-4">
              {Object.entries(groups).map(([name, query]) => (
                <div key={name} className="border border-gray-200 rounded-md overflow-hidden">
                  <div className="py-1 px-4 border-b border-gray-200 flex justify-between items-center">
                    <span className="font-medium">{name}</span>
                    <div className="flex items-center space-x-1">
                      <Button
                        type="button"
                        variant="ghost"
                        size="sm"
                        onClick={() => handleEditGroup(name, query)}
                        className="text-blue-500"
                      >
                        <Edit className="h-4 w-4 mr-1" />
                      </Button>
                      <Button
                        type="button"
                        variant="ghost"
                        size="sm"
                        onClick={() => handleRemoveGroup(name)}
                        className="text-red-500"
                      >
                        <svg
                          className="h-4 w-4"
                          fill="none"
                          stroke="currentColor"
                          viewBox="0 0 24 24"
                        >
                          <path
                            strokeLinecap="round"
                            strokeLinejoin="round"
                            strokeWidth={2}
                            d="M6 18L18 6M6 6l12 12"
                          />
                        </svg>
                      </Button>
                    </div>
                  </div>
                  <div className="p-4">
                    <p className="text-sm font-mono">{query}</p>
                  </div>
                </div>
              ))}

              {/* Add New Group Card */}
              <div
                className="border border-dashed border-gray-300 rounded-md flex items-center justify-center px-6 py-3 cursor-pointer hover:border-gray-400"
                onClick={() => setIsGroupDialogOpen(true)}
              >
                <div className="flex flex-col items-center">
                  <Plus className="h-8 w-8 text-gray-400 mb-2" />
                  <span className="text-gray-600">Define new group</span>
                </div>
              </div>
            </div>

            {/* Group Dialog */}
            {isGroupDialogOpen && (
              <div className="fixed inset-0 bg-black bg-opacity-50 flex items-center justify-center p-4">
                <div className="bg-white rounded-lg p-6 w-full max-w-md">
                  <h3 className="text-lg font-medium mb-4">
                    {editingGroup ? 'Edit Group' : 'Create Group'}
                  </h3>

                  {groupDialogError && (
                    <div className="mb-4 p-3 bg-red-50 border border-red-200 text-red-700 rounded">
                      {groupDialogError}
                    </div>
                  )}

                  <div className="space-y-4">
                    <div>
                      <label className="block text-sm font-medium text-gray-700 mb-1">
                        Group Name
                      </label>
                      <Input
                        type="text"
                        value={groupName}
                        onChange={(e) => {
                          const value = e.target.value.replace(/\s/g, '_');
                          setGroupName(value);
                        }}
                        className="w-full p-2 border border-gray-300 rounded"
                        placeholder="sensitive_docs"
                        required
                      />
                    </div>

                    <div>
                      <label className="block text-sm font-medium text-gray-700 mb-1">
                        Group Query
                      </label>
                      <Input
                        type="text"
                        value={groupQuery}
                        onChange={(e) => setGroupQuery(e.target.value)}
                        className="w-full p-2 border border-gray-300 rounded"
                        placeholder="COUNT(SSN) > 0"
                      />
                    </div>

                    <div className="text-sm text-gray-500">
                      <p>Example queries:</p>
                      <ul className="list-disc pl-5 mt-1 space-y-1">
                        <li>
                          <code>COUNT(SSN) &gt; 0</code> - Documents containing SSNs
                        </li>
                        <li>
                          <code>COUNT(NAME) &gt; 2 AND COUNT(PHONE) &gt; 0</code> - Documents with
                          multiple names and a phone number
                        </li>
                      </ul>
                    </div>

                    <div className="flex justify-end space-x-2">
                      <Button
                        type="button"
                        variant="outline"
                        onClick={handleGroupCancel}
                        style={{
                          color: '#1976d2',
                        }}
                      >
                        Cancel
                      </Button>
                      <Button
                        type="button"
                        variant="default"
                        color="primary"
                        style={{
                          backgroundColor: '#1976d2',
                          textTransform: 'none',
                          fontWeight: 500,
                        }}
                        onMouseOver={(e) => (e.currentTarget.style.backgroundColor = '#1565c0')}
                        onMouseOut={(e) => (e.currentTarget.style.backgroundColor = '#1976d2')}
                        onClick={handleAddGroup}
                      >
                        {editingGroup ? 'Save Changes' : 'Add Group'}
                      </Button>
                    </div>
                  </div>
                </div>
              </div>
            )}
          </Box>

          {/* Submit Button */}
          <div className="flex flex-col items-center space-y-4 pt-4">
            {error && isPressedSubmit && (
              <div className="bg-red-50 border border-red-200 text-red-700 px-4 py-3 rounded w-full max-w-md text-center">
                {error}
              </div>
            )}
            <Button
              variant="default"
              color="primary"
              style={{
                backgroundColor: '#1976d2',
                textTransform: 'none',
                fontWeight: 500,
              }}
              onMouseOver={(e) => (e.currentTarget.style.backgroundColor = '#1565c0')}
              onMouseOut={(e) => (e.currentTarget.style.backgroundColor = '#1976d2')}
              onClick={() => {
                setIsPressedSubmit(true);
              }}
            >
              {isSubmitting ? (
                <>
                  <RefreshCw className="mr-2 h-4 w-4 animate-spin" />
                  Creating...
                </>
              ) : (
                'Create Report'
              )}{' '}
            </Button>
          </div>
        </form>
      )}
    </div>
  );
}<|MERGE_RESOLUTION|>--- conflicted
+++ resolved
@@ -28,6 +28,7 @@
 }) => {
   return (
     <div
+      className={`px-3 py-1 text-sm font-medium overflow-x-scroll max-w-[16vw] rounded-sm ${!custom && 'cursor-pointer'} ${selected ? 'bg-blue-500 text-white' : 'bg-gray-100 text-gray-700 hover:bg-gray-200'}`}
       className={`px-3 py-1 text-sm font-medium overflow-x-scroll max-w-[16vw] rounded-sm ${!custom && 'cursor-pointer'} ${selected ? 'bg-blue-500 text-white' : 'bg-gray-100 text-gray-700 hover:bg-gray-200'}`}
       style={{ userSelect: 'none' }}
       onClick={onClick}
@@ -175,11 +176,7 @@
         // Get tags from the model
         const modelTags = model.Tags || [];
         console.log('Tags from model:', modelTags);
-<<<<<<< HEAD
         const filteredModelTags = modelTags.filter((tag) => tag !== 'O');
-=======
-        const filteredModelTags = modelTags.filter((tag) => tag !== "O");
->>>>>>> ccfbcccc
         setAvailableTags(filteredModelTags);
         setSelectedTags(filteredModelTags); // By default, select all tags
       } catch (error) {
@@ -426,21 +423,12 @@
         CustomTags: customTagsObj,
         ...(selectedSource === 's3'
           ? {
-<<<<<<< HEAD
-              SourceS3Bucket: sourceS3Bucket,
-              SourceS3Prefix: sourceS3Prefix || undefined,
-            }
-          : {
-              UploadId: uploadId,
-            }),
-=======
             SourceS3Bucket: sourceS3Bucket,
-            SourceS3Prefix: sourceS3Prefix || undefined
+            SourceS3Prefix: sourceS3Prefix || undefined,
           }
           : {
-            UploadId: uploadId
+            UploadId: uploadId,
           }),
->>>>>>> ccfbcccc
         Groups: groups,
         report_name: jobName,
       });
