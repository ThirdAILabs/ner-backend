--- conflicted
+++ resolved
@@ -193,18 +193,13 @@
             selectSource('files');
             setIsLoadingFiles(true);
             try {
-<<<<<<< HEAD
-              const { files, isUploaded } = await getFilesFromElectron(SUPPORTED_TYPES, false);
-              handleLocalFiles(files, isUploaded);
-=======
               const { allFilesMeta, totalSize, error } =
-                await getFilesFromElectron(SUPPORTED_TYPES);
+                await getFilesFromElectron(SUPPORTED_TYPES, false);
               if (error) {
                 addFilesMeta([]);
               } else {
                 addFilesMeta(allFilesMeta || []);
               }
->>>>>>> 461a53a0
             } finally {
               setIsLoadingFiles(false);
             }
@@ -226,8 +221,13 @@
             selectSource('directory');
             setIsLoadingFiles(true);
             try {
-              const { files, isUploaded } = await getFilesFromElectron(SUPPORTED_TYPES, true);
-              handleLocalFiles(files, isUploaded);
+              const { allFilesMeta, totalSize, error } =
+                await getFilesFromElectron(SUPPORTED_TYPES, true);
+              if (error) {
+                addFilesMeta([]);
+              } else {
+                addFilesMeta(allFilesMeta || []);
+              }
             } finally {
               setIsLoadingFiles(false);
             }
