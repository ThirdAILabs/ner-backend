'use client';

import React, { useState, useEffect, useMemo } from 'react';
import { useRouter } from 'next/navigation';
import Link from 'next/link';
import { Button } from '@/components/ui/button';
import { Box, CircularProgress } from '@mui/material';
import { ArrowLeft, Plus, RefreshCw, Edit } from 'lucide-react';
import { nerService } from '@/lib/backend';
import { NO_GROUP, uniqueFileNames, getFilesFromElectron } from '@/lib/utils';
import { Input } from '@/components/ui/input';
import { CheckIcon, SearchIcon } from '@heroicons/react/solid';
import { useLicense } from '@/hooks/useLicense';

const SUPPORTED_TYPES = ['.pdf', '.txt', '.csv', '.html', '.json', '.xml'];

// Tag chip component - reused from the detail page but with interactive mode
interface TagProps {
  tag: string;
  selected?: boolean;
  onClick?: () => void;
  custom?: boolean;
  addNew?: boolean;
}

const Tag: React.FC<TagProps> = ({
  tag,
  selected = false,
  onClick,
  custom = false,
  addNew = false,
}) => {
  return (
    <div
      className={`px-3 py-1 text-sm font-medium overflow-x-scroll max-w-[16vw] rounded-sm ${!custom && 'cursor-pointer'} ${selected ? 'bg-blue-500 text-white' : 'bg-gray-100 text-gray-700 hover:bg-gray-200'}`}
      style={{ userSelect: 'none' }}
      onClick={onClick}
    >
      {tag}
    </div>
  );
};

// Source option card component - reused from the detail page
interface ModelOptionProps {
  title: string;
  description: React.ReactNode;
  isSelected?: boolean;
  disabled?: boolean;
  onClick: () => void;
}

const ModelOption: React.FC<ModelOptionProps> = ({
  title,
  description,
  isSelected = false,
  disabled = false,
  onClick,
}) => (
  <div
    className={`relative p-6 border rounded-md transition-all
      ${isSelected ? 'border-blue-500 border-2' : 'border-gray-200 border-2'}
      ${
        disabled
          ? 'opacity-85 cursor-not-allowed bg-gray-50'
          : 'cursor-pointer hover:border-blue-300'
      }
    `}
    onClick={() => !disabled && onClick()}
  >
    <h3 className="text-base font-medium">{title}</h3>
    <div className="text-sm text-gray-500 mt-1">{description}</div>
  </div>
);

// Group card component
interface GroupProps {
  name: string;
  definition: string;
  onRemove: () => void;
}

const GroupCard: React.FC<GroupProps> = ({ name, definition, onRemove }) => (
  <div className="border border-gray-200 rounded-md overflow-hidden">
    <div className="p-4 border-b border-gray-200 flex justify-between items-center">
      <h3 className="text-base font-medium">{name}</h3>
      <Button variant="ghost" size="sm" onClick={onRemove} className="text-red-500">
        Remove
      </Button>
    </div>
    <div className="p-4">
      <p className="text-sm font-mono">{definition}</p>
    </div>
  </div>
);

interface SourceOptionProps {
  onClick: () => void;
  input?: React.ReactNode;
  icon: React.ReactNode;
  title: string;
  description: string;
  disclaimer: string;
}

const SourceOption: React.FC<SourceOptionProps> = ({
  onClick,
  input,
  icon,
  title,
  description,
  disclaimer,
}) => (
  <div
    className="relative p-6 border-2 border-dashed border-gray-300 rounded-lg hover:border-blue-400 transition-colors cursor-pointer"
    onClick={onClick}
  >
    {input && input}
    <div className="flex flex-col items-center justify-center space-y-4">
      <div className="flex items-center justify-center w-16 h-16 rounded-full bg-blue-50">
        <svg
          className="w-8 h-8 text-blue-500"
          fill="none"
          stroke="currentColor"
          viewBox="0 0 24 24"
        >
          {icon}
        </svg>
      </div>
      <div className="text-center">
        <h3 className="text-base font-medium mb-1">{title}</h3>
        <p className="text-sm text-gray-500">{description}</p>
        <p className="text-xs text-gray-400 mt-2">{disclaimer}</p>
      </div>
    </div>
  </div>
);

interface FileSourcesProps {
  selectSource: (source: 's3' | 'files' | 'directory') => void;
  handleLocalFiles: (files: [File, string][], isUploaded: boolean) => void;
}

const FileSources: React.FC<FileSourcesProps> = ({ selectSource, handleLocalFiles }) => {
  const s3 = (
    <SourceOption
      onClick={() => selectSource('s3')}
      icon={
        <path
          strokeLinecap="round"
          strokeLinejoin="round"
          strokeWidth={2}
          d="M3 15a4 4 0 004 4h9a5 5 0 10-.1-9.999 5.002 5.002 0 10-9.78 2.096A4.001 4.001 0 003 15z"
        />
      }
      title="S3 Bucket"
      description="Scan files from an S3 bucket"
      disclaimer="Public buckets only without enterprise subscription."
    />
  );

  const folderIcon = (
    <path
      strokeLinecap="round"
      strokeLinejoin="round"
      strokeWidth="2"
      d="M3 7v10a2 2 0 002 2h14a2 2 0 002-2V9a2 2 0 00-2-2h-6l-2-2H5a2 2 0 00-2 2z"
    />
  );

  // @ts-ignore
  if (window && window.electron) {
    return (
      <>
        <SourceOption
          onClick={() => {
            getFilesFromElectron(SUPPORTED_TYPES).then(({ files, isUploaded }) => {
              handleLocalFiles(files, isUploaded);
            });
            selectSource('files');
          }}
          icon={folderIcon}
          title="Local Files"
          description="Scan files from your computer"
          disclaimer={`Supported: ${SUPPORTED_TYPES.join(', ')}`}
        />
        {s3}
      </>
    );
  }

  const handleFileChange = (e: React.ChangeEvent<HTMLInputElement>) => {
    const files = e.target.files;
    if (files) {
      handleLocalFiles(
        Array.from(files).map((file) => [file, '']),
        true
      );
      e.target.value = '';
    }
  };

  const fileInput = (
    <input
      type="file"
      id="file-upload"
      multiple
      onChange={handleFileChange}
      className="hidden"
      accept={SUPPORTED_TYPES.join(',')}
    />
  );

  const directoryInput = (
    <input
      type="file"
      id="directory-upload"
      {...({ webkitdirectory: '', directory: '' } as any)}
      onChange={handleFileChange}
      className="hidden"
      accept={SUPPORTED_TYPES.join(',')}
    />
  );

  return (
    <>
      <SourceOption
        onClick={() => {
          document.getElementById('file-upload')?.click();
          selectSource('files');
        }}
        input={fileInput}
        icon={
          <path
            strokeLinecap="round"
            strokeLinejoin="round"
            strokeWidth="2"
            d="M9 13h6m-3-3v6m5 5H7a2 2 0 01-2-2V5a2 2 0 012-2h5.586a1 1 0 01.707.293l5.414 5.414a1 1 0 01.293.707V19a2 2 0 01-2 2z"
          />
        }
        title="Local Files"
        description="Scan files from your computer"
        disclaimer={`Supported: ${SUPPORTED_TYPES.join(', ')}`}
      />
      <SourceOption
        onClick={() => {
          document.getElementById('directory-upload')?.click();
          selectSource('directory');
        }}
        input={directoryInput}
        icon={folderIcon}
        title="Local Directory"
        description="Scan an entire directory"
        disclaimer={`Supported: ${SUPPORTED_TYPES.join(', ')}`}
      />
      {s3}
    </>
  );
};

interface CustomTag {
  name: string;
  pattern: string;
}

export default function NewJobPage() {
  const router = useRouter();

  const { license } = useLicense();

  // Essential state
  const [selectedSource, setSelectedSource] = useState<'s3' | 'files' | 'directory' | ''>('files');
  const [sourceS3Endpoint, setSourceS3Endpoint] = useState('');
  const [sourceS3Region, setSourceS3Region] = useState('');
  const [sourceS3Bucket, setSourceS3Bucket] = useState('');
  const [sourceS3Prefix, setSourceS3Prefix] = useState('');
  // [File object, full path] pairs. Full path may be empty if electron is not available.
  const [selectedFiles, setSelectedFiles] = useState<[File, string][]>([]);
  const [isSubmitting, setIsSubmitting] = useState(false);
  const [existingReportName, setExistingReportName] = useState<string[]>([]);
  const [jobName, setJobName] = useState('');

  const [models, setModels] = useState<any[]>([]);
  const [selectedModelId, setSelectedModelId] = useState<string | null>(null);
  const [selectedModel, setSelectedModel] = useState<any>(null);
  const [modelSearchQuery, setModelSearchQuery] = useState('');

<<<<<<< HEAD
  // Filter custom models
=======
>>>>>>> 13bdc735
  const filteredCustomModels = useMemo(() => {
    return models
      .filter((model) => !['basic', 'advanced'].includes(model.Name.toLowerCase()))
      .filter((model) => model.Name.toLowerCase().includes(modelSearchQuery.toLowerCase()));
  }, [models, modelSearchQuery]);

  const defaultModels = useMemo(() => {
    return [
      {
        Id: models.find((model) => model.Name === 'basic')?.Id || 'basic',
        Name: 'Basic',
<<<<<<< HEAD
        Description:
          'Fast and lightweight AI model, comes with the free version, does not allow customization of the fields with user feedback, gives basic usage statistics.',
=======
        Disabled: false,
        Description:
          license && license?.LicenseInfo?.LicenseType === 'free'
            ? 'Fast and lightweight AI model, comes with the free version, does not allow customization of the fields with user feedback, gives basic usage statistics.'
            : 'Fast and lightweight AI model, does not allow customization of the fields with user feedback, gives basic usage statistics.',
>>>>>>> 13bdc735
      },
      {
        Id: 'advanced',
        Name: 'Advanced',
<<<<<<< HEAD
=======
        Disabled: true,
>>>>>>> 13bdc735
        Description:
          'Our most advanced AI model, available on enterprise platform. Allows users to perpetually customize fields with user feedback, includes advanced monitoring features.',
      },
    ];
  }, [models]);

  // Tags handling
  const [availableTags, setAvailableTags] = useState<string[]>([]);
  const [selectedTags, setSelectedTags] = useState<string[]>([]);
  const [isTagsLoading, setIsTagsLoading] = useState(false);

  // Groups handling
  const [groupName, setGroupName] = useState('');
  const [groupQuery, setGroupQuery] = useState('');
  const [groups, setGroups] = useState<Record<string, string>>({});
  const [isGroupDialogOpen, setIsGroupDialogOpen] = useState(false);
  const [groupDialogError, setGroupDialogError] = useState<string | null>(null);
  const [editingGroup, setEditingGroup] = useState<{
    name: string;
    query: string;
  } | null>(null);

  // Custom tags handling
  const [customTags, setCustomTags] = useState<CustomTag[]>([]);
  const [customTagName, setCustomTagName] = useState('');
  const [customTagPattern, setCustomTagPattern] = useState('');
  const [isCustomTagDialogOpen, setIsCustomTagDialogOpen] = useState(false);
  const [editingTag, setEditingTag] = useState<CustomTag | null>(null);
  const [dialogError, setDialogError] = useState<string | null>(null);

  // Error/Success messages
  const [error, setError] = useState<string | null>(null);
  const [s3Error, setS3Error] = useState<string | null>(null);
  const [success, setSuccess] = useState(false);

  const [patternType, setPatternType] = useState('string');

  const [isConfirmDialogOpen, setIsConfirmDialogOpen] = useState(false);

  const isFileSupported = (filename: string) => {
    return SUPPORTED_TYPES.some((ext) => filename.toLowerCase().endsWith(ext));
  };

  useEffect(() => {
    const fetchModels = async () => {
      try {
        const modelData = await nerService.listModels();
        const trainedModels = modelData.filter((model) => model.Status === 'TRAINED');
        setModels(trainedModels.reverse());
        setSelectedModelId(trainedModels[0].Id);
      } catch (err) {
        console.error('Error fetching models:', err);
        setError('Failed to load models. Please try again.');
      }
    };

    fetchModels();

    const fetchReportNames = async () => {
      const response = await nerService.listReports();
      setExistingReportName(response.map((report) => report.ReportName));
    };
    fetchReportNames();
  }, []);

  // Load tags when a model is selected
  useEffect(() => {
    if (!selectedModelId) return;

    const fetchTags = async () => {
      setIsTagsLoading(true);
      try {
        const model = await nerService.getModel(selectedModelId);
        setSelectedModel(model);

        // Get tags from the model
        const modelTags = model.Tags || [];
        console.log('Tags from model:', modelTags);
        const filteredModelTags = modelTags.filter((tag) => tag !== 'O');
        setAvailableTags(filteredModelTags);
        setSelectedTags(filteredModelTags); // By default, select all tags
      } catch (error) {
        console.error('Error fetching tags:', error);
        setError('Failed to load tags from the selected model');
      } finally {
        setIsTagsLoading(false);
      }
    };

    fetchTags();
  }, [selectedModelId]);

  const toggleTag = (tag: string) => {
    if (selectedTags.includes(tag)) {
      setSelectedTags(selectedTags.filter((t) => t !== tag));
    } else {
      setSelectedTags([...selectedTags, tag]);
    }
  };

  const selectAllTags = () => {
    setSelectedTags([...availableTags]);
  };

  const handleGroupCancel = () => {
    setGroupName('');
    setGroupQuery('');
    setEditingGroup(null);
    setGroupDialogError(null);
    setIsGroupDialogOpen(false);
  };

  const handleAddGroup = async () => {
    setGroupDialogError(null);

    if (!groupName.trim() || !groupQuery.trim()) {
      setGroupDialogError('Group name and query are required.');
      return;
    }

    if (!editingGroup && groups[groupName.toUpperCase()]) {
      setGroupDialogError('Group name already exists.');
      return;
    }

    const formattedGroupName = groupName.trim().toUpperCase();
    const formattedGroupQuery = groupQuery.trim().toUpperCase();

    if (formattedGroupName === NO_GROUP.trim().toUpperCase()) {
      setGroupDialogError(`Group name cannot be "${NO_GROUP}"`);
      return;
    }

    const errorMessage = await nerService.validateGroupDefinition(formattedGroupQuery);
    console.log('Error message:', errorMessage);

    if (errorMessage) {
      setGroupDialogError(errorMessage);
      return;
    }

    setGroups((prev) => {
      const updatedGroups = { ...prev };
      if (editingGroup && editingGroup.name !== formattedGroupName) {
        delete updatedGroups[editingGroup.name];
      }
      updatedGroups[formattedGroupName] = formattedGroupQuery;
      return updatedGroups;
    });

    setGroups((prev) => ({
      ...prev,
      [groupName.trim().toUpperCase()]: groupQuery.trim().toUpperCase(),
    }));

    handleGroupCancel();
  };

  const handleEditGroup = (name: string, query: string) => {
    setGroupName(name);
    setGroupQuery(query);
    setEditingGroup({ name, query });
    setIsGroupDialogOpen(true);
  };

  const handleRemoveGroup = (name: string) => {
    const newGroups = { ...groups };
    delete newGroups[name];
    setGroups(newGroups);
  };

  const handleAddCustomTag = () => {
    setDialogError(null);

    if (!customTagName.trim() || !customTagPattern.trim()) {
      setDialogError('Custom tag name and pattern are required');
      return;
    }

    const newCustomTag = {
      name: customTagName.trim().toUpperCase(),
      pattern: customTagPattern,
    };

    if (editingTag) {
      setCustomTags((prev) =>
        prev.map((tag) => (tag.name === editingTag.name ? newCustomTag : tag))
      );
    } else {
      for (let index = 0; index < customTags.length; index++) {
        const thisTag = customTags[index];
        if (thisTag.name === customTagName.toUpperCase()) {
          setDialogError('Custom Tag name already exists.');
          return;
        }
      }
      setCustomTags((prev) => [...prev, newCustomTag]);
    }

    setCustomTagName('');
    setCustomTagPattern('');
    setEditingTag(null);
    setIsCustomTagDialogOpen(false);
  };
  const handleRemoveCustomTag = (tagName: string) => {
    setCustomTags((prev) => prev.filter((tag) => tag.name !== tagName));
    setAvailableTags((prev) => prev.filter((tag) => tag !== tagName));
    setSelectedTags((prev) => prev.filter((tag) => tag !== tagName));
  };

  const handleEditCustomTag = (tag: CustomTag) => {
    setCustomTagName(tag.name);
    setCustomTagPattern(tag.pattern);
    setEditingTag(tag);
    setIsCustomTagDialogOpen(true);
  };
  const handleCancel = () => {
    setCustomTagName('');
    setCustomTagPattern('');
    setEditingTag(null);
    setDialogError(null);
    setIsCustomTagDialogOpen(false);
  };

  const addFiles = (files: [File, string][]) => {
    const newSelectedFiles = [...selectedFiles];

    files.forEach(([newFile, newFullPath]) => {
      const existingIndex = newSelectedFiles.findIndex((existingFile) => {
        // In practice, either both are empty or both are not empty
        // If both are not empty, it means we are using electron to choose files
        // Otherwise, we are using the file input to choose files
        if (existingFile[1] !== '' && newFullPath !== '') {
          return existingFile[1] === newFullPath;
        }
        return existingFile[0].name === newFile.name;
      });

      if (existingIndex !== -1) {
        // Duplicate file so, replace the existing file with the new one
        newSelectedFiles[existingIndex] = [newFile, newFullPath];
      } else {
        // Add the new file
        newSelectedFiles.push([newFile, newFullPath]);
      }
    });

    // This is to handle the case where there are multiple files with the same name
    // but different full paths.
    const newFileNames = uniqueFileNames(newSelectedFiles.map((file) => file[0].name));

    setSelectedFiles(
      newSelectedFiles.map(([file, fullPath], index) => {
        const newFile = new File([file], newFileNames[index], {
          type: file.type,
          lastModified: file.lastModified,
        });
        return [newFile, fullPath];
      })
    );
  };

  // Update file handling to use file/directory input
  const handleLocalFiles = (files: [File, string][], isUploaded: boolean) => {
    const supportedFiles = files.filter((file) => isFileSupported(file[0].name));

    if (supportedFiles.length > 0) {
      addFiles(supportedFiles);
    } else {
      if (isUploaded) setIsConfirmDialogOpen(true);
    }
  };

  const validateS3Bucket = async () => {
    if (!sourceS3Bucket || !sourceS3Region) {
      return;
    }
    setS3Error('');
    const s3Error = await nerService.attemptS3Connection(
      sourceS3Endpoint,
      sourceS3Region,
      sourceS3Bucket,
      sourceS3Prefix
    );
    if (s3Error) {
      setS3Error(s3Error);
    } else {
      setS3Error('');
    }
  };

  const removeFile = (index: number) => {
    setSelectedFiles((prev) => prev.filter((_, i) => i !== index));
  };

  const handleCloseDialog = () => {
    setIsConfirmDialogOpen(false);
    // Reset the input value
    const input = document.getElementById(
      selectedSource === 'directory' ? 'directory-upload' : 'file-upload'
    ) as HTMLInputElement;
    if (input) {
      input.value = '';
    }
  };

  const validateCustomTagName = (name: string): boolean => {
    if (!name) {
      setDialogError('Tag name is required');
      return false;
    }

    if (!/^[A-Za-z0-9_]+$/.test(name)) {
      setDialogError('Tag name can only contain letters, numbers, and underscores');
      return false;
    }

    setDialogError(null);
    return true;
  };

  const handleTagNameChange = (name: string) => {
    const value = name.replace(/\s/g, '_');
    setCustomTagName(value);
    validateCustomTagName(value);
  };

  const handleSubmit = async (e: React.FormEvent) => {
    e.preventDefault();

    if (!selectedModelId) {
      setError('Please select a model');
      return;
    }

    if (selectedSource === 's3' && !(sourceS3Region && sourceS3Bucket)) {
      setError('S3 region and bucket are required');
      return;
    }

    if (selectedSource === 's3' && s3Error) {
      setError(s3Error);
      return;
    }

    if (
      (selectedSource === 'files' || selectedSource === 'directory') &&
      selectedFiles.length === 0
    ) {
      setError('Please select at least one file');
      return;
    }

    if (selectedTags.length === 0) {
      setError('Please select at least one tag');
      return;
    }

    setError(null);
    setIsSubmitting(true);

    try {
      let uploadId: string | undefined;

      // Handle file/directory uploads if needed
      if (selectedSource === 'files' || selectedSource === 'directory') {
        const uploadResponse = await nerService.uploadFiles(selectedFiles.map(([file, _]) => file));
        uploadId = uploadResponse.Id;

        // Store file path mappings for local uploads if full path is available
        const mapping: { [filename: string]: string } = {};
        selectedFiles.forEach(([file, fullPath]) => {
          if (fullPath) {
            mapping[file.name] = fullPath;
          }
        });
        if (Object.keys(mapping).length > 0) {
          await nerService.storeFileNameToPath(uploadId, mapping);
          console.log('stored upload paths', mapping);
        }
      }

      // Create custom tags object for API
      const customTagsObj: Record<string, string> = {};
      customTags.forEach((tag) => {
        customTagsObj[tag.name] = tag.pattern;
      });

      // Create the report
      console.log('Job Name: ', jobName);
      const response = await nerService.createReport({
        ModelId: selectedModelId,
        Tags: selectedTags,
        CustomTags: customTagsObj,
        ...(selectedSource === 's3'
          ? {
              S3Endpoint: sourceS3Endpoint,
              S3Region: sourceS3Region,
              SourceS3Bucket: sourceS3Bucket,
              SourceS3Prefix: sourceS3Prefix || undefined,
            }
          : {
              UploadId: uploadId,
            }),
        Groups: groups,
        report_name: jobName,
      });

      setSuccess(true);

      // Redirect after success
      setTimeout(() => {
        router.push(`/token-classification/landing?tab=jobs`);
      }, 2000);
    } catch (err: unknown) {
      let errorMessage = 'An unexpected error occurred';

      if (
        typeof err === 'object' &&
        err !== null &&
        'response' in err &&
        typeof (err as any).response?.data === 'string'
      ) {
        const data = (err as any).response.data;
        errorMessage = (data.charAt(0).toUpperCase() + data.slice(1)).trim();
      }

      setError(`Failed to create report. ${errorMessage}. Please try again.`);
      console.error(err);
    } finally {
      setIsSubmitting(false);
    }
  };
  const [isPressedSubmit, setIsPressedSubmit] = useState<boolean>(false);
  const [nameError, setNameError] = useState<string | null>(null);

  const validateJobName = (name: string): boolean => {
    if (!name) {
      setNameError('Scan name is required');
      return false;
    }

    if (existingReportName.includes(name)) {
      setNameError('Scan with this name already exists.');
      return false;
    }

    if (!/^[A-Za-z0-9_-]+$/.test(name)) {
      setNameError('Scan name can only contain letters, numbers, underscores, and hyphens');
      return false;
    }

    if (name.length > 50) {
      setNameError('Scan name must be less than 50 characters');
      return false;
    }

    setNameError(null);
    return true;
  };

  const [showTooltip, setShowTooltip] = useState<Record<string, boolean>>({});
  const copyToClipboard = (text: string, tooltipId: string) => {
    navigator.clipboard.writeText(text);
    setShowTooltip((prev) => ({ ...prev, [tooltipId]: true }));
    setTimeout(() => {
      setShowTooltip((prev) => ({ ...prev, [tooltipId]: false }));
    }, 1000);
  };

  const renderFileName = (file: File) => (
    <span className="text-sm text-gray-600">
      {file.name} ({(file.size / 1024).toFixed(1)} KB)
    </span>
  );

  const renderFileList = (files: File[]) => (
    <ul className="space-y-1">
      {files.map((file, i) => (
        <li key={i} className="flex items-center justify-between py-1">
          {renderFileName(file)}
          <button
            type="button"
            onClick={() => removeFile(i)}
            className="text-red-500 hover:text-red-700 p-1"
            aria-label="Remove file"
          >
            <svg className="h-4 w-4" fill="none" stroke="currentColor" viewBox="0 0 24 24">
              <path
                strokeLinecap="round"
                strokeLinejoin="round"
                strokeWidth={2}
                d="M6 18L18 6M6 6l12 12"
              />
            </svg>
          </button>
        </li>
      ))}
    </ul>
  );

  return (
    <div className="container px-4 py-8" style={{ width: '90%' }}>
      {/* Title and Back Button */}
      <div className="flex items-center justify-between mb-6">
        <Button variant="outline" size="sm" asChild>
          <Link href={`/token-classification/landing?tab=jobs`} className="flex items-center">
            <ArrowLeft className="mr-1 h-4 w-4" /> Back to Scans
          </Link>
        </Button>
      </div>

      {error && !isPressedSubmit && (
        <div className="bg-red-50 border border-red-200 text-red-700 px-4 py-3 rounded mb-6">
          {error}
        </div>
      )}

      {success ? (
        <div className="bg-green-50 border border-green-200 text-green-700 px-4 py-3 rounded mb-6">
          Scanning in progress! Redirecting to Scans Dashboard...
        </div>
      ) : (
        <form onSubmit={handleSubmit} className="space-y-8">
          {/* Job Name Field */}
          <Box className="bg-muted/60" sx={{ p: 3, borderRadius: 3 }}>
            <h2 className="text-2xl font-medium mb-4">Scan Name</h2>
            <div className="w-full">
              <input
                type="text"
                value={jobName}
                onChange={(e) => {
                  const value = e.target.value.replace(/\s/g, '_');
                  setJobName(value);
                  validateJobName(value);
                }}
                onBlur={() => validateJobName(jobName)}
                className={`w-full p-2 border ${
                  nameError ? 'border-red-500' : 'border-gray-300'
                } rounded`}
                placeholder="Enter_Scan_Name"
                required
              />
              {nameError ? (
                <p className="text-red-700 text-sm mt-1">
                  <sup className="text-red-700">*</sup>
                  {nameError}
                </p>
              ) : (
                <p className="text-sm text-gray-500 mt-1">
                  Use only letters, numbers, underscores, and hyphens. No spaces allowed.
                </p>
              )}
            </div>
          </Box>

          <Box sx={{ bgcolor: 'grey.100', p: 3, borderRadius: 3 }}>
            <h2 className="text-2xl font-medium mb-4">Source</h2>
            <div className="grid grid-cols-1 md:grid-cols-3 gap-4 mb-4">
              <FileSources selectSource={setSelectedSource} handleLocalFiles={handleLocalFiles} />
            </div>

            {(selectedSource === 'files' || selectedSource === 'directory') &&
              selectedFiles.length > 0 && (
                <div className="mt-6">
                  <div className="flex justify-between items-center mb-2">
                    <h3 className="text-sm font-medium text-gray-700">
                      Selected Files ({selectedFiles.length})
                    </h3>
                    <Button
                      variant="ghost"
                      size="sm"
                      onClick={() => setSelectedFiles([])}
                      className="text-red-500"
                    >
<<<<<<< HEAD
                      <div className="flex items-center">
                        <span className="text-sm text-gray-600">
                          {file.name} ({(file.size / 1024).toFixed(1)} KB)
                        </span>
                        {fullPath && <span className="ml-2 text-xs text-gray-400">{fullPath}</span>}
                      </div>
                      <button
                        type="button"
                        onClick={() => removeFile(index)}
                        className="text-red-500 hover:text-red-700 p-1"
                        aria-label="Remove file"
=======
                      Clear all
                    </Button>
                  </div>
                  <div className="max-h-60 overflow-y-auto border border-gray-200 rounded-md">
                    {selectedFiles.map(([file, fullPath], index) => (
                      <div
                        key={`${file.name}-${fullPath}-${index}`}
                        className="flex items-center justify-between px-4 py-2 border-b last:border-b-0 hover:bg-gray-50"
>>>>>>> 13bdc735
                      >
                        <div className="flex items-center">
                          <span className="text-sm text-gray-600">
                            {file.name} ({(file.size / 1024).toFixed(1)} KB)
                          </span>
                          {fullPath && (
                            <span className="ml-2 text-xs text-gray-400">{fullPath}</span>
                          )}
                        </div>
                        <button
                          type="button"
                          onClick={() => removeFile(index)}
                          className="text-red-500 hover:text-red-700 p-1"
                          aria-label="Remove file"
                        >
                          <svg
                            className="h-4 w-4"
                            fill="none"
                            stroke="currentColor"
                            viewBox="0 0 24 24"
                          >
                            <path
                              strokeLinecap="round"
                              strokeLinejoin="round"
                              strokeWidth={2}
                              d="M6 18L18 6M6 6l12 12"
                            />
                          </svg>
                        </button>
                      </div>
                    ))}
                  </div>
                </div>
              )}

            {selectedSource === 's3' && (
              <div className="space-y-4">
                <div>
                  <div className="text-sm text-gray-500 mt-1 mb-3">
                    Your S3 bucket must be public. Private bucket support is available on the
                    enterprise platform. Reach out to{' '}
                    <div className="relative inline-block">
                      <span
                        className="text-blue-500 underline cursor-pointer hover:text-blue-700"
                        onClick={() => copyToClipboard('contact@thirdai.com', 's3')}
                        title="Click to copy email"
                      >
                        contact@thirdai.com
                      </span>
                      {showTooltip['s3'] && (
                        <div className="absolute left-1/2 -translate-x-1/2 mt-1 w-max px-2 py-1 text-xs bg-gray-800 text-white rounded shadow-md z-10">
                          Email Copied
                        </div>
                      )}
                    </div>{' '}
                    for an enterprise subscription.
                  </div>
                  {s3Error && (
                    <div className="mb-4 p-3 bg-red-50 border border-red-200 text-red-700 rounded">
                      {s3Error}
                    </div>
                  )}
                </div>
                <div>
                  <label className="block text-sm font-medium text-gray-700 mb-1">
                    S3 Endpoint (Optional)
                  </label>
                  <input
                    type="text"
                    value={sourceS3Endpoint}
                    onChange={(e) => setSourceS3Endpoint(e.target.value)}
                    onBlur={validateS3Bucket}
                    className="w-full p-2 border border-gray-300 rounded"
                    placeholder="s3.amazonaws.com"
                  />
                </div>
                <div>
                  <label className="block text-sm font-medium text-gray-700 mb-1">S3 Region</label>
                  <input
                    type="text"
                    value={sourceS3Region}
                    onChange={(e) => setSourceS3Region(e.target.value)}
                    onBlur={validateS3Bucket}
                    className="w-full p-2 border border-gray-300 rounded"
                    placeholder="us-east-1"
                    required
                  />
                </div>
                <div>
                  <label className="block text-sm font-medium text-gray-700 mb-1">
                    S3 Bucket Name
                  </label>
                  <input
                    type="text"
                    value={sourceS3Bucket}
                    onChange={(e) => setSourceS3Bucket(e.target.value)}
                    onBlur={validateS3Bucket}
                    className="w-full p-2 border border-gray-300 rounded"
                    placeholder="my-bucket"
                    required
                  />
                </div>
                <div>
                  <label className="block text-sm font-medium text-gray-700 mb-1">
                    S3 Prefix (Optional)
                  </label>
                  <input
                    type="text"
                    value={sourceS3Prefix}
                    onChange={(e) => setSourceS3Prefix(e.target.value)}
                    className="w-full p-2 border border-gray-300 rounded"
                    placeholder="folder/path/"
                  />
                </div>
              </div>
            )}
          </Box>

          {/* Model Selection */}
          <Box className="bg-muted/60" sx={{ p: 3, borderRadius: 3 }}>
            <h2 className="text-2xl font-medium mb-4">Model</h2>
            <div className="space-y-6">
              <div>
                <h3 className="text-lg font-semibold mb-4">Built-in Models</h3>
                <div className="grid grid-cols-1 md:grid-cols-2 gap-4">
                  {defaultModels.map((model) => (
                    <ModelOption
                      key={model.Id}
                      title={model.Name[0].toUpperCase() + model.Name.slice(1)}
                      description={model.Description || ''}
                      isSelected={selectedModelId === model.Id}
                      onClick={() => {
                        setSelectedModelId(model.Id);
                        setSelectedModel(model);
                      }}
                      disabled={model.Disabled}
                    />
                  ))}
                </div>
              </div>

              {filteredCustomModels.length > 0 && (
                <div>
                  <div className="flex justify-between items-center mb-4">
                    <h3 className="text-lg font-semibold">Custom Models</h3>
                    <div className="relative w-64">
                      <input
                        type="text"
                        placeholder="Search custom models..."
                        value={modelSearchQuery}
                        onChange={(e) => setModelSearchQuery(e.target.value)}
                        className="w-full px-3 py-2 border border-gray-300 rounded-md shadow-sm focus:outline-none focus:ring-1 focus:ring-blue-500 focus:border-blue-500"
                      />
                      <SearchIcon className="absolute right-3 top-2.5 h-5 w-5 text-gray-400" />
                    </div>
                  </div>

<<<<<<< HEAD
                <div className="grid grid-cols-1 md:grid-cols-2 gap-4">
                  {filteredCustomModels
                    .filter((model) => model.Status !== 'TRAINING' && model.Status !== 'QUEUED')
                    .map((model) => (
                      <ModelOption
                        key={model.Id}
                        title={model.Name}
                        description={
                          <div className="space-y-2">
                            {model.BaseModelId && (
                              <p className="text-sm text-gray-600">
                                Base Model:{' '}
                                {models.find((m) => m.Id === model.BaseModelId)?.Name || 'Unknown'}
                              </p>
                            )}
                          </div>
                        }
                        isSelected={selectedModelId === model.Id}
                        onClick={() => {
                          setSelectedModelId(model.Id);
                          setSelectedModel(model);
                        }}
                      />
                    ))}
=======
                  <div className="grid grid-cols-1 md:grid-cols-2 gap-4">
                    {filteredCustomModels
                      .filter((model) => model.Status !== 'TRAINING' && model.Status !== 'QUEUED')
                      .map((model) => (
                        <ModelOption
                          key={model.Id}
                          title={model.Name}
                          description={
                            <div className="space-y-2">
                              {model.BaseModelId && (
                                <p className="text-sm text-gray-600">
                                  Base Model:{' '}
                                  {models.find((m) => m.Id === model.BaseModelId)?.Name ||
                                    'Unknown'}
                                </p>
                              )}
                            </div>
                          }
                          isSelected={selectedModelId === model.Id}
                          onClick={() => {
                            setSelectedModelId(model.Id);
                            setSelectedModel(model);
                          }}
                        />
                      ))}
                  </div>
>>>>>>> 13bdc735
                </div>
              )}

              {/* Tags Section - Only show if a model is selected */}
              {selectedModelId && (
                <div className="mt-8">
                  <div className="border-t pt-6">
                    <div className="flex justify-between items-center mb-4">
                      <h3 className="text-lg font-semibold">Model Tags</h3>
                      <div className="flex space-x-2">
                        <Button
                          variant="outline"
                          size="sm"
                          onClick={selectAllTags}
                          className="text-sm flex items-center"
                          disabled={isTagsLoading || selectedTags.length === availableTags.length}
                        >
                          <span className="mr-1">Select All</span>
                          <input
                            type="checkbox"
                            checked={selectedTags.length === availableTags.length}
                            onChange={selectAllTags}
                            className="rounded border-gray-300"
                          />
                        </Button>
                        <Button
                          variant="outline"
                          size="sm"
                          onClick={() => setSelectedTags([])}
                          className="text-sm flex items-center"
                          disabled={isTagsLoading || selectedTags.length === 0}
                        >
                          <span className="mr-1">Clear Selection</span>
                          <input
                            type="checkbox"
                            checked={selectedTags.length === 0}
                            onChange={() => setSelectedTags([])}
                            className="rounded border-gray-300"
                          />
                        </Button>
                      </div>
                    </div>

                    {/* Added descriptive note */}
                    <p className="text-sm text-gray-500 mb-4">
                      Click on any tag to select/unselect it. By default, all tags are selected.
                    </p>

                    {isTagsLoading ? (
                      <div className="flex justify-center py-4">
                        <RefreshCw className="h-6 w-6 animate-spin text-gray-400" />
                      </div>
                    ) : availableTags.length === 0 ? (
                      <div className="text-gray-500 py-2">No tags available for this model</div>
                    ) : (
                      <div className="flex flex-wrap gap-2">
                        {availableTags.map((tag) => (
                          <Tag
                            key={tag}
                            tag={tag}
                            selected={selectedTags.includes(tag)}
                            onClick={() => toggleTag(tag)}
                          />
                        ))}
                      </div>
                    )}
                  </div>
                </div>
              )}
            </div>
          </Box>

          {/* Custom Tags Section */}
          <Box className="bg-muted/60" sx={{ p: 3, borderRadius: 3 }}>
            <h2 className="text-2xl font-medium mb-4">
              Custom Tags
              <span className="text-sm font-normal text-gray-500 ml-2">(Optional)</span>
            </h2>
            <div className="grid grid-cols-1 md:grid-cols-4 gap-4">
              {customTags.map((customTag) => (
                <div
                  key={customTag.name}
                  className="border border-gray-200 rounded-md overflow-hidden"
                >
                  <div className="py-1 px-2 border-b border-gray-200 flex justify-between items-center">
                    <Tag tag={customTag.name} custom={true} selected />
                    <div className="flex items-center space-x-3 px-1">
                      <Button
                        type="button"
                        variant="ghost"
                        size="sm"
                        onClick={() => handleEditCustomTag(customTag)}
                        className="text-blue-500 px-0"
                      >
                        <Edit className="h-4 w-4" />
                      </Button>
                      <Button
                        type="button"
                        variant="ghost"
                        size="sm"
                        onClick={() => handleRemoveCustomTag(customTag.name)}
                        className="text-red-500 px-0"
                      >
                        <svg
                          className="h-4 w-4"
                          fill="none"
                          stroke="currentColor"
                          viewBox="0 0 24 24"
                        >
                          <path
                            strokeLinecap="round"
                            strokeLinejoin="round"
                            strokeWidth={2}
                            d="M6 18L18 6M6 6l12 12"
                          />
                        </svg>
                      </Button>
                    </div>
                  </div>
                  <div className="p-4">
                    <p className="text-sm font-mono">{customTag.pattern}</p>
                  </div>
                </div>
              ))}

              {/* Add Custom Tag Card */}
              <div
                className="border border-dashed border-gray-300 rounded-md flex items-center justify-center px-6 py-3 cursor-pointer hover:border-gray-400"
                onClick={() => setIsCustomTagDialogOpen(true)}
              >
                <div className="flex flex-col items-center">
                  <Plus className="h-8 w-8 text-gray-400 mb-2" />
                  <span className="text-gray-600">Define new tag</span>
                </div>
              </div>
            </div>

            {isCustomTagDialogOpen && (
              <div className="fixed inset-0 bg-black bg-opacity-50 flex items-center justify-center p-4">
                <div className="bg-white rounded-lg p-6 w-full max-w-md">
                  <h3 className="text-lg font-medium mb-4">
                    {`${editingTag ? 'Edit' : 'Create'} Custom Tag`}
                  </h3>
                  {dialogError && (
                    <div className="mb-4 p-3 bg-red-50 border border-red-200 text-red-700 rounded">
                      {dialogError}
                    </div>
                  )}
                  <div className="space-y-4">
                    <div>
                      <label className="block text-sm font-medium text-gray-700 mb-1">
                        Tag Name
                      </label>

                      <Input
                        id="tagName"
                        value={customTagName}
                        onChange={(e) => handleTagNameChange(e.target.value)}
                        onBlur={(e) => handleTagNameChange(e.target.value)}
                        className={`w-full p-2 border ${
                          nameError ? 'border-red-500' : 'border-gray-300'
                        } rounded`}
                        placeholder="CUSTOM_TAG_NAME"
                        required
                      />
                    </div>

                    <div>
                      <div className="flex items-center space-x-4 mb-1">
                        <label className="flex items-center text-sm text-gray-700">
                          <input
                            type="radio"
                            value="string"
                            checked={patternType === 'string'}
                            onChange={() => setPatternType('string')}
                            className="mr-1"
                          />
                          <span className="block text-sm font-medium text-gray-700">String</span>
                        </label>
                        <label className="flex items-center text-sm text-gray-700">
                          <input
                            type="radio"
                            value="regex"
                            checked={patternType === 'regex'}
                            onChange={() => setPatternType('regex')}
                            className="mr-1"
                          />
                          <span className="block text-sm font-medium text-gray-700">Regex</span>
                        </label>
                      </div>

                      <input
                        type="text"
                        value={customTagPattern}
                        onChange={(e) => setCustomTagPattern(e.target.value)}
                        className="w-full p-2 border border-gray-300 rounded"
                        placeholder={patternType === 'regex' ? '\\b[A-Z]{2}\\d{6}\\b' : 'John Doe'}
                      />

                      {patternType === 'string' && (
                        <div className="text-sm text-gray-500">
                          <p>Example queries:</p>
                          <ul className="list-disc pl-5 mt-1 space-y-1">
                            <li>
                              <code>John Doe</code> for an exact string
                            </li>
                            <li>
                              <code>Alice|Bob</code> for a list of strings
                            </li>
                          </ul>
                        </div>
                      )}

                      {patternType === 'regex' && (
                        <p className="text-xs text-gray-500 mt-1">
                          Example:{' '}
                          <code>
                            \d{3}[-.]?\d{3}[-.]?\d{4}
                          </code>{' '}
                          for phone numbers
                        </p>
                      )}
                    </div>
                    <div className="flex justify-end space-x-2">
                      <Button
                        type="button"
                        variant="outline"
                        onClick={handleCancel}
                        style={{
                          color: '#1976d2',
                        }}
                      >
                        Cancel
                      </Button>
                      <Button
                        type="button"
                        variant="default"
                        color="primary"
                        style={{
                          backgroundColor: '#1976d2',
                          textTransform: 'none',
                          fontWeight: 500,
                        }}
                        onMouseOver={(e) => (e.currentTarget.style.backgroundColor = '#1565c0')}
                        onMouseOut={(e) => (e.currentTarget.style.backgroundColor = '#1976d2')}
                        onClick={handleAddCustomTag}
                      >
                        Add Tag
                      </Button>
                    </div>
                  </div>
                </div>
              </div>
            )}
          </Box>

          {/* Groups Section */}
          <Box className="bg-muted/60" sx={{ p: 3, borderRadius: 3 }}>
            <h2 className="text-2xl font-medium mb-4">
              Groups
              <span className="text-sm font-normal text-gray-500 ml-2">(Optional)</span>
            </h2>

            {/* Display defined groups */}
            <div className="grid grid-cols-1 md:grid-cols-4 gap-4">
              {Object.entries(groups).map(([name, query]) => (
                <div key={name} className="border border-gray-200 rounded-md overflow-hidden">
                  <div className="py-1 px-4 border-b border-gray-200 flex justify-between items-center">
                    <span className="font-medium">{name}</span>
                    <div className="flex items-center space-x-1">
                      <Button
                        type="button"
                        variant="ghost"
                        size="sm"
                        onClick={() => handleEditGroup(name, query)}
                        className="text-blue-500"
                      >
                        <Edit className="h-4 w-4 mr-1" />
                      </Button>
                      <Button
                        type="button"
                        variant="ghost"
                        size="sm"
                        onClick={() => handleRemoveGroup(name)}
                        className="text-red-500"
                      >
                        <svg
                          className="h-4 w-4"
                          fill="none"
                          stroke="currentColor"
                          viewBox="0 0 24 24"
                        >
                          <path
                            strokeLinecap="round"
                            strokeLinejoin="round"
                            strokeWidth={2}
                            d="M6 18L18 6M6 6l12 12"
                          />
                        </svg>
                      </Button>
                    </div>
                  </div>
                  <div className="p-4">
                    <p className="text-sm font-mono">{query}</p>
                  </div>
                </div>
              ))}

              {/* Add New Group Card */}
              <div
                className="border border-dashed border-gray-300 rounded-md flex items-center justify-center px-6 py-3 cursor-pointer hover:border-gray-400"
                onClick={() => setIsGroupDialogOpen(true)}
              >
                <div className="flex flex-col items-center">
                  <Plus className="h-8 w-8 text-gray-400 mb-2" />
                  <span className="text-gray-600">Define new group</span>
                </div>
              </div>
            </div>

            {/* Group Dialog */}
            {isGroupDialogOpen && (
              <div className="fixed inset-0 bg-black bg-opacity-50 flex items-center justify-center p-4">
                <div className="bg-white rounded-lg p-6 w-full max-w-md">
                  <h3 className="text-lg font-medium mb-4">
                    {editingGroup ? 'Edit Group' : 'Create Group'}
                  </h3>

                  {groupDialogError && (
                    <div className="mb-4 p-3 bg-red-50 border border-red-200 text-red-700 rounded">
                      {groupDialogError}
                    </div>
                  )}

                  <div className="space-y-4">
                    <div>
                      <label className="block text-sm font-medium text-gray-700 mb-1">
                        Group Name
                      </label>
                      <Input
                        type="text"
                        value={groupName}
                        onChange={(e) => {
                          const value = e.target.value.replace(/\s/g, '_');
                          setGroupName(value);
                        }}
                        className="w-full p-2 border border-gray-300 rounded"
                        placeholder="sensitive_docs"
                        required
                      />
                    </div>

                    <div>
                      <label className="block text-sm font-medium text-gray-700 mb-1">
                        Group Query
                      </label>
                      <Input
                        type="text"
                        value={groupQuery}
                        onChange={(e) => setGroupQuery(e.target.value)}
                        className="w-full p-2 border border-gray-300 rounded"
                        placeholder="COUNT(SSN) > 0"
                      />
                    </div>

                    <div className="text-sm text-gray-500">
                      <p>Example queries:</p>
                      <ul className="list-disc pl-5 mt-1 space-y-1">
                        <li>
                          <code>COUNT(SSN) &gt; 0</code> - Documents containing SSNs
                        </li>
                        <li>
                          <code>COUNT(NAME) &gt; 2 AND COUNT(PHONE) &gt; 0</code> - Documents with
                          multiple names and a phone number
                        </li>
                      </ul>
                    </div>

                    <div className="flex justify-end space-x-2">
                      <Button
                        type="button"
                        variant="outline"
                        onClick={handleGroupCancel}
                        style={{
                          color: '#1976d2',
                        }}
                      >
                        Cancel
                      </Button>
                      <Button
                        type="button"
                        variant="default"
                        color="primary"
                        style={{
                          backgroundColor: '#1976d2',
                          textTransform: 'none',
                          fontWeight: 500,
                        }}
                        onMouseOver={(e) => (e.currentTarget.style.backgroundColor = '#1565c0')}
                        onMouseOut={(e) => (e.currentTarget.style.backgroundColor = '#1976d2')}
                        onClick={handleAddGroup}
                      >
                        {editingGroup ? 'Save Changes' : 'Add Group'}
                      </Button>
                    </div>
                  </div>
                </div>
              </div>
            )}
          </Box>

          {/* Submit Button */}
          <div className="flex flex-col items-center space-y-4 pt-4">
            {error && isPressedSubmit && (
              <div className="bg-red-50 border border-red-200 text-red-700 px-4 py-3 rounded w-full max-w-md text-center">
                {error}
              </div>
            )}
            <Button
              variant="default"
              color="primary"
              style={{
                backgroundColor: '#1976d2',
                textTransform: 'none',
                fontWeight: 500,
              }}
              onMouseOver={(e) => (e.currentTarget.style.backgroundColor = '#1565c0')}
              onMouseOut={(e) => (e.currentTarget.style.backgroundColor = '#1976d2')}
              onClick={() => {
                setIsPressedSubmit(true);
              }}
            >
              {isSubmitting ? (
                <>
                  <RefreshCw className="mr-2 h-4 w-4 animate-spin" />
                  Creating...
                </>
              ) : (
                'Create Scan'
              )}{' '}
            </Button>
          </div>
        </form>
      )}

      {isConfirmDialogOpen && (
        <div className="fixed inset-0 bg-black bg-opacity-50 flex items-center justify-center p-4 z-50">
          <div className="bg-white rounded-lg p-6 w-full max-w-md">
            <h3 className="text-lg font-medium mb-4">No Supported Files</h3>
            <p className="text-sm text-amber-600 mb-4">
              No supported files found in the selected directory.
              <br />
              Only {SUPPORTED_TYPES.join(', ')} files are supported.
            </p>
            <div className="flex justify-end">
              <Button
                type="button"
                variant="default"
                onClick={handleCloseDialog}
                style={{
                  backgroundColor: '#1976d2',
                  color: 'white',
                }}
              >
                OK
              </Button>
            </div>
          </div>
        </div>
      )}
    </div>
  );
}<|MERGE_RESOLUTION|>--- conflicted
+++ resolved
@@ -60,10 +60,9 @@
   <div
     className={`relative p-6 border rounded-md transition-all
       ${isSelected ? 'border-blue-500 border-2' : 'border-gray-200 border-2'}
-      ${
-        disabled
-          ? 'opacity-85 cursor-not-allowed bg-gray-50'
-          : 'cursor-pointer hover:border-blue-300'
+      ${disabled
+        ? 'opacity-85 cursor-not-allowed bg-gray-50'
+        : 'cursor-pointer hover:border-blue-300'
       }
     `}
     onClick={() => !disabled && onClick()}
@@ -285,10 +284,6 @@
   const [selectedModel, setSelectedModel] = useState<any>(null);
   const [modelSearchQuery, setModelSearchQuery] = useState('');
 
-<<<<<<< HEAD
-  // Filter custom models
-=======
->>>>>>> 13bdc735
   const filteredCustomModels = useMemo(() => {
     return models
       .filter((model) => !['basic', 'advanced'].includes(model.Name.toLowerCase()))
@@ -300,24 +295,16 @@
       {
         Id: models.find((model) => model.Name === 'basic')?.Id || 'basic',
         Name: 'Basic',
-<<<<<<< HEAD
-        Description:
-          'Fast and lightweight AI model, comes with the free version, does not allow customization of the fields with user feedback, gives basic usage statistics.',
-=======
         Disabled: false,
         Description:
           license && license?.LicenseInfo?.LicenseType === 'free'
             ? 'Fast and lightweight AI model, comes with the free version, does not allow customization of the fields with user feedback, gives basic usage statistics.'
             : 'Fast and lightweight AI model, does not allow customization of the fields with user feedback, gives basic usage statistics.',
->>>>>>> 13bdc735
       },
       {
         Id: 'advanced',
         Name: 'Advanced',
-<<<<<<< HEAD
-=======
         Disabled: true,
->>>>>>> 13bdc735
         Description:
           'Our most advanced AI model, available on enterprise platform. Allows users to perpetually customize fields with user feedback, includes advanced monitoring features.',
       },
@@ -714,14 +701,14 @@
         CustomTags: customTagsObj,
         ...(selectedSource === 's3'
           ? {
-              S3Endpoint: sourceS3Endpoint,
-              S3Region: sourceS3Region,
-              SourceS3Bucket: sourceS3Bucket,
-              SourceS3Prefix: sourceS3Prefix || undefined,
-            }
+            S3Endpoint: sourceS3Endpoint,
+            S3Region: sourceS3Region,
+            SourceS3Bucket: sourceS3Bucket,
+            SourceS3Prefix: sourceS3Prefix || undefined,
+          }
           : {
-              UploadId: uploadId,
-            }),
+            UploadId: uploadId,
+          }),
         Groups: groups,
         report_name: jobName,
       });
@@ -855,9 +842,8 @@
                   validateJobName(value);
                 }}
                 onBlur={() => validateJobName(jobName)}
-                className={`w-full p-2 border ${
-                  nameError ? 'border-red-500' : 'border-gray-300'
-                } rounded`}
+                className={`w-full p-2 border ${nameError ? 'border-red-500' : 'border-gray-300'
+                  } rounded`}
                 placeholder="Enter_Scan_Name"
                 required
               />
@@ -893,19 +879,6 @@
                       onClick={() => setSelectedFiles([])}
                       className="text-red-500"
                     >
-<<<<<<< HEAD
-                      <div className="flex items-center">
-                        <span className="text-sm text-gray-600">
-                          {file.name} ({(file.size / 1024).toFixed(1)} KB)
-                        </span>
-                        {fullPath && <span className="ml-2 text-xs text-gray-400">{fullPath}</span>}
-                      </div>
-                      <button
-                        type="button"
-                        onClick={() => removeFile(index)}
-                        className="text-red-500 hover:text-red-700 p-1"
-                        aria-label="Remove file"
-=======
                       Clear all
                     </Button>
                   </div>
@@ -914,7 +887,6 @@
                       <div
                         key={`${file.name}-${fullPath}-${index}`}
                         className="flex items-center justify-between px-4 py-2 border-b last:border-b-0 hover:bg-gray-50"
->>>>>>> 13bdc735
                       >
                         <div className="flex items-center">
                           <span className="text-sm text-gray-600">
@@ -1072,32 +1044,6 @@
                     </div>
                   </div>
 
-<<<<<<< HEAD
-                <div className="grid grid-cols-1 md:grid-cols-2 gap-4">
-                  {filteredCustomModels
-                    .filter((model) => model.Status !== 'TRAINING' && model.Status !== 'QUEUED')
-                    .map((model) => (
-                      <ModelOption
-                        key={model.Id}
-                        title={model.Name}
-                        description={
-                          <div className="space-y-2">
-                            {model.BaseModelId && (
-                              <p className="text-sm text-gray-600">
-                                Base Model:{' '}
-                                {models.find((m) => m.Id === model.BaseModelId)?.Name || 'Unknown'}
-                              </p>
-                            )}
-                          </div>
-                        }
-                        isSelected={selectedModelId === model.Id}
-                        onClick={() => {
-                          setSelectedModelId(model.Id);
-                          setSelectedModel(model);
-                        }}
-                      />
-                    ))}
-=======
                   <div className="grid grid-cols-1 md:grid-cols-2 gap-4">
                     {filteredCustomModels
                       .filter((model) => model.Status !== 'TRAINING' && model.Status !== 'QUEUED')
@@ -1124,7 +1070,6 @@
                         />
                       ))}
                   </div>
->>>>>>> 13bdc735
                 </div>
               )}
 
@@ -1284,9 +1229,8 @@
                         value={customTagName}
                         onChange={(e) => handleTagNameChange(e.target.value)}
                         onBlur={(e) => handleTagNameChange(e.target.value)}
-                        className={`w-full p-2 border ${
-                          nameError ? 'border-red-500' : 'border-gray-300'
-                        } rounded`}
+                        className={`w-full p-2 border ${nameError ? 'border-red-500' : 'border-gray-300'
+                          } rounded`}
                         placeholder="CUSTOM_TAG_NAME"
                         required
                       />
