'use client';

import React, { useState, useEffect, useMemo } from 'react';
import { useRouter } from 'next/navigation';
import Link from 'next/link';
import { Button } from '@/components/ui/button';
import { Box } from '@mui/material';
import { ArrowLeft, Plus, RefreshCw, Edit } from 'lucide-react';
import { nerService } from '@/lib/backend';
import { NO_GROUP, uniqueFileNames, getFilesFromElectron } from '@/lib/utils';
import { Input } from '@/components/ui/input';
import { SearchIcon } from '@heroicons/react/solid';
import { useLicense } from '@/hooks/useLicense';
import useTelemetry from '@/hooks/useTelemetry';

import { nerBaseUrl } from '@/lib/axios.config';

const SUPPORTED_TYPES = ['.pdf', '.txt', '.csv', '.html', '.json', '.xml'];

// Tag chip component - reused from the detail page but with interactive mode
interface TagProps {
  tag: string;
  selected?: boolean;
  onClick?: () => void;
  custom?: boolean;
  addNew?: boolean;
}

const Tag: React.FC<TagProps> = ({
  tag,
  selected = false,
  onClick,
  custom = false,
  addNew = false,
}) => {
  return (
    <div
      className={`px-3 py-1 text-sm font-medium overflow-hidden text-ellipsis whitespace-nowrap max-w-[16vw] rounded-sm ${!custom && 'cursor-pointer'} ${selected ? 'bg-blue-500 text-white' : 'bg-gray-100 text-gray-700 hover:bg-gray-200'}`}
      style={{ userSelect: 'none' }}
      onClick={onClick}
      title={tag}
    >
      {tag}
    </div>
  );
};

// Source option card component - reused from the detail page
interface ModelOptionProps {
  title: string;
  description: React.ReactNode;
  isSelected?: boolean;
  disabled?: boolean;
  onClick: () => void;
}

const ModelOption: React.FC<ModelOptionProps> = ({
  title,
  description,
  isSelected = false,
  disabled = false,
  onClick,
}) => (
  <div
    className={`relative p-6 border rounded-md transition-all
      ${isSelected ? 'border-blue-500 border-2' : 'border-gray-200 border-2'}
      ${
        disabled
          ? 'opacity-85 cursor-not-allowed bg-gray-50'
          : 'cursor-pointer hover:border-blue-300'
      }
    `}
    onClick={() => !disabled && onClick()}
  >
    <h3 className="text-base font-medium">{title}</h3>
    <div className="text-sm text-gray-500 mt-1">{description}</div>
  </div>
);

// Group card component
interface GroupProps {
  name: string;
  definition: string;
  onRemove: () => void;
}

const GroupCard: React.FC<GroupProps> = ({ name, definition, onRemove }) => (
  <div className="border border-gray-200 rounded-md overflow-hidden">
    <div className="p-4 border-b border-gray-200 flex justify-between items-center">
      <h3 className="text-base font-medium">{name}</h3>
      <Button variant="ghost" size="sm" onClick={onRemove} className="text-red-500">
        Remove
      </Button>
    </div>
    <div className="p-4">
      <p className="text-sm font-mono">{definition}</p>
    </div>
  </div>
);

interface SourceOptionProps {
  onClick: () => void;
  input?: React.ReactNode;
  icon: React.ReactNode;
  title: string;
  description: string;
  disclaimer: string;
  disabled?: boolean;
}

const SourceOption: React.FC<SourceOptionProps> = ({
  onClick,
  input,
  icon,
  title,
  description,
  disclaimer,
  disabled = false,
}) => (
  <div
    className={`relative p-6 border-2 border-dashed rounded-lg transition-colors ${
      disabled
        ? 'border-gray-200 bg-gray-50 cursor-not-allowed opacity-60'
        : 'border-gray-300 hover:border-blue-400 cursor-pointer'
    }`}
    onClick={disabled ? () => {} : onClick}
  >
    {input && input}
    <div className="flex flex-col items-center justify-center space-y-4">
      <div className="flex items-center justify-center w-16 h-16 rounded-full bg-blue-50">
        <svg
          className="w-8 h-8 text-blue-500"
          fill="none"
          stroke="currentColor"
          viewBox="0 0 24 24"
        >
          {icon}
        </svg>
      </div>
      <div className="text-center">
        <h3 className="text-base font-medium mb-1">{title}</h3>
        <p className="text-sm text-gray-500">{description}</p>
        <p className="text-xs text-gray-400 mt-2">{disclaimer}</p>
      </div>
    </div>
  </div>
);

interface FileSourcesProps {
  selectSource: (source: 's3' | 'files' | 'directory') => void;
  isLoadingFiles: boolean;
  setIsLoadingFiles: (loading: boolean) => void;
  addFilesMeta: (filesMeta: any[]) => void;
}

const FileSources: React.FC<FileSourcesProps> = ({
  selectSource,
  isLoadingFiles,
  setIsLoadingFiles,
  addFilesMeta,
}) => {
  const s3 = (
    <SourceOption
      onClick={() => selectSource('s3')}
      icon={
        <path
          strokeLinecap="round"
          strokeLinejoin="round"
          strokeWidth={2}
          d="M3 15a4 4 0 004 4h9a5 5 0 10-.1-9.999 5.002 5.002 0 10-9.78 2.096A4.001 4.001 0 003 15z"
        />
      }
      title="S3 Bucket"
      description="Scan files from an S3 bucket"
      disclaimer="Public buckets only without enterprise subscription."
      disabled={isLoadingFiles}
    />
  );

  const folderIcon = (
    <path
      strokeLinecap="round"
      strokeLinejoin="round"
      strokeWidth="2"
      d="M3 7v10a2 2 0 002 2h14a2 2 0 002-2V9a2 2 0 00-2-2h-6l-2-2H5a2 2 0 00-2 2z"
    />
  );

  // @ts-ignore
  if (window && window.electron) {
<<<<<<< HEAD
    // Check if we're on macOS
    const isMacOS = navigator.platform.toLowerCase().includes('mac');
    
    if (isMacOS) {
      // macOS: Single button that allows both files and folders
      return (
        <>
          <SourceOption
            onClick={async () => {
              selectSource('files');
              setIsLoadingFiles(true);
              try {
                const { allFilesMeta, totalSize, error } =
                  await getFilesFromElectron(SUPPORTED_TYPES, false, true); // combined mode
                if (error) {
                  addFilesMeta([]);
                } else {
                  addFilesMeta(allFilesMeta || []);
                }
              } finally {
                setIsLoadingFiles(false);
              }
            }}
            icon={
              <path
                strokeLinecap="round"
                strokeLinejoin="round"
                strokeWidth="2"
                d="M3 7v10a2 2 0 002 2h14a2 2 0 002-2V9a2 2 0 00-2-2h-6l-2-2H5a2 2 0 00-2 2z M8 11h8m-4-4v8"
              />
=======
    return (
      <>
        <SourceOption
          onClick={async () => {
            selectSource('files');
            try {
              const { allFilesMeta, totalSize, error } =
                await getFilesFromElectron(SUPPORTED_TYPES);
              if (error) {
                addFilesMeta([]);
              } else if (allFilesMeta && allFilesMeta.length > 0) {
                setIsLoadingFiles(true);
                try {
                  // Add a small delay to show loading state
                  await new Promise((resolve) => setTimeout(resolve, 100));
                  addFilesMeta(allFilesMeta);
                } finally {
                  setIsLoadingFiles(false);
                }
              }
            } catch (err) {
              console.error('Error selecting files:', err);
>>>>>>> fc129ad2
            }
            title="Local Files or Folders"
            description="Select files or folders from your computer"
            disclaimer={`Supported: ${SUPPORTED_TYPES.join(', ')}`}
            disabled={isLoadingFiles}
          />
          {s3}
        </>
      );
    } else {
      // Windows/Linux: Separate buttons for files and folders
      return (
        <>
          <SourceOption
            onClick={async () => {
              selectSource('files');
              setIsLoadingFiles(true);
              try {
                const { allFilesMeta, totalSize, error } =
                  await getFilesFromElectron(SUPPORTED_TYPES, false);
                if (error) {
                  addFilesMeta([]);
                } else {
                  addFilesMeta(allFilesMeta || []);
                }
              } finally {
                setIsLoadingFiles(false);
              }
            }}
            icon={
              <path
                strokeLinecap="round"
                strokeLinejoin="round"
                strokeWidth="2"
                d="M9 13h6m-3-3v6m5 5H7a2 2 0 01-2-2V5a2 2 0 012-2h5.586a1 1 0 01.707.293l5.414 5.414a1 1 0 01.293.707V19a2 2 0 01-2 2z"
              />
            }
            title="Local Files"
            description="Select individual files from your computer"
            disclaimer={`Supported: ${SUPPORTED_TYPES.join(', ')}`}
          />
          <SourceOption
            onClick={async () => {
              selectSource('directory');
              setIsLoadingFiles(true);
              try {
                const { allFilesMeta, totalSize, error } =
                  await getFilesFromElectron(SUPPORTED_TYPES, true);
                if (error) {
                  addFilesMeta([]);
                } else {
                  addFilesMeta(allFilesMeta || []);
                }
              } finally {
                setIsLoadingFiles(false);
              }
            }}
            icon={folderIcon}
            title="Local Directory"
            description="Select an entire folder to scan"
            disclaimer={`Supported: ${SUPPORTED_TYPES.join(', ')}`}
            disabled={isLoadingFiles}
          />
          {s3}
        </>
      );
    }
  }

  const handleFileChange = async (e: React.ChangeEvent<HTMLInputElement>) => {
    const files = e.target.files;
    if (files && files.length > 0) {
      setIsLoadingFiles(true);
      try {
        // Add a small delay to show loading state for quick file selections
        await new Promise((resolve) => setTimeout(resolve, 100));
        addFilesMeta(
          Array.from(files).map((file) => ({
            name: file.name,
            size: file.size,
            fullPath: '',
            file,
          }))
        );
      } finally {
        setIsLoadingFiles(false);
        e.target.value = '';
      }
    }
  };

  const fileInput = (
    <input
      type="file"
      id="file-upload"
      multiple
      onChange={handleFileChange}
      className="hidden"
      accept={SUPPORTED_TYPES.join(',')}
    />
  );

  const directoryInput = (
    <input
      type="file"
      id="directory-upload"
      {...({ webkitdirectory: '', directory: '' } as any)}
      onChange={handleFileChange}
      className="hidden"
      accept={SUPPORTED_TYPES.join(',')}
    />
  );

  return (
    <>
      <SourceOption
        onClick={() => {
          document.getElementById('file-upload')?.click();
          selectSource('files');
        }}
        input={fileInput}
        icon={
          isLoadingFiles ? (
            <RefreshCw className="w-8 h-8 animate-spin" />
          ) : (
            <path
              strokeLinecap="round"
              strokeLinejoin="round"
              strokeWidth="2"
              d="M9 13h6m-3-3v6m5 5H7a2 2 0 01-2-2V5a2 2 0 012-2h5.586a1 1 0 01.707.293l5.414 5.414a1 1 0 01.293.707V19a2 2 0 01-2 2z"
            />
          )
        }
        title="Local Files"
        description={isLoadingFiles ? 'Loading files...' : 'Scan files from your computer'}
        disclaimer={`Supported: ${SUPPORTED_TYPES.join(', ')}`}
        disabled={isLoadingFiles}
      />
      <SourceOption
        onClick={() => {
          document.getElementById('directory-upload')?.click();
          selectSource('directory');
        }}
        input={directoryInput}
        icon={isLoadingFiles ? <RefreshCw className="w-8 h-8 animate-spin" /> : folderIcon}
        title="Local Directory"
        description={isLoadingFiles ? 'Loading files...' : 'Scan an entire directory'}
        disclaimer={`Supported: ${SUPPORTED_TYPES.join(', ')}`}
        disabled={isLoadingFiles}
      />
      {s3}
    </>
  );
};

interface CustomTag {
  name: string;
  pattern: string;
}

export default function NewJobPage() {
  const router = useRouter();
  const recordEvent = useTelemetry();

  const { isEnterprise } = useLicense();

  // Essential state
  const [selectedSource, setSelectedSource] = useState<'s3' | 'files' | 'directory' | ''>('files');
  const [sourceS3Endpoint, setSourceS3Endpoint] = useState('');
  const [sourceS3Region, setSourceS3Region] = useState('');
  const [sourceS3Bucket, setSourceS3Bucket] = useState('');
  const [sourceS3Prefix, setSourceS3Prefix] = useState('');
  // [File object, full path] pairs. Full path may be empty if electron is not available.
  const [selectedFilesMeta, setSelectedFilesMeta] = useState<any[]>([]);

  // Helper to assign unique names to selectedFilesMeta
  const assignUniqueNames = (filesMeta: any[]) => {
    const names = filesMeta.map((f) => f.name);
    const uniqueNames = uniqueFileNames(names);
    return filesMeta.map((f, i) => ({ ...f, uniqueName: uniqueNames[i] }));
  };

  // Add files, deduplicate by fullPath, and assign unique names
  const addFilesMeta = (newFilesMeta: any[]) => {
    const allFiles = [...selectedFilesMeta, ...newFilesMeta];
    const seen = new Set<string>();
    const deduped = allFiles.filter((f) => {
      if (!f.fullPath) return true;
      if (seen.has(f.fullPath)) return false;
      seen.add(f.fullPath);
      return true;
    });
    setSelectedFilesMeta(assignUniqueNames(deduped));
  };

  const [isSubmitting, setIsSubmitting] = useState(false);
  const [isLoadingFiles, setIsLoadingFiles] = useState(false);
  const [existingReportName, setExistingReportName] = useState<string[]>([]);
  const [jobName, setJobName] = useState('');

  const [models, setModels] = useState<any[]>([]);
  const [selectedModelId, setSelectedModelId] = useState<string | null>(null);
  const [selectedModel, setSelectedModel] = useState<any>(null);
  const [modelSearchQuery, setModelSearchQuery] = useState('');

  const filteredCustomModels = useMemo(() => {
    return models
      .filter((model) => !['basic', 'advanced'].includes(model.Name.toLowerCase()))
      .filter((model) => model.Name.toLowerCase().includes(modelSearchQuery.toLowerCase()));
  }, [models, modelSearchQuery]);

  const defaultModels = useMemo(() => {
    return [
      {
        Id: models.find((model) => model.Name === 'basic')?.Id || 'basic',
        Name: 'Basic',
        Disabled: false,
        Description: !isEnterprise
          ? 'Fast and lightweight AI model, comes with the free version, does not allow customization of the fields with user feedback, gives basic usage statistics.'
          : 'Fast and lightweight AI model, does not allow customization of the fields with user feedback, gives basic usage statistics.',
      },
      {
        Id: 'advanced',
        Name: 'Advanced',
        Disabled: true,
        Description:
          'Our most advanced AI model, available on enterprise platform. Allows users to perpetually customize fields with user feedback, includes advanced monitoring features.',
      },
    ];
  }, [models]);

  // Tags handling
  const [availableTags, setAvailableTags] = useState<string[]>([]);
  const [selectedTags, setSelectedTags] = useState<string[]>([]);
  const [isTagsLoading, setIsTagsLoading] = useState(false);

  // Groups handling
  const [groupName, setGroupName] = useState('');
  const [groupQuery, setGroupQuery] = useState('');
  const [groups, setGroups] = useState<Record<string, string>>({});
  const [isGroupDialogOpen, setIsGroupDialogOpen] = useState(false);
  const [groupDialogError, setGroupDialogError] = useState<string | null>(null);
  const [editingGroup, setEditingGroup] = useState<{
    name: string;
    query: string;
  } | null>(null);

  // Custom tags handling
  const [customTags, setCustomTags] = useState<CustomTag[]>([]);
  const [customTagName, setCustomTagName] = useState('');
  const [customTagPattern, setCustomTagPattern] = useState('');
  const [isCustomTagDialogOpen, setIsCustomTagDialogOpen] = useState(false);
  const [editingTag, setEditingTag] = useState<CustomTag | null>(null);
  const [dialogError, setDialogError] = useState<string | null>(null);

  // Error/Success messages
  const [error, setError] = useState<string | null>(null);
  const [s3Error, setS3Error] = useState<string | null>(null);
  const [success, setSuccess] = useState(false);

  const [patternType, setPatternType] = useState('string');

  const [isConfirmDialogOpen, setIsConfirmDialogOpen] = useState(false);

  const isFileSupported = (filename: string) => {
    return SUPPORTED_TYPES.some((ext) => filename.toLowerCase().endsWith(ext));
  };

  useEffect(() => {
    const fetchModels = async () => {
      try {
        const modelData = await nerService.listModels();
        const trainedModels = modelData.filter((model) => model.Status === 'TRAINED');
        setModels(trainedModels.reverse());
        setSelectedModelId(trainedModels[0].Id);
      } catch (err) {
        console.error('Error fetching models:', err);
        setError('Failed to load models. Please try again.');
      }
    };

    fetchModels();

    const fetchReportNames = async () => {
      const response = await nerService.listReports();
      setExistingReportName(response.map((report) => report.ReportName));
    };
    fetchReportNames();
  }, []);

  // Load tags when a model is selected
  useEffect(() => {
    if (!selectedModelId) return;

    const fetchTags = async () => {
      setIsTagsLoading(true);
      try {
        const model = await nerService.getModel(selectedModelId);
        setSelectedModel(model);

        // Get tags from the model
        const modelTags = model.Tags || [];
        console.log('Tags from model:', modelTags);
        const filteredModelTags = modelTags.filter((tag) => tag !== 'O');
        setAvailableTags(filteredModelTags);
        setSelectedTags(filteredModelTags); // By default, select all tags
      } catch (error) {
        console.error('Error fetching tags:', error);
        setError('Failed to load tags from the selected model');
      } finally {
        setIsTagsLoading(false);
      }
    };

    fetchTags();
  }, [selectedModelId]);

  const toggleTag = (tag: string) => {
    if (selectedTags.includes(tag)) {
      setSelectedTags(selectedTags.filter((t) => t !== tag));
    } else {
      setSelectedTags([...selectedTags, tag]);
    }
  };

  const selectAllTags = () => {
    setSelectedTags([...availableTags]);
  };

  const handleGroupCancel = () => {
    setGroupName('');
    setGroupQuery('');
    setEditingGroup(null);
    setGroupDialogError(null);
    setIsGroupDialogOpen(false);
  };

  const handleAddGroup = async () => {
    setGroupDialogError(null);

    if (!groupName.trim() || !groupQuery.trim()) {
      setGroupDialogError('Group name and query are required.');
      return;
    }

    if (!editingGroup && groups[groupName.toUpperCase()]) {
      setGroupDialogError('Group name already exists.');
      return;
    }

    const formattedGroupName = groupName.trim().toUpperCase();
    const formattedGroupQuery = groupQuery.trim().toUpperCase();

    if (formattedGroupName === NO_GROUP.trim().toUpperCase()) {
      setGroupDialogError(`Group name cannot be "${NO_GROUP}"`);
      return;
    }

    const errorMessage = await nerService.validateGroupDefinition(formattedGroupQuery);
    console.log('Error message:', errorMessage);

    if (errorMessage) {
      setGroupDialogError(errorMessage);
      return;
    }

    const nameExists = Object.keys(groups).some(
      (name) => name.toUpperCase() === formattedGroupName
    );

    if (nameExists) {
      setGroupDialogError(`Group name "${formattedGroupName}" already exists.`);
      return;
    }

    setGroups((prev) => {
      const updatedGroups = { ...prev };
      if (editingGroup && editingGroup.name !== formattedGroupName) {
        delete updatedGroups[editingGroup.name];
      }
      updatedGroups[formattedGroupName] = formattedGroupQuery;
      return updatedGroups;
    });

    setGroups((prev) => ({
      ...prev,
      [groupName.trim().toUpperCase()]: groupQuery.trim().toUpperCase(),
    }));

    handleGroupCancel();
  };

  const handleEditGroup = (name: string, query: string) => {
    setGroupName(name);
    setGroupQuery(query);
    setEditingGroup({ name, query });
    setIsGroupDialogOpen(true);
  };

  const handleRemoveGroup = (name: string) => {
    const newGroups = { ...groups };
    delete newGroups[name];
    setGroups(newGroups);
  };

  const handleAddCustomTag = () => {
    setDialogError(null);

    if (!customTagName.trim() || !customTagPattern.trim()) {
      setDialogError('Custom tag name and pattern are required');
      return;
    }

    const newCustomTag = {
      name: customTagName.trim().toUpperCase(),
      pattern: customTagPattern,
    };

    for (let index = 0; index < customTags.length; index++) {
      const thisTag = customTags[index];
      if (thisTag.name === customTagName.toUpperCase()) {
        setDialogError(`Custom Tag name "${customTagName}" already exists.`);
        return;
      }
    }

    if (editingTag) {
      setCustomTags((prev) =>
        prev.map((tag) => (tag.name === editingTag.name ? newCustomTag : tag))
      );
    } else {
      for (let index = 0; index < customTags.length; index++) {
        const thisTag = customTags[index];
        if (thisTag.name === customTagName.toUpperCase()) {
          setDialogError('Custom Tag name already exists.');
          return;
        }
      }
      setCustomTags((prev) => [...prev, newCustomTag]);
    }

    setCustomTagName('');
    setCustomTagPattern('');
    setEditingTag(null);
    setIsCustomTagDialogOpen(false);
  };
  const handleRemoveCustomTag = (tagName: string) => {
    setCustomTags((prev) => prev.filter((tag) => tag.name !== tagName));
    setAvailableTags((prev) => prev.filter((tag) => tag !== tagName));
    setSelectedTags((prev) => prev.filter((tag) => tag !== tagName));
  };

  const handleEditCustomTag = (tag: CustomTag) => {
    setCustomTagName(tag.name);
    setCustomTagPattern(tag.pattern);
    setEditingTag(tag);
    setIsCustomTagDialogOpen(true);
  };
  const handleCancel = () => {
    setCustomTagName('');
    setCustomTagPattern('');
    setEditingTag(null);
    setDialogError(null);
    setIsCustomTagDialogOpen(false);
  };

  const handleSelectFiles = async () => {
    setIsLoadingFiles(true);
    setError(null);
    try {
      const result = await getFilesFromElectron(SUPPORTED_TYPES);
      if (result.error) {
        setError(result.error);
        setSelectedFilesMeta([]);
      } else {
        addFilesMeta(result.allFilesMeta);
      }
    } catch (err: any) {
      setError('Failed to select files.');
      setSelectedFilesMeta([]);
    } finally {
      setIsLoadingFiles(false);
    }
  };

  // Handler for uploading files (calls main process IPC)

  const validateS3Bucket = async () => {
    if (!sourceS3Bucket || !sourceS3Region) {
      return;
    }
    setS3Error('');
    const s3Error = await nerService.attemptS3Connection(
      sourceS3Endpoint,
      sourceS3Region,
      sourceS3Bucket,
      sourceS3Prefix
    );
    if (s3Error) {
      setS3Error(s3Error);
    } else {
      setS3Error('');
    }
  };

  const removeFile = (index: number) => {
    setSelectedFilesMeta((prev) => prev.filter((_, i) => i !== index));
  };

  const handleCloseDialog = () => {
    setIsConfirmDialogOpen(false);
    // Reset the input value
    const input = document.getElementById(
      selectedSource === 'directory' ? 'directory-upload' : 'file-upload'
    ) as HTMLInputElement;
    if (input) {
      input.value = '';
    }
  };

  const validateCustomTagName = (name: string): boolean => {
    if (!name) {
      setDialogError('Tag name is required');
      return false;
    }

    if (!/^[A-Za-z0-9_]+$/.test(name)) {
      setDialogError('Tag name can only contain letters, numbers, and underscores');
      return false;
    }

    setDialogError(null);
    return true;
  };

  const handleTagNameChange = (name: string) => {
    const value = name.replace(/\s/g, '_');
    setCustomTagName(value);
    validateCustomTagName(value);
  };

  async function uploadFilesBrowser(filesMeta: any[], uploadUrl: string) {
    const formData = new FormData();
    filesMeta.forEach((meta) => {
      formData.append('files', meta.file, meta.uniqueName || meta.name);
    });
    const response = await fetch(uploadUrl, {
      method: 'POST',
      body: formData,
    });
    if (!response.ok) {
      return { success: false, error: 'Upload failed' };
    }
    return await response.json();
  }

  // Submit the new job
  const handleSubmit = async (e: React.FormEvent) => {
    e.preventDefault();

    if (!selectedModelId) {
      setError('Please select a model');
      return;
    }

    if (selectedSource === 's3' && !(sourceS3Region && sourceS3Bucket)) {
      setError('S3 region and bucket are required');
      return;
    }

    if (selectedSource === 's3' && s3Error) {
      setError(s3Error);
      return;
    }

    if (
      (selectedSource === 'files' || selectedSource === 'directory') &&
      selectedFilesMeta.length === 0
    ) {
      setError('Please select at least one file');
      return;
    }

    if (selectedTags.length === 0) {
      setError('Please select at least one tag');
      return;
    }

    setError(null);
    setIsSubmitting(true);

    try {
      setIsSubmitting(true);
      setError(null);
      setSuccess(false);

      const uploadUrl = `${nerBaseUrl}/uploads`;
      let uploadId: string | undefined = undefined;

      // 1. Upload files via Electron main process or browser
      if (selectedSource === 'files' || selectedSource === 'directory') {
        // @ts-ignore
        if (typeof window !== 'undefined' && !window.electron) {
          // Browser context: upload using File objects
          const result = await uploadFilesBrowser(selectedFilesMeta, uploadUrl);

          if (!result.Id) {
            setError(result.error || 'Upload failed');
            setIsSubmitting(false);
            return;
          }
          uploadId = result.Id;

          // Note: file path mapping is not possible in browsers due to security reasons.
          if (typeof uploadId === 'string') {
            await nerService.storeFileNameToPath(uploadId, {});
          } else {
            throw new Error('uploadId is undefined when storing file name to path mapping');
          }
        } else {
          // Electron context: use main process
          // @ts-ignore
          const result = await window.electron.uploadFiles({
            filePaths: selectedFilesMeta.map((f) => f.fullPath),
            uploadUrl: uploadUrl,
            uniqueNames: selectedFilesMeta.map((f) => f.uniqueName),
            originalNames: selectedFilesMeta.map((f) => f.name),
          });

          if (!result.success || !result.uploadId) {
            setError(result.error || 'Upload failed');
            setIsSubmitting(false);
            return;
          }
          uploadId = result.uploadId;

          // 2. Store file path mappings (use uniqueName as key)
          const mapping: { [filename: string]: string } = {};
          selectedFilesMeta.forEach((fileMeta) => {
            if (fileMeta.fullPath) {
              mapping[fileMeta.uniqueName] = fileMeta.fullPath;
            }
          });
          console.log('Frontend - File path mapping being sent:', mapping);
          console.log('Frontend - Selected files meta:', selectedFilesMeta);
          console.log('Frontend - Upload ID:', uploadId);
          
          if (Object.keys(mapping).length > 0) {
            if (typeof uploadId === 'string') {
              await nerService.storeFileNameToPath(uploadId, mapping);
              console.log('Frontend - File path mapping sent successfully');
            } else {
              throw new Error('uploadId is undefined when storing file name to path mapping');
            }
          }
        }
      }
      const customTagsObj: Record<string, string> = {};
      customTags.forEach((tag) => {
        customTagsObj[tag.name] = tag.pattern;
      });

      // 3. Create the report, now that the files have been uploaded (or for S3, directly)
      const response = await nerService.createReport({
        ModelId: selectedModelId,
        Tags: selectedTags,
        CustomTags: customTagsObj,
        ...(selectedSource === 's3'
          ? {
              S3Endpoint: sourceS3Endpoint,
              S3Region: sourceS3Region,
              SourceS3Bucket: sourceS3Bucket,
              SourceS3Prefix: sourceS3Prefix || undefined,
            }
          : {
              UploadId: uploadId as string,
            }),
        Groups: groups,
        report_name: jobName,
      });

      setSuccess(true);

      recordEvent({
        UserAction: 'Create new report',
        UIComponent: 'Report Creation Form',
        Page: 'Report Creation Page',
      });

      // Redirect after success
      setTimeout(() => {
        router.push(`/token-classification/landing?tab=jobs`);
      }, 2000);
      setSelectedFilesMeta([]);
    } catch (err: unknown) {
      let errorMessage = 'An unexpected error occurred';

      if (
        typeof err === 'object' &&
        err !== null &&
        'response' in err &&
        typeof (err as any).response?.data === 'string'
      ) {
        const data = (err as any).response.data;
        errorMessage = (data.charAt(0).toUpperCase() + data.slice(1)).trim();
      }

      setError(`Failed to create report. ${errorMessage}. Please try again.`);
    } finally {
      setIsSubmitting(false);
    }
  };
  const [isPressedSubmit, setIsPressedSubmit] = useState<boolean>(false);
  const [nameError, setNameError] = useState<string | null>(null);

  const validateJobName = (name: string): boolean => {
    if (!name) {
      setNameError('Scan name is required');
      return false;
    }

    if (existingReportName.includes(name)) {
      setNameError('Scan with this name already exists.');
      return false;
    }

    if (!/^[A-Za-z0-9_-]+$/.test(name)) {
      setNameError('Scan name can only contain letters, numbers, underscores, and hyphens');
      return false;
    }

    if (name.length > 50) {
      setNameError('Scan name must be less than 50 characters');
      return false;
    }

    setNameError(null);
    return true;
  };

  const [showTooltip, setShowTooltip] = useState<Record<string, boolean>>({});
  const copyToClipboard = (text: string, tooltipId: string) => {
    navigator.clipboard.writeText(text);
    setShowTooltip((prev) => ({ ...prev, [tooltipId]: true }));
    setTimeout(() => {
      setShowTooltip((prev) => ({ ...prev, [tooltipId]: false }));
    }, 1000);
  };

  const renderFileName = (file: File) => (
    <span className="text-sm text-gray-600">
      {file.name} ({(file.size / 1024).toFixed(1)} KB)
    </span>
  );

  const renderFileList = (files: File[]) => (
    <ul className="space-y-1">
      {files.map((file, i) => (
        <li key={i} className="flex items-center justify-between py-1">
          {renderFileName(file)}
          <button
            type="button"
            onClick={() => removeFile(i)}
            className="text-red-500 hover:text-red-700 p-1"
            aria-label="Remove file"
          >
            <svg className="h-4 w-4" fill="none" stroke="currentColor" viewBox="0 0 24 24">
              <path
                strokeLinecap="round"
                strokeLinejoin="round"
                strokeWidth={2}
                d="M6 18L18 6M6 6l12 12"
              />
            </svg>
          </button>
        </li>
      ))}
    </ul>
  );

  return (
    <div className="container px-4 py-8" style={{ width: '90%' }}>
      {/* Title and Back Button */}
      <div className="flex items-center justify-between mb-6">
        <Button variant="outline" size="sm" asChild>
          <Link href={`/token-classification/landing?tab=jobs`} className="flex items-center">
            <ArrowLeft className="mr-1 h-4 w-4" /> Back to Scans
          </Link>
        </Button>
      </div>

      {error && !isPressedSubmit && (
        <div className="bg-red-50 border border-red-200 text-red-700 px-4 py-3 rounded mb-6">
          {error}
        </div>
      )}

      {success ? (
        <div className="bg-green-50 border border-green-200 text-green-700 px-4 py-3 rounded mb-6">
          Scanning in progress! Redirecting to Scans Dashboard...
        </div>
      ) : (
        <form onSubmit={handleSubmit} className="space-y-8">
          {/* Job Name Field */}
          <Box className="bg-muted/60" sx={{ p: 3, borderRadius: 3 }}>
            <h2 className="text-2xl font-medium mb-4">Scan Name</h2>
            <div className="w-full">
              <input
                type="text"
                value={jobName}
                onChange={(e) => {
                  const value = e.target.value.replace(/\s/g, '_');
                  setJobName(value);
                  validateJobName(value);
                }}
                onBlur={() => validateJobName(jobName)}
                className={`w-full p-2 border ${
                  nameError ? 'border-red-500' : 'border-gray-300'
                } rounded`}
                placeholder="Enter_Scan_Name"
                required
              />
              {nameError ? (
                <p className="text-red-700 text-sm mt-1">
                  <sup className="text-red-700">*</sup>
                  {nameError}
                </p>
              ) : (
                <p className="text-sm text-gray-500 mt-1">
                  Use only letters, numbers, underscores, and hyphens. No spaces allowed.
                </p>
              )}
            </div>
          </Box>

          <Box sx={{ bgcolor: 'grey.100', p: 3, borderRadius: 3 }}>
            <h2 className="text-2xl font-medium mb-4">Source</h2>
            <div className="relative">
              <div className="grid grid-cols-1 md:grid-cols-3 gap-4 mb-4">
                <FileSources
                  selectSource={setSelectedSource}
                  isLoadingFiles={isLoadingFiles}
                  setIsLoadingFiles={setIsLoadingFiles}
                  addFilesMeta={addFilesMeta}
                />
              </div>

              {/* Loading Overlay */}
              {isLoadingFiles && (
                <div className="absolute inset-0 bg-white bg-opacity-75 flex items-center justify-center rounded-lg z-10">
                  <div className="flex flex-col items-center space-y-3">
                    <RefreshCw className="h-8 w-8 animate-spin text-blue-500" />
                    <p className="text-sm font-medium text-gray-700">Loading files...</p>
                  </div>
                </div>
              )}
            </div>

            {selectedFilesMeta.length > 0 && (
              <div className="mt-6">
                <div className="flex justify-between items-center mb-2">
                  <h3 className="text-sm font-medium text-gray-700">
                    Selected Files ({selectedFilesMeta.length})
                  </h3>
                  <Button
                    variant="ghost"
                    size="sm"
                    onClick={() => setSelectedFilesMeta([])}
                    className="text-red-500"
                  >
                    Clear all
                  </Button>
                </div>
                <div className="max-h-60 overflow-y-auto border border-gray-200 rounded-md">
                  {selectedFilesMeta.map((fileMeta, index) => (
                    <div
                      key={fileMeta.fullPath || index}
                      className="flex items-center justify-between px-4 py-2 border-b last:border-b-0 hover:bg-gray-50"
                    >
                      <div className="flex items-center">
                        <div className="text-sm text-gray-600">
                          {fileMeta.fullPath || fileMeta.name}
                          <span className="text-xs text-gray-400 ml-2">
                            ({(fileMeta.size / 1024).toFixed(1)} KB)
                          </span>
                        </div>
                      </div>
                      <button
                        type="button"
                        onClick={() => removeFile(index)}
                        className="text-red-500 hover:text-red-700 p-1"
                        aria-label="Remove file"
                      >
                        <svg
                          className="h-4 w-4"
                          fill="none"
                          stroke="currentColor"
                          viewBox="0 0 24 24"
                        >
                          <path
                            strokeLinecap="round"
                            strokeLinejoin="round"
                            strokeWidth={2}
                            d="M6 18L18 6M6 6l12 12"
                          />
                        </svg>
                      </button>
                    </div>
                  ))}
                </div>
              </div>
            )}

            {selectedSource === 's3' && (
              <div className="space-y-4">
                <div>
                  <div className="text-sm text-gray-500 mt-1 mb-3">
                    Your S3 bucket must be public. Private bucket support is available on the
                    enterprise platform. Reach out to{' '}
                    <div className="relative inline-block">
                      <span
                        className="text-blue-500 underline cursor-pointer hover:text-blue-700"
                        onClick={() => copyToClipboard('contact@thirdai.com', 's3')}
                        title="Click to copy email"
                      >
                        contact@thirdai.com
                      </span>
                      {showTooltip['s3'] && (
                        <div className="absolute left-1/2 -translate-x-1/2 mt-1 w-max px-2 py-1 text-xs bg-gray-800 text-white rounded shadow-md z-10">
                          Email Copied
                        </div>
                      )}
                    </div>{' '}
                    for an enterprise subscription.
                  </div>
                  {s3Error && (
                    <div className="mb-4 p-3 bg-red-50 border border-red-200 text-red-700 rounded">
                      {s3Error}
                    </div>
                  )}
                </div>
                <div>
                  <label className="block text-sm font-medium text-gray-700 mb-1">
                    S3 Endpoint (Optional)
                  </label>
                  <input
                    type="text"
                    value={sourceS3Endpoint}
                    onChange={(e) => setSourceS3Endpoint(e.target.value)}
                    onBlur={validateS3Bucket}
                    className="w-full p-2 border border-gray-300 rounded"
                    placeholder="s3.amazonaws.com"
                  />
                </div>
                <div>
                  <label className="block text-sm font-medium text-gray-700 mb-1">S3 Region</label>
                  <input
                    type="text"
                    value={sourceS3Region}
                    onChange={(e) => setSourceS3Region(e.target.value)}
                    onBlur={validateS3Bucket}
                    className="w-full p-2 border border-gray-300 rounded"
                    placeholder="us-east-1"
                    required
                  />
                </div>
                <div>
                  <label className="block text-sm font-medium text-gray-700 mb-1">
                    S3 Bucket Name
                  </label>
                  <input
                    type="text"
                    value={sourceS3Bucket}
                    onChange={(e) => setSourceS3Bucket(e.target.value)}
                    onBlur={validateS3Bucket}
                    className="w-full p-2 border border-gray-300 rounded"
                    placeholder="my-bucket"
                    required
                  />
                </div>
                <div>
                  <label className="block text-sm font-medium text-gray-700 mb-1">
                    S3 Prefix (Optional)
                  </label>
                  <input
                    type="text"
                    value={sourceS3Prefix}
                    onChange={(e) => setSourceS3Prefix(e.target.value)}
                    className="w-full p-2 border border-gray-300 rounded"
                    placeholder="folder/path/"
                  />
                </div>
              </div>
            )}
          </Box>

          {/* Model Selection */}
          <Box className="bg-muted/60" sx={{ p: 3, borderRadius: 3 }}>
            <h2 className="text-2xl font-medium mb-4">Model</h2>
            <div className="space-y-6">
              <div>
                <h3 className="text-lg font-semibold mb-4">Built-in Models</h3>
                <div className="grid grid-cols-1 md:grid-cols-2 gap-4">
                  {defaultModels.map((model) => (
                    <ModelOption
                      key={model.Id}
                      title={model.Name[0].toUpperCase() + model.Name.slice(1)}
                      description={model.Description || ''}
                      isSelected={selectedModelId === model.Id}
                      onClick={() => {
                        setSelectedModelId(model.Id);
                        setSelectedModel(model);
                      }}
                      disabled={model.Disabled}
                    />
                  ))}
                </div>
              </div>

              {filteredCustomModels.length > 0 && (
                <div>
                  <div className="flex justify-between items-center mb-4">
                    <h3 className="text-lg font-semibold">Custom Models</h3>
                    <div className="relative w-64">
                      <input
                        type="text"
                        placeholder="Search custom models..."
                        value={modelSearchQuery}
                        onChange={(e) => setModelSearchQuery(e.target.value)}
                        className="w-full px-3 py-2 border border-gray-300 rounded-md shadow-sm focus:outline-none focus:ring-1 focus:ring-blue-500 focus:border-blue-500"
                      />
                      <SearchIcon className="absolute right-3 top-2.5 h-5 w-5 text-gray-400" />
                    </div>
                  </div>

                  <div className="grid grid-cols-1 md:grid-cols-2 gap-4">
                    {filteredCustomModels
                      .filter((model) => model.Status !== 'TRAINING' && model.Status !== 'QUEUED')
                      .map((model) => (
                        <ModelOption
                          key={model.Id}
                          title={model.Name}
                          description={
                            <div className="space-y-2">
                              {model.BaseModelId && (
                                <p className="text-sm text-gray-600">
                                  Base Model:{' '}
                                  {models.find((m) => m.Id === model.BaseModelId)?.Name ||
                                    'Unknown'}
                                </p>
                              )}
                            </div>
                          }
                          isSelected={selectedModelId === model.Id}
                          onClick={() => {
                            setSelectedModelId(model.Id);
                            setSelectedModel(model);
                          }}
                        />
                      ))}
                  </div>
                </div>
              )}

              {/* Tags Section - Only show if a model is selected */}
              {selectedModelId && (
                <div className="mt-8">
                  <div className="border-t pt-6">
                    <div className="flex justify-between items-center mb-4">
                      <h3 className="text-lg font-semibold">Model Tags</h3>
                      <div className="flex space-x-2">
                        <Button
                          variant="outline"
                          size="sm"
                          onClick={selectAllTags}
                          className="text-sm flex items-center"
                          disabled={isTagsLoading || selectedTags.length === availableTags.length}
                        >
                          <span className="mr-1">Select All</span>
                          <input
                            type="checkbox"
                            checked={selectedTags.length === availableTags.length}
                            onChange={selectAllTags}
                            className="rounded border-gray-300"
                          />
                        </Button>
                        <Button
                          variant="outline"
                          size="sm"
                          onClick={() => setSelectedTags([])}
                          className="text-sm flex items-center"
                          disabled={isTagsLoading || selectedTags.length === 0}
                        >
                          <span className="mr-1">Clear Selection</span>
                          <input
                            type="checkbox"
                            checked={selectedTags.length === 0}
                            onChange={() => setSelectedTags([])}
                            className="rounded border-gray-300"
                          />
                        </Button>
                      </div>
                    </div>

                    {/* Added descriptive note */}
                    <p className="text-sm text-gray-500 mb-4">
                      Click on any tag to select/unselect it. By default, all tags are selected.
                    </p>

                    {isTagsLoading ? (
                      <div className="flex justify-center py-4">
                        <RefreshCw className="h-6 w-6 animate-spin text-gray-400" />
                      </div>
                    ) : availableTags.length === 0 ? (
                      <div className="text-gray-500 py-2">No tags available for this model</div>
                    ) : (
                      <div className="flex flex-wrap gap-2">
                        {availableTags.map((tag) => (
                          <Tag
                            key={tag}
                            tag={tag}
                            selected={selectedTags.includes(tag)}
                            onClick={() => toggleTag(tag)}
                          />
                        ))}
                      </div>
                    )}
                  </div>
                </div>
              )}
            </div>
          </Box>

          {/* Custom Tags Section */}
          <Box className="bg-muted/60" sx={{ p: 3, borderRadius: 3 }}>
            <h2 className="text-2xl font-medium mb-4">
              Custom Tags
              <span className="text-sm font-normal text-gray-500 ml-2">(Optional)</span>
            </h2>
            <div className="grid grid-cols-1 md:grid-cols-4 gap-4">
              {customTags.map((customTag) => (
                <div
                  key={customTag.name}
                  className="border border-gray-200 rounded-md overflow-hidden"
                >
                  <div className="py-1 px-2 border-b border-gray-200 flex justify-between items-center">
                    <Tag tag={customTag.name} custom={true} selected />
                    <div className="flex items-center space-x-3 px-1">
                      <Button
                        type="button"
                        variant="ghost"
                        size="sm"
                        onClick={() => handleEditCustomTag(customTag)}
                        className="text-blue-500 px-0"
                      >
                        <Edit className="h-4 w-4" />
                      </Button>
                      <Button
                        type="button"
                        variant="ghost"
                        size="sm"
                        onClick={() => handleRemoveCustomTag(customTag.name)}
                        className="text-red-500 px-0"
                      >
                        <svg
                          className="h-4 w-4"
                          fill="none"
                          stroke="currentColor"
                          viewBox="0 0 24 24"
                        >
                          <path
                            strokeLinecap="round"
                            strokeLinejoin="round"
                            strokeWidth={2}
                            d="M6 18L18 6M6 6l12 12"
                          />
                        </svg>
                      </Button>
                    </div>
                  </div>
                  <div className="p-4">
                    <p className="text-sm font-mono">{customTag.pattern}</p>
                  </div>
                </div>
              ))}

              {/* Add Custom Tag Card */}
              <div
                className="border border-dashed border-gray-300 rounded-md flex items-center justify-center px-6 py-3 cursor-pointer hover:border-gray-400"
                onClick={() => setIsCustomTagDialogOpen(true)}
              >
                <div className="flex flex-col items-center">
                  <Plus className="h-8 w-8 text-gray-400 mb-2" />
                  <span className="text-gray-600">Define new tag</span>
                </div>
              </div>
            </div>

            {isCustomTagDialogOpen && (
              <div className="fixed inset-0 bg-black bg-opacity-50 flex items-center justify-center p-4">
                <div className="bg-white rounded-lg p-6 w-full max-w-md">
                  <h3 className="text-lg font-medium mb-4">
                    {`${editingTag ? 'Edit' : 'Create'} Custom Tag`}
                  </h3>
                  {dialogError && (
                    <div className="mb-4 p-3 bg-red-50 border border-red-200 text-red-700 rounded">
                      {dialogError}
                    </div>
                  )}
                  <div className="space-y-4">
                    <div>
                      <label className="block text-sm font-medium text-gray-700 mb-1">
                        Tag Name
                      </label>

                      <Input
                        id="tagName"
                        value={customTagName}
                        onChange={(e) => handleTagNameChange(e.target.value)}
                        onBlur={(e) => handleTagNameChange(e.target.value)}
                        className={`w-full p-2 border ${
                          nameError ? 'border-red-500' : 'border-gray-300'
                        } rounded`}
                        placeholder="CUSTOM_TAG_NAME"
                        required
                      />
                    </div>

                    <div>
                      <div className="flex items-center space-x-4 mb-1">
                        <label className="flex items-center text-sm text-gray-700">
                          <input
                            type="radio"
                            value="string"
                            checked={patternType === 'string'}
                            onChange={() => setPatternType('string')}
                            className="mr-1"
                          />
                          <span className="block text-sm font-medium text-gray-700">String</span>
                        </label>
                        <label className="flex items-center text-sm text-gray-700">
                          <input
                            type="radio"
                            value="regex"
                            checked={patternType === 'regex'}
                            onChange={() => setPatternType('regex')}
                            className="mr-1"
                          />
                          <span className="block text-sm font-medium text-gray-700">Regex</span>
                        </label>
                      </div>

                      <input
                        type="text"
                        value={customTagPattern}
                        onChange={(e) => setCustomTagPattern(e.target.value)}
                        className="w-full p-2 border border-gray-300 rounded"
                        placeholder={patternType === 'regex' ? '\\b[A-Z]{2}\\d{6}\\b' : 'John Doe'}
                      />

                      {patternType === 'string' && (
                        <div className="text-sm text-gray-500">
                          <p>Example queries:</p>
                          <ul className="list-disc pl-5 mt-1 space-y-1">
                            <li>
                              <code>John Doe</code> for an exact string
                            </li>
                            <li>
                              <code>Alice|Bob</code> for a list of strings
                            </li>
                          </ul>
                        </div>
                      )}

                      {patternType === 'regex' && (
                        <p className="text-xs text-gray-500 mt-1">
                          Example:{' '}
                          <code>
                            \d{3}[-.]?\d{3}[-.]?\d{4}
                          </code>{' '}
                          for phone numbers
                        </p>
                      )}
                    </div>
                    <div className="flex justify-end space-x-2">
                      <Button
                        type="button"
                        variant="outline"
                        onClick={handleCancel}
                        style={{
                          color: '#1976d2',
                        }}
                      >
                        Cancel
                      </Button>
                      <Button
                        type="button"
                        variant="default"
                        color="primary"
                        style={{
                          backgroundColor: '#1976d2',
                          textTransform: 'none',
                          fontWeight: 500,
                        }}
                        onMouseOver={(e) => (e.currentTarget.style.backgroundColor = '#1565c0')}
                        onMouseOut={(e) => (e.currentTarget.style.backgroundColor = '#1976d2')}
                        onClick={handleAddCustomTag}
                      >
                        Add Tag
                      </Button>
                    </div>
                  </div>
                </div>
              </div>
            )}
          </Box>

          {/* Groups Section */}
          <Box className="bg-muted/60" sx={{ p: 3, borderRadius: 3 }}>
            <h2 className="text-2xl font-medium mb-4">
              Groups
              <span className="text-sm font-normal text-gray-500 ml-2">(Optional)</span>
            </h2>

            {/* Display defined groups */}
            <div className="grid grid-cols-1 md:grid-cols-4 gap-4">
              {Object.entries(groups).map(([name, query]) => (
                <div key={name} className="border border-gray-200 rounded-md overflow-hidden">
                  <div className="py-1 px-4 border-b border-gray-200 flex justify-between items-center">
                    <span className="font-medium">{name}</span>
                    <div className="flex items-center space-x-1">
                      <Button
                        type="button"
                        variant="ghost"
                        size="sm"
                        onClick={() => handleEditGroup(name, query)}
                        className="text-blue-500"
                      >
                        <Edit className="h-4 w-4 mr-1" />
                      </Button>
                      <Button
                        type="button"
                        variant="ghost"
                        size="sm"
                        onClick={() => handleRemoveGroup(name)}
                        className="text-red-500"
                      >
                        <svg
                          className="h-4 w-4"
                          fill="none"
                          stroke="currentColor"
                          viewBox="0 0 24 24"
                        >
                          <path
                            strokeLinecap="round"
                            strokeLinejoin="round"
                            strokeWidth={2}
                            d="M6 18L18 6M6 6l12 12"
                          />
                        </svg>
                      </Button>
                    </div>
                  </div>
                  <div className="p-4">
                    <p className="text-sm font-mono">{query}</p>
                  </div>
                </div>
              ))}

              {/* Add New Group Card */}
              <div
                className="border border-dashed border-gray-300 rounded-md flex items-center justify-center px-6 py-3 cursor-pointer hover:border-gray-400"
                onClick={() => setIsGroupDialogOpen(true)}
              >
                <div className="flex flex-col items-center">
                  <Plus className="h-8 w-8 text-gray-400 mb-2" />
                  <span className="text-gray-600">Define new group</span>
                </div>
              </div>
            </div>

            {/* Group Dialog */}
            {isGroupDialogOpen && (
              <div className="fixed inset-0 bg-black bg-opacity-50 flex items-center justify-center p-4">
                <div className="bg-white rounded-lg p-6 w-full max-w-md">
                  <h3 className="text-lg font-medium mb-4">
                    {editingGroup ? 'Edit Group' : 'Create Group'}
                  </h3>

                  {groupDialogError && (
                    <div className="mb-4 p-3 bg-red-50 border border-red-200 text-red-700 rounded">
                      {groupDialogError}
                    </div>
                  )}

                  <div className="space-y-4">
                    <div>
                      <label className="block text-sm font-medium text-gray-700 mb-1">
                        Group Name
                      </label>
                      <Input
                        type="text"
                        value={groupName}
                        onChange={(e) => {
                          const value = e.target.value.replace(/\s/g, '_');
                          setGroupName(value);
                        }}
                        className="w-full p-2 border border-gray-300 rounded"
                        placeholder="sensitive_docs"
                        required
                      />
                    </div>

                    <div>
                      <label className="block text-sm font-medium text-gray-700 mb-1">
                        Group Query
                      </label>
                      <Input
                        type="text"
                        value={groupQuery}
                        onChange={(e) => setGroupQuery(e.target.value)}
                        className="w-full p-2 border border-gray-300 rounded"
                        placeholder="COUNT(SSN) > 0"
                      />
                    </div>

                    <div className="text-sm text-gray-500">
                      <p>Example queries:</p>
                      <ul className="list-disc pl-5 mt-1 space-y-1">
                        <li>
                          <code>COUNT(SSN) &gt; 0</code> - Documents containing SSNs
                        </li>
                        <li>
                          <code>COUNT(NAME) &gt; 2 AND COUNT(PHONE) &gt; 0</code> - Documents with
                          multiple names and a phone number
                        </li>
                      </ul>
                    </div>

                    <div className="flex justify-end space-x-2">
                      <Button
                        type="button"
                        variant="outline"
                        onClick={handleGroupCancel}
                        style={{
                          color: '#1976d2',
                        }}
                      >
                        Cancel
                      </Button>
                      <Button
                        type="button"
                        variant="default"
                        color="primary"
                        style={{
                          backgroundColor: '#1976d2',
                          textTransform: 'none',
                          fontWeight: 500,
                        }}
                        onMouseOver={(e) => (e.currentTarget.style.backgroundColor = '#1565c0')}
                        onMouseOut={(e) => (e.currentTarget.style.backgroundColor = '#1976d2')}
                        onClick={handleAddGroup}
                      >
                        {editingGroup ? 'Save Changes' : 'Add Group'}
                      </Button>
                    </div>
                  </div>
                </div>
              </div>
            )}
          </Box>

          {/* Submit Button */}
          <div className="flex flex-col items-center space-y-4 pt-4">
            {error && isPressedSubmit && (
              <div className="bg-red-50 border border-red-200 text-red-700 px-4 py-3 rounded w-full max-w-md text-center">
                {error}
              </div>
            )}
            <Button
              variant="default"
              color="primary"
              style={{
                backgroundColor: '#1976d2',
                textTransform: 'none',
                fontWeight: 500,
              }}
              onMouseOver={(e) => (e.currentTarget.style.backgroundColor = '#1565c0')}
              onMouseOut={(e) => (e.currentTarget.style.backgroundColor = '#1976d2')}
              onClick={() => {
                setIsPressedSubmit(true);
              }}
            >
              {isSubmitting ? (
                <>
                  <RefreshCw className="mr-2 h-4 w-4 animate-spin" />
                  Creating...
                </>
              ) : (
                'Create Scan'
              )}{' '}
            </Button>
          </div>
        </form>
      )}

      {isConfirmDialogOpen && (
        <div className="fixed inset-0 bg-black bg-opacity-50 flex items-center justify-center p-4 z-50">
          <div className="bg-white rounded-lg p-6 w-full max-w-md">
            <h3 className="text-lg font-medium mb-4">No Supported Files</h3>
            <p className="text-sm text-amber-600 mb-4">
              No supported files found in the selected directory.
              <br />
              Only {SUPPORTED_TYPES.join(', ')} files are supported.
            </p>
            <div className="flex justify-end">
              <Button
                type="button"
                variant="default"
                onClick={handleCloseDialog}
                style={{
                  backgroundColor: '#1976d2',
                  color: 'white',
                }}
              >
                OK
              </Button>
            </div>
          </div>
        </div>
      )}
    </div>
  );
}<|MERGE_RESOLUTION|>--- conflicted
+++ resolved
@@ -188,7 +188,6 @@
 
   // @ts-ignore
   if (window && window.electron) {
-<<<<<<< HEAD
     // Check if we're on macOS
     const isMacOS = navigator.platform.toLowerCase().includes('mac');
     
@@ -219,30 +218,6 @@
                 strokeWidth="2"
                 d="M3 7v10a2 2 0 002 2h14a2 2 0 002-2V9a2 2 0 00-2-2h-6l-2-2H5a2 2 0 00-2 2z M8 11h8m-4-4v8"
               />
-=======
-    return (
-      <>
-        <SourceOption
-          onClick={async () => {
-            selectSource('files');
-            try {
-              const { allFilesMeta, totalSize, error } =
-                await getFilesFromElectron(SUPPORTED_TYPES);
-              if (error) {
-                addFilesMeta([]);
-              } else if (allFilesMeta && allFilesMeta.length > 0) {
-                setIsLoadingFiles(true);
-                try {
-                  // Add a small delay to show loading state
-                  await new Promise((resolve) => setTimeout(resolve, 100));
-                  addFilesMeta(allFilesMeta);
-                } finally {
-                  setIsLoadingFiles(false);
-                }
-              }
-            } catch (err) {
-              console.error('Error selecting files:', err);
->>>>>>> fc129ad2
             }
             title="Local Files or Folders"
             description="Select files or folders from your computer"
@@ -283,6 +258,7 @@
             title="Local Files"
             description="Select individual files from your computer"
             disclaimer={`Supported: ${SUPPORTED_TYPES.join(', ')}`}
+            disabled={isLoadingFiles}
           />
           <SourceOption
             onClick={async () => {
