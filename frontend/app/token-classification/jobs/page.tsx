--- conflicted
+++ resolved
@@ -248,11 +248,7 @@
 function JobDetail() {
   const searchParams = useSearchParams();
   const reportId: string = searchParams.get('jobId') as string;
-<<<<<<< HEAD
   const deploymentId = searchParams.get('deploymentId') as string;
-=======
-  const [lastUpdated, setLastUpdated] = useState(0);
->>>>>>> 094b5f68
   const [tabValue, setTabValue] = useState('analytics');
   const [selectedSource, setSelectedSource] = useState<'s3' | 'local'>('s3');
 
@@ -323,7 +319,6 @@
 
       const currentProgress = calculateProgress(reportData);
 
-<<<<<<< HEAD
       if (currentProgress === 100) {
         clearInterval(pollInterval);
       }
@@ -333,13 +328,6 @@
       clearInterval(pollInterval);
     };
   }, [reportId, reportData?.CompletedFileCount]);
-=======
-  // Optional: Add a refresh function that gets called when the refresh button is clicked
-  const handleRefresh = () => {
-    setLastUpdated(0);
-    fetchTags();
-  };
->>>>>>> 094b5f68
 
   return (
     <div className="container px-4 py-8 w-3/4 mx-auto">
