'use client';

import React, { useEffect } from 'react';
import { useState } from 'react';
import { useSearchParams } from 'next/navigation';
import Link from 'next/link';
import { Button } from '@/components/ui/button';
import { Tabs, TabsList, TabsTrigger, TabsContent } from '@/components/ui/tabs';
import { ArrowLeft, RefreshCw, Square } from 'lucide-react';
import { AnalyticsDashboard } from '@/components/AnalyticsDashboard';
import { DatabaseTable } from './(database-table)/DatabaseTable';
import { nerService } from '@/lib/backend';
import {
  Dialog,
  DialogContent,
  DialogDescription,
  DialogFooter,
  DialogHeader,
  DialogTitle,
} from '@/components/ui/dialog';
import { Box } from '@mui/material';
import { Label } from '@/components/ui/label';
import { Input } from '@/components/ui/input';
import { Suspense } from 'react';
import { floor } from 'lodash';
import { FeedbackPanel } from '@/components/feedback/FeedbackPanel';
import useFeedbackState from '@/components/feedback/useFeedbackState';

// Calculate progress based on InferenceTaskStatuses
const calculateProgress = (report: Report | null): number => {
  const successfulFiles = report?.SucceededFileCount || 0;
  const failedFiles = report?.FailedFileCount || 0;
  const totalFiles = report?.FileCount || 1;

  return floor(((successfulFiles + failedFiles) / totalFiles) * 100);
};

// Get the total number of processed tokens
const getProcessedTokens = (report: Report | null): number => {
  if (!report || !report.InferenceTaskStatuses) {
    return 0;
  }

  return (
    (report.InferenceTaskStatuses.COMPLETED?.TotalSize || 0) +
    (report.InferenceTaskStatuses.FAILED?.TotalSize || 0) +
    (report.InferenceTaskStatuses.RUNNING?.TotalSize || 0)
  );
};

// Source option card component
interface SourceOptionProps {
  title: string;
  description: string;
  isSelected?: boolean;
  disabled?: boolean;
  onClick: () => void;
}

const SourceOption: React.FC<SourceOptionProps> = ({
  title,
  description,
  isSelected = false,
  disabled = false,
  onClick,
}) => (
  <div
    className={`relative p-6 border rounded-md transition-all
      ${isSelected ? 'border-blue-500 border-2' : 'border-gray-200'}
      ${
        disabled
          ? 'opacity-50 cursor-not-allowed bg-gray-50'
          : 'cursor-pointer hover:border-blue-300'
      }
    `}
    onClick={() => !disabled && onClick()}
  >
    <h3 className="text-base font-medium">{title}</h3>
    <p className="text-sm text-gray-500 mt-1">{description}</p>
  </div>
);

// Tag chip component
interface TagProps {
  tag: string;
  selected?: boolean;
  onClick?: () => void;
  custom?: boolean;
  addNew?: boolean;
  displayOnly?: boolean;
}

const Tag: React.FC<TagProps> = ({
  tag,
  selected = true,
  onClick,
  custom = false,
  addNew = false,
  displayOnly = false,
}) => {
  return (
    <div
      className={`px-3 py-1 text-sm font-medium rounded-sm ${displayOnly ? 'bg-blue-100 text-blue-800' : selected ? 'bg-blue-500 text-white' : 'bg-gray-100 text-gray-700 hover:bg-gray-200'} ${!displayOnly && onClick ? 'cursor-pointer' : ''}`}
      style={{ userSelect: 'none' }}
      onClick={displayOnly ? undefined : onClick}
    >
      {tag}
    </div>
  );
};

// Group card component
interface GroupProps {
  name: string;
  definition: string;
}

const GroupCard: React.FC<GroupProps> = ({ name, definition }) => (
  <div className="border border-gray-200 rounded-md overflow-hidden">
    <div className="p-4 border-b border-gray-200">
      <h3 className="text-base font-medium">{name}</h3>
    </div>
    <div className="p-4">
      <p className="text-sm font-mono">{definition}</p>
    </div>
  </div>
);

interface CustomTag {
  [key: string]: string;
}

const NewTagDialog: React.FC<{
  isOpen: boolean;
  onClose: () => void;
  onSubmit: (tag: CustomTag) => void;
  existingTags: string[];
}> = ({ isOpen, onClose, onSubmit, existingTags }) => {
  const [tagName, setTagName] = useState('');
  const [pattern, setPattern] = useState('');
  const [error, setError] = useState('');

  const handleSubmit = (e: React.FormEvent) => {
    e.preventDefault();

    if (existingTags.includes(tagName)) {
      setError('Tag name already exists');
      return;
    }

    if (!tagName || !pattern) {
      setError('Both fields are required');
      return;
    }

    onSubmit({ name: tagName, pattern });
    setTagName('');
    setPattern('');
    setError('');
    onClose();
  };

  return (
    <Dialog open={isOpen} onOpenChange={onClose}>
      <DialogContent className="sm:max-w-[425px]">
        <DialogHeader>
          <DialogTitle>Create Custom Tag</DialogTitle>
          <DialogDescription>Define a new custom tag with a regex pattern.</DialogDescription>
        </DialogHeader>
        <form onSubmit={handleSubmit}>
          <div className="grid gap-4 py-4">
            <div className="grid gap-2">
              <Label htmlFor="tagName">Tag Name</Label>
              <Input
                id="tagName"
                value={tagName}
                onChange={(e) => setTagName(e.target.value.toUpperCase())}
                placeholder="CUSTOM_TAG_NAME"
              />
            </div>
            <div className="grid gap-2">
              <Label htmlFor="pattern">Regex Pattern</Label>
              <Input
                id="pattern"
                value={pattern}
                onChange={(e) => setPattern(e.target.value)}
                placeholder="\b[A-Z]{2}\d{6}\b"
              />
              <p className="text-sm text-gray-500">
                Example patterns:
                <br />
                Phone: \d{3}[-.]?\d{3}[-.]?\d{4}
                <br />
                Custom ID: [A-Z]{2}\d{6}
              </p>
            </div>
            {error && <p className="text-red-500 text-sm">{error}</p>}
          </div>
          <DialogFooter>
            <Button type="button" variant="outline" onClick={onClose}>
              Cancel
            </Button>
            <Button type="submit" variant="default" className="bg-blue-400 hover:bg-blue-500">
              Create Tag
            </Button>
          </DialogFooter>
        </form>
      </DialogContent>
    </Dialog>
  );
};

function JobDetail() {
  const searchParams = useSearchParams();
  const reportId: string = searchParams.get('jobId') as string;
  const [tabValue, setTabValue] = useState('analytics');
  const [selectedSource, setSelectedSource] = useState<'s3' | 'local'>('s3');
  const [selectedTag, setSelectedTag] = useState<string | null>(null);

  // Remove selectedTags state, just keep availableTags
  const [availableTags, setAvailableTags] = useState<string[]>([]);
  const [availableTagsCount, setAvailableTagsCount] = useState<{ type: string; count: number }[]>(
    []
  );

  const [timeTaken, setTimeTaken] = useState(0);

  const [reportData, setReportData] = useState<Report | null>(null);
  const [customTags, setCustomTags] = useState<CustomTag[]>([]);
  const [isLoading, setIsLoading] = useState(true);
  const [dataProcessed, setDataProcessed] = useState<number | null>(null);

<<<<<<< HEAD
  const { displayedFeedback, addFeedback, removeFeedback, submitFeedback } = useFeedbackState(
    reportData?.Model?.Id || '',
    reportId
  );
=======
  const tabChangeByGraph = React.useRef(false);
>>>>>>> 7b9f4c6c

  function setDataProcessedFromReport(report: Report | null) {
    if (report) {
      setDataProcessed(
        (report.InferenceTaskStatuses?.COMPLETED?.CompletedSize || 0) +
          (report.InferenceTaskStatuses?.FAILED?.CompletedSize || 0) +
          (report.InferenceTaskStatuses?.RUNNING?.CompletedSize || 0)
      );
    }
  }

  const fetchTags = async () => {
    setIsLoading(true);
    try {
      const report = await nerService.getReport(reportId);

      setReportData(report as Report);

      setDataProcessedFromReport(reportData);

      setTimeTaken((report.TotalInferenceTimeSeconds || 0) + (report.ShardDataTimeSeconds || 0));

      // Set selectedSource based on IsUpload field
      if (report.IsUpload) {
        setSelectedSource('local');
      } else {
        setSelectedSource('s3');
      }

      if (report.Tags) {
        const allTags: string[] = report.Tags;
        setAvailableTags(allTags);
      }
      if (report.CustomTags !== undefined) {
        const customTagsObj = report.CustomTags;
        const customTagName: string[] = Object.keys(customTagsObj);
        const allCustomTags: CustomTag[] = customTagName.map((tag) => ({
          name: tag,
          pattern: customTagsObj[tag],
        }));

        setCustomTags(allCustomTags);
      }

      if (report.TagCounts) {
        const tagObject = report.TagCounts;
        const tags = Object.keys(report.TagCounts);
        const allTagsCounts = tags.map((tag) => {
          return {
            type: tag,
            count: tagObject[tag],
          };
        });
        setAvailableTagsCount(allTagsCounts);
      }
    } catch (error) {
      console.error('Error fetching tags:', error);
    } finally {
      setIsLoading(false);
    }
  };

  useEffect(() => {
    let pollInterval: NodeJS.Timeout;

    const poll = async () => {
      await fetchTags();
      const currentProgress = calculateProgress(reportData);

      if (currentProgress === 100) {
        clearInterval(pollInterval);
      }
    };

    poll();
    pollInterval = setInterval(poll, 5000);

    return () => {
      clearInterval(pollInterval);
    };
  }, [reportId, reportData?.SucceededFileCount]);

  useEffect(() => {
    // There are two ways to get to the 'Review' tab:
    // 1. By clicking on the tab, in which case we want to have all the filters selected.
    // 2. By clicking on a bar in the graph, in which case we select that label as the selected tag.
    // This code is needed to reset the filters selected when the user clicks on the tab directly.
    if (tabValue === 'output') {
      if (!tabChangeByGraph.current) {
        setSelectedTag(null);
      } else {
        tabChangeByGraph.current = false;
      }
    }
  }, [tabValue]);

  return (
    <div className="container px-4 py-8 mx-auto" style={{ width: '90%' }}>
      {/* Header with Back Button and Title */}
      <div className="flex items-center justify-between mb-6">
        <Button variant="outline" size="sm" asChild>
          <Link href={`/token-classification/landing?tab=jobs`} className="flex items-center">
            <ArrowLeft className="mr-1 h-4 w-4" /> Back to Scans
          </Link>
        </Button>
        <h1 className="text-2xl font-medium text-center flex-1">
          {reportData?.ReportName || '[Scan Name]'}
        </h1>
        {/* Empty div to maintain spacing */}
        <div className="w-[106px]"></div> {/* Width matches the Back button */}
      </div>

      {/* Tabs and Controls */}
      <Tabs value={tabValue} onValueChange={setTabValue}>
        <div className="flex items-center justify-between border-b mb-6">
          <TabsList className="border-0 bg-transparent p-0">
            <TabsTrigger
              value="analytics"
              className="data-[state=active]:border-b-2 data-[state=active]:border-blue-500 data-[state=active]:shadow-none rounded-none bg-transparent px-4 py-3 data-[state=active]:bg-transparent"
            >
              Summary
            </TabsTrigger>
            <TabsTrigger
              value="output"
              className="data-[state=active]:border-b-2 data-[state=active]:border-blue-500 data-[state=active]:shadow-none rounded-none bg-transparent px-4 py-3 data-[state=active]:bg-transparent"
            >
              Review
            </TabsTrigger>
            <TabsTrigger
              value="configuration"
              className="data-[state=active]:border-b-2 data-[state=active]:border-blue-500 data-[state=active]:shadow-none rounded-none bg-transparent px-4 py-3 data-[state=active]:bg-transparent"
            >
              Info
            </TabsTrigger>
          </TabsList>
        </div>

        <TabsContent value="configuration" className="mt-0">
          {/* STARTS */}
          {/* Source */}
          <Box className="bg-muted/60" sx={{ p: 3, borderRadius: 3 }}>
            <h2 className="text-2xl font-medium mb-4">Source</h2>
            <div className="grid grid-cols-1 md:grid-cols-3 gap-4">
              {selectedSource === 's3' && reportData?.SourceS3Bucket && (
                <Box
                  sx={{
                    p: 2,
                    bgcolor: 'grey.50',
                    borderRadius: 2,
                    boxShadow: 1,
                  }}
                >
                  <h3 className="text-lg font-medium mb-1">S3 Bucket</h3>
                  <p className="text-sm text-gray-600">
                    {reportData.SourceS3Bucket === 'uploads'
                      ? ''
                      : `${reportData.SourceS3Bucket}/${reportData?.SourceS3Prefix || ''}`}
                  </p>
                </Box>
              )}

              {selectedSource === 'local' && (
                <Box sx={{ p: 2, bgcolor: 'grey.50', borderRadius: 2 }}>
                  <h3 className="text-lg font-medium mb-1">Local Files</h3>
                  {/* <p className="text-sm text-gray-600">File Location...</p> */}
                </Box>
              )}
            </div>
          </Box>

          {/* Tags */}
          <Box className="bg-muted/60" sx={{ p: 3, borderRadius: 3, marginTop: 3 }}>
            <h2 className="text-2xl font-medium mb-4">Tags</h2>
            <div className="flex justify-between items-center mb-4">
              {isLoading ? (
                <div className="flex justify-center py-4">
                  <RefreshCw className="h-6 w-6 animate-spin text-gray-400" />
                </div>
              ) : availableTags.length === 0 ? (
                <div className="text-gray-500 py-2">No tags available</div>
              ) : (
                <div className="flex flex-wrap gap-2">
                  {availableTags.map((tag) => (
                    <Tag key={tag} tag={tag} displayOnly={true} />
                  ))}
                </div>
              )}
            </div>
          </Box>

          {/* Custom Tags */}
          <Box className="bg-muted/60" sx={{ p: 3, borderRadius: 3, marginTop: 3 }}>
            <h2 className="text-2xl font-medium mb-4">Tags</h2>
            <div className="flex justify-between items-center mb-4">
              {isLoading ? (
                <div className="flex justify-center py-4">
                  <RefreshCw className="h-6 w-6 animate-spin text-gray-400" />
                </div>
              ) : customTags?.length > 0 ? (
                <div className="grid grid-cols-1 md:grid-cols-3 gap-4">
                  {customTags.map((customTag) => (
                    <div
                      key={customTag.name}
                      className="border border-gray-300 rounded-md overflow-hidden"
                    >
                      <div className="p-4 border-b border-gray-300  flex justify-between items-center">
                        <Tag tag={customTag.name} custom displayOnly={true} />
                      </div>
                      <div className="p-4">
                        <p className="text-sm font-mono">{customTag.pattern}</p>
                      </div>
                    </div>
                  ))}
                </div>
              ) : (
                <div className="text-center py-10 bg-gray-50 border border-dashed border-gray-200 rounded-lg w-[400px]">
                  <p className="text-gray-500">No custom tags defined for this report</p>
                </div>
              )}
            </div>
          </Box>

          {/* Groups */}
          <Box className="bg-muted/60" sx={{ p: 3, borderRadius: 3, marginTop: 3 }}>
            <h2 className="text-2xl font-medium mb-4">Groups</h2>
            <div className="flex justify-between items-center mb-4">
              {isLoading ? (
                <div className="flex justify-center py-4">
                  <RefreshCw className="h-6 w-6 animate-spin text-gray-400" />
                </div>
              ) : (reportData?.Groups ?? []).length > 0 ? (
                <div className="grid grid-cols-3 md:grid-cols-3 gap-4">
                  {reportData?.Groups?.map((group) => (
                    <GroupCard key={group.Id} name={group.Name} definition={group.Query} />
                  ))}
                </div>
              ) : (
                <div className="text-center py-10 bg-gray-50 border border-dashed border-gray-200 rounded-lg w-[400px]">
                  <p className="text-gray-500">No groups defined for this report</p>
                </div>
              )}
            </div>
          </Box>

          {/* ENDS */}
        </TabsContent>

        <TabsContent value="analytics">
          <AnalyticsDashboard
            tokensProcessed={getProcessedTokens(reportData)}
            tags={availableTagsCount}
            timeTaken={timeTaken}
            succeededFileCount={reportData?.SucceededFileCount || 0}
            failedFileCount={reportData?.FailedFileCount || 0}
            totalFileCount={reportData?.FileCount || 1}
            dataProcessed={dataProcessed || 0}
            setTab={(val) => {
              tabChangeByGraph.current = true;
              setTabValue(val);
            }}
            setSelectedTag={(tag) => {
              setSelectedTag(tag);
            }}
          />
        </TabsContent>

        <TabsContent value="output">
          <DatabaseTable
            groups={reportData?.Groups?.map((g) => g.Name) || []}
            tags={availableTagsCount}
            uploadId={reportData?.IsUpload ? reportData?.SourceS3Prefix : ''}
<<<<<<< HEAD
            addFeedback={addFeedback}
=======
            initialSelectedTag={selectedTag}
>>>>>>> 7b9f4c6c
          />
          <div className="fixed bottom-[30px] right-[30px] z-50 w-[300px] h-[500px] flex items-end">
            <FeedbackPanel
              feedbacks={displayedFeedback}
              availableTags={availableTags}
              onDelete={removeFeedback}
              onSubmit={submitFeedback}
            />
          </div>
        </TabsContent>
      </Tabs>
    </div>
  );
}

export default function Page() {
  return (
    <Suspense>
      <JobDetail />
    </Suspense>
  );
}<|MERGE_RESOLUTION|>--- conflicted
+++ resolved
@@ -230,14 +230,11 @@
   const [isLoading, setIsLoading] = useState(true);
   const [dataProcessed, setDataProcessed] = useState<number | null>(null);
 
-<<<<<<< HEAD
   const { displayedFeedback, addFeedback, removeFeedback, submitFeedback } = useFeedbackState(
     reportData?.Model?.Id || '',
     reportId
   );
-=======
   const tabChangeByGraph = React.useRef(false);
->>>>>>> 7b9f4c6c
 
   function setDataProcessedFromReport(report: Report | null) {
     if (report) {
@@ -509,11 +506,8 @@
             groups={reportData?.Groups?.map((g) => g.Name) || []}
             tags={availableTagsCount}
             uploadId={reportData?.IsUpload ? reportData?.SourceS3Prefix : ''}
-<<<<<<< HEAD
             addFeedback={addFeedback}
-=======
             initialSelectedTag={selectedTag}
->>>>>>> 7b9f4c6c
           />
           <div className="fixed bottom-[30px] right-[30px] z-50 w-[300px] h-[500px] flex items-end">
             <FeedbackPanel
