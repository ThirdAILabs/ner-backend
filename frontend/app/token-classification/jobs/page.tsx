--- conflicted
+++ resolved
@@ -13,13 +13,10 @@
 import { Box } from '@mui/material';
 import { Suspense } from 'react';
 import { floor } from 'lodash';
-<<<<<<< HEAD
 import { FeedbackPanel } from '@/components/feedback/FeedbackPanel';
 import useFeedbackState from '@/components/feedback/useFeedbackState';
 import { useLicense } from '@/hooks/useLicense';
-=======
 import useTelemetry from '@/hooks/useTelemetry';
->>>>>>> 461a53a0
 
 const calculateProgress = (report: Report | null): number => {
   const successfulFiles = report?.SucceededFileCount || 0;
@@ -84,12 +81,9 @@
 }
 
 function JobDetail() {
-<<<<<<< HEAD
   const { isEnterprise } = useLicense();
 
-=======
   const recordEvent = useTelemetry();
->>>>>>> 461a53a0
   const searchParams = useSearchParams();
   const reportId: string = searchParams.get('jobId') as string;
   const [tabValue, setTabValue] = useState('summary');
