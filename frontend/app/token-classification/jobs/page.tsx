'use client';

import React, { useEffect } from 'react';
import { useState } from 'react';
import { useSearchParams } from 'next/navigation';
import Link from 'next/link';
import { Button } from '@/components/ui/button';
import { Tabs, TabsList, TabsTrigger, TabsContent } from '@/components/ui/tabs';
import { ArrowLeft, RefreshCw, Square } from 'lucide-react';
import { AnalyticsDashboard } from '@/components/AnalyticsDashboard';
import { DatabaseTable } from './(database-table)/DatabaseTable';
import { nerService } from '@/lib/backend';
import {
  Dialog,
  DialogContent,
  DialogDescription,
  DialogFooter,
  DialogHeader,
  DialogTitle,
} from '@/components/ui/dialog';
import { Box } from '@mui/material';
import { Label } from '@/components/ui/label';
import { Input } from '@/components/ui/input';
import { Suspense } from 'react';
import { floor } from 'lodash';

// Calculate progress based on InferenceTaskStatuses
const calculateProgress = (report: Report | null): number => {
  const successfulFiles = report?.SucceededFileCount || 0;
  const failedFiles = report?.FailedFileCount || 0;
  const totalFiles = report?.FileCount || 1;

  return floor(((successfulFiles + failedFiles) / totalFiles) * 100);
};

// Get the total number of processed tokens
const getProcessedTokens = (report: Report | null): number => {
  if (!report || !report.InferenceTaskStatuses) {
    return 0;
  }

  return (
    (report.InferenceTaskStatuses.COMPLETED?.TotalSize || 0) +
    (report.InferenceTaskStatuses.FAILED?.TotalSize || 0) +
    (report.InferenceTaskStatuses.RUNNING?.TotalSize || 0)
  );
};

// Source option card component
interface SourceOptionProps {
  title: string;
  description: string;
  isSelected?: boolean;
  disabled?: boolean;
  onClick: () => void;
}

const SourceOption: React.FC<SourceOptionProps> = ({
  title,
  description,
  isSelected = false,
  disabled = false,
  onClick,
}) => (
  <div
    className={`relative p-6 border rounded-md transition-all
      ${isSelected ? 'border-blue-500 border-2' : 'border-gray-200'}
      ${
        disabled
          ? 'opacity-50 cursor-not-allowed bg-gray-50'
          : 'cursor-pointer hover:border-blue-300'
      }
    `}
    onClick={() => !disabled && onClick()}
  >
    <h3 className="text-base font-medium">{title}</h3>
    <p className="text-sm text-gray-500 mt-1">{description}</p>
  </div>
);

// Tag chip component
interface TagProps {
  tag: string;
  selected?: boolean;
  onClick?: () => void;
  custom?: boolean;
  addNew?: boolean;
  displayOnly?: boolean;
}

const Tag: React.FC<TagProps> = ({
  tag,
  selected = true,
  onClick,
  custom = false,
  addNew = false,
  displayOnly = false,
}) => {
  return (
    <div
      className={`px-3 py-1 text-sm font-medium rounded-sm ${displayOnly ? 'bg-blue-100 text-blue-800' : selected ? 'bg-blue-500 text-white' : 'bg-gray-100 text-gray-700 hover:bg-gray-200'} ${!displayOnly && onClick ? 'cursor-pointer' : ''}`}
      style={{ userSelect: 'none' }}
      onClick={displayOnly ? undefined : onClick}
    >
      {tag}
    </div>
  );
};

// Group card component
interface GroupProps {
  name: string;
  definition: string;
}

const GroupCard: React.FC<GroupProps> = ({ name, definition }) => (
  <div className="border border-gray-200 rounded-md overflow-hidden">
    <div className="p-4 border-b border-gray-200">
      <h3 className="text-base font-medium">{name}</h3>
    </div>
    <div className="p-4">
      <p className="text-sm font-mono">{definition}</p>
    </div>
  </div>
);

interface CustomTag {
  [key: string]: string;
}

const NewTagDialog: React.FC<{
  isOpen: boolean;
  onClose: () => void;
  onSubmit: (tag: CustomTag) => void;
  existingTags: string[];
}> = ({ isOpen, onClose, onSubmit, existingTags }) => {
  const [tagName, setTagName] = useState('');
  const [pattern, setPattern] = useState('');
  const [error, setError] = useState('');

  const handleSubmit = (e: React.FormEvent) => {
    e.preventDefault();

    if (existingTags.includes(tagName)) {
      setError('Tag name already exists');
      return;
    }

    if (!tagName || !pattern) {
      setError('Both fields are required');
      return;
    }

    onSubmit({ name: tagName, pattern });
    setTagName('');
    setPattern('');
    setError('');
    onClose();
  };

  return (
    <Dialog open={isOpen} onOpenChange={onClose}>
      <DialogContent className="sm:max-w-[425px]">
        <DialogHeader>
          <DialogTitle>Create Custom Tag</DialogTitle>
          <DialogDescription>Define a new custom tag with a regex pattern.</DialogDescription>
        </DialogHeader>
        <form onSubmit={handleSubmit}>
          <div className="grid gap-4 py-4">
            <div className="grid gap-2">
              <Label htmlFor="tagName">Tag Name</Label>
              <Input
                id="tagName"
                value={tagName}
                onChange={(e) => setTagName(e.target.value.toUpperCase())}
                placeholder="CUSTOM_TAG_NAME"
              />
            </div>
            <div className="grid gap-2">
              <Label htmlFor="pattern">Regex Pattern</Label>
              <Input
                id="pattern"
                value={pattern}
                onChange={(e) => setPattern(e.target.value)}
                placeholder="\b[A-Z]{2}\d{6}\b"
              />
              <p className="text-sm text-gray-500">
                Example patterns:
                <br />
                Phone: \d{3}[-.]?\d{3}[-.]?\d{4}
                <br />
                Custom ID: [A-Z]{2}\d{6}
              </p>
            </div>
            {error && <p className="text-red-500 text-sm">{error}</p>}
          </div>
          <DialogFooter>
            <Button type="button" variant="outline" onClick={onClose}>
              Cancel
            </Button>
            <Button type="submit" variant="default" className="bg-blue-400 hover:bg-blue-500">
              Create Tag
            </Button>
          </DialogFooter>
        </form>
      </DialogContent>
    </Dialog>
  );
};

function JobDetail() {
  const searchParams = useSearchParams();
  const reportId: string = searchParams.get('jobId') as string;
  const [tabValue, setTabValue] = useState('analytics');
  const [selectedSource, setSelectedSource] = useState<'s3' | 'local'>('s3');

  // Remove selectedTags state, just keep availableTags
  const [availableTags, setAvailableTags] = useState<string[]>([]);
  const [availableTagsCount, setAvailableTagsCount] = useState<{ type: string; count: number }[]>(
    []
  );

  const [timeTaken, setTimeTaken] = useState(0);

  const [reportData, setReportData] = useState<Report | null>(null);
  const [customTags, setCustomTags] = useState<CustomTag[]>([]);
  const [isLoading, setIsLoading] = useState(true);
  const [dataProcessed, setDataProcessed] = useState<number | null>(null);

  function setDataProcessedFromReport(report: Report | null) {
    if (report) {
      setDataProcessed(
        (report.InferenceTaskStatuses?.COMPLETED?.CompletedSize || 0) +
          (report.InferenceTaskStatuses?.FAILED?.CompletedSize || 0) +
          (report.InferenceTaskStatuses?.RUNNING?.CompletedSize || 0)
      );
    }
  }

  const fetchTags = async () => {
    setIsLoading(true);
    try {
      const report = await nerService.getReport(reportId);

      setReportData(report as Report);

      setTimeTaken((report.TotalInferenceTimeSeconds || 0) + (report.ShardDataTimeSeconds || 0));

      // Set selectedSource based on IsUpload field
      if (report.IsUpload) {
        setSelectedSource('local');
      } else {
        setSelectedSource('s3');
      }

      if (report.Tags) {
        const allTags: string[] = report.Tags;
        setAvailableTags(allTags);
      }
      if (report.CustomTags !== undefined) {
        const customTagsObj = report.CustomTags;
        const customTagName: string[] = Object.keys(customTagsObj);
        const allCustomTags: CustomTag[] = customTagName.map((tag) => ({
          name: tag,
          pattern: customTagsObj[tag],
        }));

        setCustomTags(allCustomTags);
      }

      if (report.TagCounts) {
        const tagObject = report.TagCounts;
        const tags = Object.keys(report.TagCounts);
        const allTagsCounts = tags.map((tag) => {
          return {
            type: tag,
            count: tagObject[tag],
          };
        });
        setAvailableTagsCount(allTagsCounts);
      }
    } catch (error) {
      console.error('Error fetching tags:', error);
    } finally {
      setIsLoading(false);
    }
  };

  useEffect(() => {
<<<<<<< HEAD
    setDataProcessedFromReport(reportData);
  }, [reportData]);

  useEffect(() => {
    const pollInterval = setInterval(async () => {
=======
    let pollInterval: NodeJS.Timeout;

    const poll = async () => {
>>>>>>> c4e67ff3
      await fetchTags();
      const currentProgress = calculateProgress(reportData);

      setDataProcessedFromReport(reportData);

      if (currentProgress === 100) {
        clearInterval(pollInterval);
      }
    };

    poll();
    pollInterval = setInterval(poll, 5000);

    return () => {
      clearInterval(pollInterval);
    };
  }, [reportId, reportData?.SucceededFileCount]);

  return (
    <div className="container px-4 py-8 w-3/4 mx-auto">
      {/* Header with Back Button and Title */}
      <div className="flex items-center justify-between mb-6">
        <Button variant="outline" size="sm" asChild>
          <Link href={`/?tab=jobs`} className="flex items-center">
            <ArrowLeft className="mr-1 h-4 w-4" /> Back to Reports
          </Link>
        </Button>
        <h1 className="text-2xl font-medium text-center flex-1">
          {reportData?.ReportName || '[Report Name]'}
        </h1>
        {/* Empty div to maintain spacing */}
        <div className="w-[106px]"></div> {/* Width matches the Back button */}
      </div>

      {/* Tabs and Controls */}
      <Tabs value={tabValue} onValueChange={setTabValue}>
        <div className="flex items-center justify-between border-b mb-6">
          <TabsList className="border-0 bg-transparent p-0">
            <TabsTrigger
              value="analytics"
              className="data-[state=active]:border-b-2 data-[state=active]:border-blue-500 data-[state=active]:shadow-none rounded-none bg-transparent px-4 py-3 data-[state=active]:bg-transparent"
            >
              Summary
            </TabsTrigger>
            <TabsTrigger
              value="output"
              className="data-[state=active]:border-b-2 data-[state=active]:border-blue-500 data-[state=active]:shadow-none rounded-none bg-transparent px-4 py-3 data-[state=active]:bg-transparent"
            >
              Review
            </TabsTrigger>
            <TabsTrigger
              value="configuration"
              className="data-[state=active]:border-b-2 data-[state=active]:border-blue-500 data-[state=active]:shadow-none rounded-none bg-transparent px-4 py-3 data-[state=active]:bg-transparent"
            >
              Info
            </TabsTrigger>
          </TabsList>
        </div>

        <TabsContent value="configuration" className="mt-0">
          {/* STARTS */}
          {/* Source */}
          <Box sx={{ bgcolor: 'grey.100', p: 3, borderRadius: 3 }}>
            <h2 className="text-2xl font-medium mb-4">Source</h2>
            <div className="grid grid-cols-1 md:grid-cols-3 gap-4">
              {selectedSource === 's3' && reportData?.SourceS3Bucket && (
                <Box
                  sx={{
                    p: 2,
                    bgcolor: 'grey.50',
                    borderRadius: 2,
                    boxShadow: 1,
                  }}
                >
                  <h3 className="text-lg font-medium mb-1">S3 Bucket</h3>
                  <p className="text-sm text-gray-600">
                    {reportData.SourceS3Bucket === 'uploads'
                      ? ''
                      : `${reportData.SourceS3Bucket}/${reportData?.SourceS3Prefix || ''}`}
                  </p>
                </Box>
              )}

              {selectedSource === 'local' && (
                <Box sx={{ p: 2, bgcolor: 'grey.50', borderRadius: 2 }}>
                  <h3 className="text-lg font-medium mb-1">Local Files</h3>
                  {/* <p className="text-sm text-gray-600">File Location...</p> */}
                </Box>
              )}
            </div>
          </Box>

          {/* Tags */}
          <Box sx={{ bgcolor: 'grey.100', p: 3, borderRadius: 3, marginTop: 3 }}>
            <h2 className="text-2xl font-medium mb-4">Tags</h2>
            <div className="flex justify-between items-center mb-4">
              {isLoading ? (
                <div className="flex justify-center py-4">
                  <RefreshCw className="h-6 w-6 animate-spin text-gray-400" />
                </div>
              ) : availableTags.length === 0 ? (
                <div className="text-gray-500 py-2">No tags available</div>
              ) : (
                <div className="flex flex-wrap gap-2">
                  {availableTags.map((tag) => (
                    <Tag key={tag} tag={tag} displayOnly={true} />
                  ))}
                </div>
              )}
            </div>
          </Box>

          {/* Custom Tags */}
          <Box sx={{ bgcolor: 'grey.100', p: 3, borderRadius: 3, marginTop: 3 }}>
            <h2 className="text-2xl font-medium mb-4">Tags</h2>
            <div className="flex justify-between items-center mb-4">
              {isLoading ? (
                <div className="flex justify-center py-4">
                  <RefreshCw className="h-6 w-6 animate-spin text-gray-400" />
                </div>
              ) : customTags?.length > 0 ? (
                <div className="grid grid-cols-1 md:grid-cols-3 gap-4">
                  {customTags.map((customTag) => (
                    <div
                      key={customTag.name}
                      className="border border-gray-300 rounded-md overflow-hidden"
                    >
                      <div className="p-4 border-b border-gray-300  flex justify-between items-center">
                        <Tag tag={customTag.name} custom displayOnly={true} />
                      </div>
                      <div className="p-4">
                        <p className="text-sm font-mono">{customTag.pattern}</p>
                      </div>
                    </div>
                  ))}
                </div>
              ) : (
                <div className="text-center py-10 bg-gray-50 border border-dashed border-gray-200 rounded-lg w-[400px]">
                  <p className="text-gray-500">No custom tags defined for this report</p>
                </div>
              )}
            </div>
          </Box>

          {/* Groups */}
          <Box sx={{ bgcolor: 'grey.100', p: 3, borderRadius: 3, marginTop: 3 }}>
            <h2 className="text-2xl font-medium mb-4">Groups</h2>
            <div className="flex justify-between items-center mb-4">
              {isLoading ? (
                <div className="flex justify-center py-4">
                  <RefreshCw className="h-6 w-6 animate-spin text-gray-400" />
                </div>
              ) : (reportData?.Groups ?? []).length > 0 ? (
                <div className="grid grid-cols-3 md:grid-cols-3 gap-4">
                  {reportData?.Groups?.map((group) => (
                    <GroupCard key={group.Id} name={group.Name} definition={group.Query} />
                  ))}
                </div>
              ) : (
                <div className="text-center py-10 bg-gray-50 border border-dashed border-gray-200 rounded-lg w-[400px]">
                  <p className="text-gray-500">No groups defined for this report</p>
                </div>
              )}
            </div>
          </Box>

          {/* ENDS */}
        </TabsContent>

        <TabsContent value="analytics">
          <AnalyticsDashboard
            progress={calculateProgress(reportData)}
            tokensProcessed={getProcessedTokens(reportData)}
            tags={availableTagsCount}
            timeTaken={timeTaken}
            succeededFileCount={reportData?.SucceededFileCount || 0}
            failedFileCount={reportData?.FailedFileCount || 0}
            totalFileCount={reportData?.FileCount || 1}
            dataProcessed={dataProcessed || 0}
          />
        </TabsContent>

        <TabsContent value="output">
          <DatabaseTable
            groups={reportData?.Groups?.map((g) => g.Name) || []}
            tags={availableTagsCount}
          />
        </TabsContent>
      </Tabs>
    </div>
  );
}

export default function Page() {
  return (
    <Suspense>
      <JobDetail />
    </Suspense>
  );
}<|MERGE_RESOLUTION|>--- conflicted
+++ resolved
@@ -287,21 +287,15 @@
   };
 
   useEffect(() => {
-<<<<<<< HEAD
     setDataProcessedFromReport(reportData);
   }, [reportData]);
 
   useEffect(() => {
-    const pollInterval = setInterval(async () => {
-=======
     let pollInterval: NodeJS.Timeout;
 
     const poll = async () => {
->>>>>>> c4e67ff3
       await fetchTags();
       const currentProgress = calculateProgress(reportData);
-
-      setDataProcessedFromReport(reportData);
 
       if (currentProgress === 100) {
         clearInterval(pollInterval);
