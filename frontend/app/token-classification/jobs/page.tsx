--- conflicted
+++ resolved
@@ -130,12 +130,9 @@
 
       setTimeTaken((report.TotalInferenceTimeSeconds || 0) + (report.ShardDataTimeSeconds || 0));
 
-<<<<<<< HEAD
       // Set selectedSource based on IsUpload field
       // Here, "local" refers to the fact that the files are uploaded from the user's machine to the backend.
       // It does not reflect where the backend ends up storing the files.
-=======
->>>>>>> e395abe4
       if (report.IsUpload) {
         setSelectedSource('local');
       } else {
@@ -402,13 +399,9 @@
           <DatabaseTable
             groups={reportData?.Groups?.map((g) => g.Name) || []}
             tags={availableTagsCount}
-<<<<<<< HEAD
+            customTagNames={customTags.map((t) => t.name)}
             uploadId={reportData?.IsUpload ? reportData?.StorageParams.Prefix : ''}
-=======
-            customTagNames={customTags.map((t) => t.name)}
-            uploadId={reportData?.IsUpload ? reportData?.SourceS3Prefix : ''}
             addFeedback={addFeedback}
->>>>>>> e395abe4
             initialSelectedTag={selectedTag}
           />
           {isEnterprise && (
