import React, { useMemo } from 'react';
import { TableHead, TableRow, TableHeader, TableBody, TableCell } from '@/components/ui/table';
<<<<<<< HEAD
import { Loader2 } from 'lucide-react';
import { NO_GROUP } from '@/lib/utils';
import { ChevronRight, File } from 'lucide-react';
import { TokenHighlighter } from '@/components/feedback/TokenHighlighter';
import * as _ from 'lodash';
import type { TableContentProps } from '@/types/analyticsTypes';
import { useLicense } from '@/hooks/useLicense';
import { environment } from '@/lib/environment';
=======
import { Button } from '@/components/ui/button';
import { NO_GROUP } from '@/lib/utils';
import { ChevronRight, File, Loader2 } from 'lucide-react';
>>>>>>> 461a53a0

const PASTELS = ['#E5A49C', '#F6C886', '#FBE7AA', '#99E3B5', '#A6E6E7', '#A5A1E1', '#D8A4E2'];
const DARKERS = ['#D34F3E', '#F09336', '#F7CF5F', '#5CC96E', '#65CFD0', '#597CE2', '#B64DC8'];

interface HighlightColor {
  text: string;
  tag: string;
}

export function TableContent({
  viewMode,
  objectRecords,
  tokenRecords,
  groupFilters,
  tagFilters,
  isLoadingObjectRecords,
  isLoadingTokenRecords,
  tags,
  customTagNames,
  hasMoreTokens = false,
  hasMoreObjects = false,
  onLoadMore,
  showFilterContent,
  pathMap,
  addFeedback,
}: TableContentProps) {
  const { isEnterprise } = useLicense();

  const tagColors = useMemo(() => {
    const colors: Record<string, HighlightColor> = {};
    tags
      .filter((tag) => tag.type !== 'O')
      .forEach((tag, index) => {
        colors[tag.type] = {
          text: PASTELS[index % PASTELS.length],
          tag: DARKERS[index % DARKERS.length],
        };
      });
    return colors;
  }, [tags]);

  const filterRecords = (recordGroups: string[], recordTags: string[]) => {
    const matchTags = recordTags.some((tag) => tagFilters[tag] !== false);
    const matchNoGroup = recordGroups.length === 0 && groupFilters[NO_GROUP];
    const matchUserDefinedGroup = recordGroups.some((group) => groupFilters[group] !== false);
    const noGroupConfigured = Object.keys(groupFilters).length === 0;
    return matchTags && (matchNoGroup || matchUserDefinedGroup || noGroupConfigured);
  };

  const handleFullPath = (fileIdentifier: string) => {
    const fullPath = pathMap?.[fileIdentifier.split('/').slice(-1).join('')];
    const openFile = () => {
      // @ts-ignore
      window.electron?.openFile?.(fullPath);
    };
    return { fullPath, openFile };
  };

  const truncateFilePath = (filePath: string) => {
    const maxLength = 50;
    if (filePath.length > maxLength) {
      return '...' + filePath.slice(filePath.length - maxLength, filePath.length);
    }
    return filePath;
  };

  if (viewMode === 'classified-token') {
    const filteredRecords = tokenRecords.filter((record) =>
      filterRecords(record.groups, [record.tag])
    );

    return (
      <>
        <TableHeader>
          <TableRow>
            <TableHead>Prediction</TableHead>
            <TableHead>Source Object</TableHead>
          </TableRow>
        </TableHeader>
        <TableBody>
          {filteredRecords.length > 0 ? (
            filteredRecords.map((record, index) => {
              let tokens = [
                [record.context?.left || '', 'O'],
                [record.token, record.tag],
                [record.context?.right || '', 'O'],
              ].flatMap((token) =>
                token[0]
                  .split(/\s+/)
                  .filter((word) => word.trim() !== '')
                  .map((word) => ({ text: word, tag: token[1] }))
              );
              return (
                <TableRow key={index}>
                  <TableCell className="w-3/5">
                    <TokenHighlighter
                      tokens={tokens}
                      availableTags={tags.map((tag) => tag.type)}
                      tagFilters={tagFilters}
                    />
                  </TableCell>
                  <TableCell className="w-1/5 px-4">
                    <div className="relative group">
                      {(() => {
                        const fileIdentifier = record.sourceObject;
                        const { fullPath, openFile } = handleFullPath(fileIdentifier);
                        // @ts-ignore
                        if (fullPath && typeof window !== 'undefined' && window.electron) {
                          return (
                            <span
                              style={{
                                textDecoration: 'underline',
                                color: 'inherit',
                                cursor: 'pointer',
                              }}
                              title={fileIdentifier.split('/').slice(-1).join('')}
                              onClick={openFile}
                            >
                              {truncateFilePath(fullPath)}
                            </span>
                          );
                        } else {
                          return (
                            <span
                              style={{ color: 'inherit' }}
                              title={fileIdentifier.split('/').slice(-1).join('')}
                            >
                              {fileIdentifier.split('/').slice(-1)}
                            </span>
                          );
                        }
                      })()}
                    </div>
                  </TableCell>
                </TableRow>
              );
            })
          ) : (
            <TableRow>
              <TableCell colSpan={2} className="text-center py-8 text-gray-500">
                {tokenRecords.length === 0 ? (
                  isLoadingTokenRecords ? (
                    <div className="flex items-center justify-center gap-2">
                      <Loader2 className="h-4 w-4 animate-spin" />
                      Loading records...
                    </div>
                  ) : (
                    <div>No token records found. Check API response.</div>
                  )
                ) : (
                  <div>No records match the current filters.</div>
                )}
              </TableCell>
            </TableRow>
          )}
        </TableBody>
      </>
    );
  }

  const filteredRecords = objectRecords.filter((record) =>
    filterRecords(record.groups, [...new Set(record.taggedTokens.map((token) => token[1]))])
  );

  return (
    <div className="mt-4">
      {filteredRecords.length === 0 ? (
        <div className="text-gray-500">No records match the current filters.</div>
      ) : (
        filteredRecords.map((record, index) => {
          const fileIdentifier = record.sourceObject;

          const { fullPath, openFile } = handleFullPath(fileIdentifier);
          const tokens = record.taggedTokens.flatMap((token) => {
            const [text, tag] = token;
            return text
              .split(/\s+/)
              .filter((word) => word.trim() !== '')
              .map((word) => ({ text: word, tag }));
          });

          const onTagAssign = (startIndex: number, endIndex: number, newTag: string) => {
            const leftContext = tokens
              .slice(Math.max(0, startIndex - 5), startIndex)
              .map((t) => t.text)
              .join(' ');
            const highlightedText = tokens
              .slice(startIndex, endIndex + 1)
              .map((t) => t.text)
              .join(' ');
            const rightContext = tokens
              .slice(endIndex + 1, Math.min(endIndex + 6, tokens.length))
              .map((t) => t.text)
              .join(' ');
            addFeedback(
              {
                highlightedText,
                tag: newTag,
                leftContext,
                rightContext,
                startIndex,
                endIndex,
                objectId: fileIdentifier,
              },
              tokens.map((token) => token.text),
              tokens.map((token) =>
                !environment.allowCustomTagsInFeedback && customTagNames.includes(token.tag)
                  ? 'O'
                  : token.tag
              )
            );
          };
          return (
            <details
              key={index}
              className="group text-sm leading-relaxed bg-white rounded border border-gray-100 shadow-sm mb-4"
            >
              <summary className="p-3 cursor-pointer bg-gray-100 flex items-center justify-between">
                <div className="flex items-center gap-2">
                  <ChevronRight className="w-4 h-4 transition-transform group-open:rotate-90" />
                  {/* @ts-ignore */}
                  {fullPath && typeof window !== 'undefined' && window.electron ? (
                    <span className="font-semibold">{truncateFilePath(fullPath)}</span>
                  ) : (
                    <span
                      className="font-semibold"
                      style={{ color: 'inherit', userSelect: 'none' }}
                    >
                      {fileIdentifier.split('/').slice(-1)}
                    </span>
                  )}
                </div>

                {/* @ts-ignore */}
                {fullPath && typeof window !== 'undefined' && window.electron && (
                  <span
                    onClick={(e) => {
                      e.preventDefault();
                      e.stopPropagation();
                      openFile();
                    }}
                    className="cursor-pointer user-select-none text-inherit hover:text-blue-500 transition-colors"
                  >
                    <svg
                      xmlns="http://www.w3.org/2000/svg"
                      width="16"
                      height="16"
                      viewBox="0 0 24 24"
                      fill="none"
                      stroke="currentColor"
                      strokeWidth="2"
                      strokeLinecap="round"
                      strokeLinejoin="round"
                      className="lucide lucide-file-icon lucide-file"
                    >
                      <path d="M15 2H6a2 2 0 0 0-2 2v16a2 2 0 0 0 2 2h12a2 2 0 0 0 2-2V7Z" />
                      <path d="M14 2v4a2 2 0 0 0 2 2h4" />
                    </svg>
                  </span>
                )}
              </summary>

              <div className="p-4">
                <TokenHighlighter
                  tokens={tokens}
                  editable={isEnterprise}
                  availableTags={tags.map((tag) => tag.type)}
                  unassignableTags={!environment.allowCustomTagsInFeedback ? customTagNames : []}
                  onTagAssign={onTagAssign}
                  objectId={fileIdentifier}
                  tagFilters={tagFilters}
                />
                ...
                <br />
                <br />
                <p className="text-gray-500 text-xs">
                  Truncated File View. Please open the original file for the entire content.
                </p>
              </div>
            </details>
          );
        })
      )}
    </div>
  );
}<|MERGE_RESOLUTION|>--- conflicted
+++ resolved
@@ -1,19 +1,12 @@
 import React, { useMemo } from 'react';
 import { TableHead, TableRow, TableHeader, TableBody, TableCell } from '@/components/ui/table';
-<<<<<<< HEAD
-import { Loader2 } from 'lucide-react';
+import { Loader2, ChevronRight } from 'lucide-react';
 import { NO_GROUP } from '@/lib/utils';
-import { ChevronRight, File } from 'lucide-react';
 import { TokenHighlighter } from '@/components/feedback/TokenHighlighter';
 import * as _ from 'lodash';
 import type { TableContentProps } from '@/types/analyticsTypes';
 import { useLicense } from '@/hooks/useLicense';
 import { environment } from '@/lib/environment';
-=======
-import { Button } from '@/components/ui/button';
-import { NO_GROUP } from '@/lib/utils';
-import { ChevronRight, File, Loader2 } from 'lucide-react';
->>>>>>> 461a53a0
 
 const PASTELS = ['#E5A49C', '#F6C886', '#FBE7AA', '#99E3B5', '#A6E6E7', '#A5A1E1', '#D8A4E2'];
 const DARKERS = ['#D34F3E', '#F09336', '#F7CF5F', '#5CC96E', '#65CFD0', '#597CE2', '#B64DC8'];
