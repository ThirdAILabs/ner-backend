--- conflicted
+++ resolved
@@ -335,11 +335,7 @@
                     }}
                     onClick={openFile}
                   >
-<<<<<<< HEAD
-                    {fileIdentifier.split('/').slice(-1)}
-=======
                     {truncateFilePath(fullPath)}
->>>>>>> 3e59b3a0
                   </span>
                 ) : (
                   <span
