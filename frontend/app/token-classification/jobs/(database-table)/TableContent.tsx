--- conflicted
+++ resolved
@@ -23,14 +23,10 @@
 }
 
 const HighlightedToken = React.memo(({ token, tag, tagColors, labeled }: HighlightedTokenProps) => {
-<<<<<<< HEAD
-  const needsSpaceBefore = !(token.match(/^[.,;:!?)\]}"'%]/) || token.trim() === '');
-=======
   const needsSpaceBefore = !(
     token.match(/^[.,;:!?)\]}"'%]/) ||
     token.trim() === ''
   );
->>>>>>> ccfbcccc
 
   const needsSpaceAfter = !(
     token.match(/^[([{"'$]/) ||
@@ -144,7 +140,6 @@
   }) => {
     if (!hasMore) return null;
 
-<<<<<<< HEAD
     return (
       <div className="py-4 flex justify-center">
         <Button
@@ -164,30 +159,7 @@
         </Button>
       </div>
     );
-  }
-);
-=======
-  return (
-    <div className="py-4 flex justify-center">
-      <Button
-        variant="outline"
-        onClick={onClick}
-        disabled={isLoading || !hasMore}
-        className="w-full max-w-sm"
-      >
-        {isLoading ? (
-          <div className="flex items-center justify-center">
-            <Loader2 className="mr-2 h-4 w-4 animate-spin" />
-            Loading more...
-          </div>
-        ) : (
-          'Load More'
-        )}
-      </Button>
-    </div>
-  );
-});
->>>>>>> ccfbcccc
+  });
 
 export function TableContent({
   viewMode,
@@ -290,16 +262,8 @@
           {filteredRecords.length > 0 && (
             <TableRow>
               <TableCell colSpan={2}>
-<<<<<<< HEAD
-                <LoadMoreButton
-                  hasMore={hasMoreTokens}
-                  isLoading={isLoadingTokenRecords}
-                  onClick={onLoadMore ?? (() => {})}
-                />
-=======
                 <LoadMoreButton hasMore={hasMoreTokens} isLoading={isLoadingTokenRecords} onClick={onLoadMore ?? (() => { })} />
 
->>>>>>> ccfbcccc
               </TableCell>
             </TableRow>
           )}
@@ -385,16 +349,8 @@
           {filteredRecords.length > 0 && (
             <TableRow>
               <TableCell colSpan={2}>
-<<<<<<< HEAD
-                <LoadMoreButton
-                  hasMore={hasMoreObjects}
-                  isLoading={isLoadingObjectRecords}
-                  onClick={onLoadMore ?? (() => {})}
-                />
-=======
                 <LoadMoreButton hasMore={hasMoreTokens} isLoading={isLoadingTokenRecords} onClick={onLoadMore ?? (() => { })} />
 
->>>>>>> ccfbcccc
               </TableCell>
             </TableRow>
           )}
