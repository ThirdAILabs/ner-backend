import React, { useMemo } from 'react';
import { TableHead, TableRow, TableHeader, TableBody, TableCell } from '@/components/ui/table';
import { Loader2, ChevronRight } from 'lucide-react';
import { NO_GROUP } from '@/lib/utils';
import { TokenHighlighter } from '@/components/feedback/TokenHighlighter';
import * as _ from 'lodash';
import type { TableContentProps } from '@/types/analyticsTypes';
import { useLicense } from '@/hooks/useLicense';
import { environment } from '@/lib/environment';

const PASTELS = ['#E5A49C', '#F6C886', '#FBE7AA', '#99E3B5', '#A6E6E7', '#A5A1E1', '#D8A4E2'];
const DARKERS = ['#D34F3E', '#F09336', '#F7CF5F', '#5CC96E', '#65CFD0', '#597CE2', '#B64DC8'];

interface HighlightColor {
  text: string;
  tag: string;
}

export function TableContent({
  viewMode,
  objectRecords,
  tokenRecords,
  groupFilters,
  tagFilters,
  isLoadingObjectRecords,
  isLoadingTokenRecords,
  tags,
  customTagNames,
  hasMoreTokens = false,
  hasMoreObjects = false,
  onLoadMore,
  showFilterContent,
  pathMap,
  addFeedback,
}: TableContentProps) {
  const { isEnterprise } = useLicense();

  const tagColors = useMemo(() => {
    const colors: Record<string, HighlightColor> = {};
    tags
      .filter((tag) => tag.type !== 'O')
      .forEach((tag, index) => {
        colors[tag.type] = {
          text: PASTELS[index % PASTELS.length],
          tag: DARKERS[index % DARKERS.length],
        };
      });
    return colors;
  }, [tags]);

  const filterRecords = (recordGroups: string[], recordTags: string[]) => {
    const matchTags = recordTags.some((tag) => tagFilters[tag] !== false);
    const matchNoGroup = recordGroups.length === 0 && groupFilters[NO_GROUP];
    const matchUserDefinedGroup = recordGroups.some((group) => groupFilters[group] !== false);
    const noGroupConfigured = Object.keys(groupFilters).length === 0;
    return matchTags && (matchNoGroup || matchUserDefinedGroup || noGroupConfigured);
  };

  const handleFullPath = (fileIdentifier: string) => {
    // The fileIdentifier might be the uniqueName directly or a path containing it
    // First try direct lookup
    let fullPath = pathMap?.[fileIdentifier];
    
    // If not found, try extracting filename from path
    if (!fullPath) {
      // Handle both forward slash and backslash separators
      const parts = fileIdentifier.split(/[/\\]/);
      const filename = parts[parts.length - 1];
      fullPath = pathMap?.[filename];
      
      // If still not found and there's an uploadId prefix, try without it
      if (!fullPath && parts.length > 1) {
        // The format might be uploadId\filename or uploadId/filename
        fullPath = pathMap?.[filename];
      }
    }
    
    console.log('handleFullPath:', {
      fileIdentifier,
      directLookup: pathMap?.[fileIdentifier],
      parts: fileIdentifier.split(/[/\\]/),
      extractedFilename: fileIdentifier.split(/[/\\]/).slice(-1).join(''),
      fullPath,
      pathMap: Object.keys(pathMap || {}).length,
      pathMapKeys: Object.keys(pathMap || {}),
      pathMapEntries: Object.entries(pathMap || {})
    });
    
    const openFile = () => {
      if (!fullPath) {
        console.error('No full path found for file:', fileIdentifier);
        alert(`Cannot open file: Path not found for ${fileIdentifier}`);
        return;
      }
      // @ts-ignore
      window.electron?.openFile?.(fullPath).catch((err: any) => {
        console.error('Error opening file:', err);
        alert(`Failed to open file: ${err.message || err}`);
      });
    };
    return { fullPath, openFile };
  };

  const truncateFilePath = (filePath: string) => {
    const maxLength = 50;
    if (filePath.length > maxLength) {
      return '...' + filePath.slice(filePath.length - maxLength, filePath.length);
    }
    return filePath;
  };

  if (viewMode === 'classified-token') {
    const filteredRecords = tokenRecords.filter((record) =>
      filterRecords(record.groups, [record.tag])
    );

    return (
      <>
        <TableHeader>
          <TableRow>
            <TableHead>Prediction</TableHead>
            <TableHead>Source Object</TableHead>
          </TableRow>
        </TableHeader>
        <TableBody>
          {filteredRecords.length > 0 ? (
            filteredRecords.map((record, index) => {
              let tokens = [
                [record.context?.left || '', 'O'],
                [record.token, record.tag],
                [record.context?.right || '', 'O'],
              ].flatMap((token) =>
                token[0]
                  .split(/\s+/)
                  .filter((word) => word.trim() !== '')
                  .map((word) => ({ text: word, tag: token[1] }))
              );
              return (
                <TableRow key={index}>
                  <TableCell className="w-3/5">
                    <TokenHighlighter
                      tokens={tokens}
                      availableTags={tags.map((tag) => tag.type)}
                      tagFilters={tagFilters}
                    />
<<<<<<< HEAD
                  ) : (
                    <span className="text-red-400 text-xs">Missing context</span>
                  )}
                </TableCell>
                <TableCell className="w-1/5 px-4">
                  <div className="relative group">
                    {(() => {
                      const fileIdentifier = record.sourceObject;
                      const { fullPath, openFile } = handleFullPath(fileIdentifier);
                      // @ts-ignore
                      if (fullPath && typeof window !== 'undefined' && window.electron) {
                        return (
                          <span
                            style={{
                              textDecoration: 'underline',
                              color: 'inherit',
                              cursor: 'pointer',
                            }}
                            title={fileIdentifier.split(/[/\\]/).slice(-1).join('')}
                            onClick={openFile}
                          >
                            {truncateFilePath(fullPath)}
                          </span>
                        );
                      } else {
                        return (
                          <span
                            style={{ color: 'inherit' }}
                            title={fileIdentifier.split(/[/\\]/).slice(-1).join('')}
                          >
                            {fileIdentifier.split(/[/\\]/).slice(-1).join('')}
                          </span>
                        );
                      }
                    })()}
                  </div>
                </TableCell>
              </TableRow>
            ))
=======
                  </TableCell>
                  <TableCell className="w-1/5 px-4">
                    <div className="relative group">
                      {(() => {
                        const fileIdentifier = record.sourceObject;
                        const { fullPath, openFile } = handleFullPath(fileIdentifier);
                        // @ts-ignore
                        if (fullPath && typeof window !== 'undefined' && window.electron) {
                          return (
                            <span
                              style={{
                                textDecoration: 'underline',
                                color: 'inherit',
                                cursor: 'pointer',
                              }}
                              title={fileIdentifier.split('/').slice(-1).join('')}
                              onClick={openFile}
                            >
                              {truncateFilePath(fullPath)}
                            </span>
                          );
                        } else {
                          return (
                            <span
                              style={{ color: 'inherit' }}
                              title={fileIdentifier.split('/').slice(-1).join('')}
                            >
                              {fileIdentifier.split('/').slice(-1)}
                            </span>
                          );
                        }
                      })()}
                    </div>
                  </TableCell>
                </TableRow>
              );
            })
>>>>>>> 44d534d9
          ) : (
            <TableRow>
              <TableCell colSpan={2} className="text-center py-8 text-gray-500">
                {tokenRecords.length === 0 ? (
                  isLoadingTokenRecords ? (
                    <div className="flex items-center justify-center gap-2">
                      <Loader2 className="h-4 w-4 animate-spin" />
                      Loading records...
                    </div>
                  ) : (
                    <div>No token records found. Check API response.</div>
                  )
                ) : (
                  <div>No records match the current filters.</div>
                )}
              </TableCell>
            </TableRow>
          )}
        </TableBody>
      </>
    );
  }

  const filteredRecords = objectRecords.filter((record) =>
    filterRecords(record.groups, [...new Set(record.taggedTokens.map((token) => token[1]))])
  );

  return (
    <div className="mt-4">
      {filteredRecords.length === 0 ? (
        <div className="text-gray-500">No records match the current filters.</div>
      ) : (
        filteredRecords.map((record, index) => {
          const fileIdentifier = record.sourceObject;

          const { fullPath, openFile } = handleFullPath(fileIdentifier);
          const tokens = record.taggedTokens.flatMap((token) => {
            const [text, tag] = token;
            return text
              .split(/\s+/)
              .filter((word) => word.trim() !== '')
              .map((word) => ({ text: word, tag }));
          });

          const onTagAssign = (startIndex: number, endIndex: number, newTag: string) => {
            const leftContext = tokens
              .slice(Math.max(0, startIndex - 5), startIndex)
              .map((t) => t.text)
              .join(' ');
            const highlightedText = tokens
              .slice(startIndex, endIndex + 1)
              .map((t) => t.text)
              .join(' ');
            const rightContext = tokens
              .slice(endIndex + 1, Math.min(endIndex + 6, tokens.length))
              .map((t) => t.text)
              .join(' ');
            addFeedback(
              {
                highlightedText,
                tag: newTag,
                leftContext,
                rightContext,
                startIndex,
                endIndex,
                objectId: fileIdentifier,
              },
              tokens.map((token) => token.text),
              tokens.map((token) =>
                !environment.allowCustomTagsInFeedback && customTagNames.includes(token.tag)
                  ? 'O'
                  : token.tag
              )
            );
          };
          return (
            <details
              key={index}
              className="group text-sm leading-relaxed bg-white rounded border border-gray-100 shadow-sm mb-4"
            >
              <summary className="p-3 cursor-pointer bg-gray-100 flex items-center justify-between">
                <div className="flex items-center gap-2">
                  <ChevronRight className="w-4 h-4 transition-transform group-open:rotate-90" />
                  {/* @ts-ignore */}
                  {fullPath && typeof window !== 'undefined' && window.electron ? (
                    <span className="font-semibold">{truncateFilePath(fullPath)}</span>
                  ) : (
                    <span
                      className="font-semibold"
                      style={{ color: 'inherit', userSelect: 'none' }}
                    >
                      {fileIdentifier.split(/[/\\]/).slice(-1).join('')}
                    </span>
                  )}
                </div>

                {/* @ts-ignore */}
                {fullPath && typeof window !== 'undefined' && window.electron && (
                  <span
                    onClick={(e) => {
                      e.preventDefault();
                      e.stopPropagation();
                      openFile();
                    }}
                    className="cursor-pointer user-select-none text-inherit hover:text-blue-500 transition-colors"
                  >
                    <svg
                      xmlns="http://www.w3.org/2000/svg"
                      width="16"
                      height="16"
                      viewBox="0 0 24 24"
                      fill="none"
                      stroke="currentColor"
                      strokeWidth="2"
                      strokeLinecap="round"
                      strokeLinejoin="round"
                      className="lucide lucide-file-icon lucide-file"
                    >
                      <path d="M15 2H6a2 2 0 0 0-2 2v16a2 2 0 0 0 2 2h12a2 2 0 0 0 2-2V7Z" />
                      <path d="M14 2v4a2 2 0 0 0 2 2h4" />
                    </svg>
                  </span>
                )}
              </summary>

              <div className="p-4">
                <TokenHighlighter
                  tokens={tokens}
                  editable={isEnterprise}
                  availableTags={tags.map((tag) => tag.type)}
                  unassignableTags={!environment.allowCustomTagsInFeedback ? customTagNames : []}
                  onTagAssign={onTagAssign}
                  objectId={fileIdentifier}
                  tagFilters={tagFilters}
                />
                ...
                <br />
                <br />
                <p className="text-gray-500 text-xs">
                  Truncated File View. Please open the original file for the entire content.
                </p>
              </div>
            </details>
          );
        })
      )}
    </div>
  );
}<|MERGE_RESOLUTION|>--- conflicted
+++ resolved
@@ -143,47 +143,6 @@
                       availableTags={tags.map((tag) => tag.type)}
                       tagFilters={tagFilters}
                     />
-<<<<<<< HEAD
-                  ) : (
-                    <span className="text-red-400 text-xs">Missing context</span>
-                  )}
-                </TableCell>
-                <TableCell className="w-1/5 px-4">
-                  <div className="relative group">
-                    {(() => {
-                      const fileIdentifier = record.sourceObject;
-                      const { fullPath, openFile } = handleFullPath(fileIdentifier);
-                      // @ts-ignore
-                      if (fullPath && typeof window !== 'undefined' && window.electron) {
-                        return (
-                          <span
-                            style={{
-                              textDecoration: 'underline',
-                              color: 'inherit',
-                              cursor: 'pointer',
-                            }}
-                            title={fileIdentifier.split(/[/\\]/).slice(-1).join('')}
-                            onClick={openFile}
-                          >
-                            {truncateFilePath(fullPath)}
-                          </span>
-                        );
-                      } else {
-                        return (
-                          <span
-                            style={{ color: 'inherit' }}
-                            title={fileIdentifier.split(/[/\\]/).slice(-1).join('')}
-                          >
-                            {fileIdentifier.split(/[/\\]/).slice(-1).join('')}
-                          </span>
-                        );
-                      }
-                    })()}
-                  </div>
-                </TableCell>
-              </TableRow>
-            ))
-=======
                   </TableCell>
                   <TableCell className="w-1/5 px-4">
                     <div className="relative group">
@@ -199,7 +158,7 @@
                                 color: 'inherit',
                                 cursor: 'pointer',
                               }}
-                              title={fileIdentifier.split('/').slice(-1).join('')}
+                              title={fileIdentifier.split(/[/\\]/).slice(-1).join('')}
                               onClick={openFile}
                             >
                               {truncateFilePath(fullPath)}
@@ -209,9 +168,9 @@
                           return (
                             <span
                               style={{ color: 'inherit' }}
-                              title={fileIdentifier.split('/').slice(-1).join('')}
+                              title={fileIdentifier.split(/[/\\]/).slice(-1).join('')}
                             >
-                              {fileIdentifier.split('/').slice(-1)}
+                              {fileIdentifier.split(/[/\\]/).slice(-1).join('')}
                             </span>
                           );
                         }
@@ -219,9 +178,7 @@
                     </div>
                   </TableCell>
                 </TableRow>
-              );
-            })
->>>>>>> 44d534d9
+            ))
           ) : (
             <TableRow>
               <TableCell colSpan={2} className="text-center py-8 text-gray-500">
