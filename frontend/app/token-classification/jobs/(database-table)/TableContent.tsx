--- conflicted
+++ resolved
@@ -57,7 +57,6 @@
   };
 
   const handleFullPath = (fileIdentifier: string) => {
-<<<<<<< HEAD
     // The fileIdentifier might be the uniqueName directly or a path containing it
     // First try direct lookup
     let fullPath = pathMap?.[fileIdentifier];
@@ -86,11 +85,6 @@
       pathMapKeys: Object.keys(pathMap || {}),
       pathMapEntries: Object.entries(pathMap || {})
     });
-    
-=======
-    const fullPath = pathMap?.[fileIdentifier.split('/').slice(-1).join('')];
-
->>>>>>> d3ec36e2
     const openFile = () => {
       if (!fullPath) {
         console.error('No full path found for file:', fileIdentifier);
@@ -164,22 +158,9 @@
                         // @ts-ignore
                         if (fullPath && typeof window !== 'undefined' && window.electron) {
                           return (
-<<<<<<< HEAD
-                            <span
-                              style={{
-                                textDecoration: 'underline',
-                                color: 'inherit',
-                                cursor: 'pointer',
-                              }}
-                              title={fileIdentifier.split(/[/\\]/).slice(-1).join('')}
-                              onClick={openFile}
-                            >
-                              {truncateFilePath(fullPath)}
-                            </span>
-=======
                             <div className="flex items-center justify-between w-full">
                               {/* Left: File path */}
-                              <span title={fileIdentifier.split('/').slice(-1).join('')}>
+                              <span title={fileIdentifier.split(/[/\\]/).slice(-1).join('')}>
                                 {truncateFilePath(fullPath)}
                               </span>
                               {/* Right: Icons */}
@@ -237,7 +218,6 @@
                                 </span>
                               </div>
                             </div>
->>>>>>> d3ec36e2
                           );
                         } else {
                           return (
