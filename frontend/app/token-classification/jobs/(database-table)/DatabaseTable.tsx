--- conflicted
+++ resolved
@@ -6,25 +6,19 @@
 import { nerService } from '@/lib/backend';
 import { useSearchParams } from 'next/navigation';
 import { NO_GROUP } from '@/lib/utils';
-<<<<<<< HEAD
 import type {
   DatabaseTableProps,
   ClassifiedTokenDatabaseRecord,
   ObjectDatabaseRecord,
   ViewMode,
 } from '@/types/analyticsTypes';
-=======
->>>>>>> 7b9f4c6c
 
 export function DatabaseTable({
   groups: groupsProp,
   tags,
   uploadId,
-<<<<<<< HEAD
   addFeedback,
-=======
   initialSelectedTag,
->>>>>>> 7b9f4c6c
 }: DatabaseTableProps) {
   const searchParams = useSearchParams();
   const reportId: string = searchParams.get('jobId') as string;
