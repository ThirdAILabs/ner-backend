--- conflicted
+++ resolved
@@ -9,10 +9,7 @@
   InputLabel,
   Select,
   MenuItem,
-<<<<<<< HEAD
   SelectChangeEvent
-=======
->>>>>>> 685f1d1f
 } from '@mui/material';
 import { useSearchParams } from 'next/navigation';
 import { nerService } from '@/lib/backend';
@@ -115,15 +112,11 @@
               Days
             </Typography>
             <FormControl size="small" sx={{ minWidth: 120 }}>
-<<<<<<< HEAD
               <Select
                 value={days}
                 onChange={handleDaysChange}
                 displayEmpty
               >
-=======
-              <Select value={days} onChange={(e) => setDays(Number(e.target.value))} displayEmpty>
->>>>>>> 685f1d1f
                 <MenuItem value={1}>1 day</MenuItem>
                 <MenuItem value={7}>7 days</MenuItem>
                 <MenuItem value={30}>30 days</MenuItem>
@@ -140,17 +133,11 @@
               <Select
                 value={selectedModel}
                 displayEmpty
-<<<<<<< HEAD
                 onChange={handleModelChange}
                 renderValue={val =>
                   val === ''
                     ? 'All Models'
                     : models.find(m => m.Id === val)?.Name || val
-=======
-                onChange={(e) => setSelectedModel(e.target.value)}
-                renderValue={(val) =>
-                  val === '' ? 'All Models' : models.find((m) => m.Id === val)?.Name || val
->>>>>>> 685f1d1f
                 }
               >
                 <MenuItem value="">
