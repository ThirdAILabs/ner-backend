'use client';

import React, { useEffect, useState } from 'react';
import {
  Box,
  Typography,
  CircularProgress,
  FormControl,
  Select,
  MenuItem,
  SelectChangeEvent,
  Card,
  CardContent,
} from '@mui/material';
import { useSearchParams } from 'next/navigation';
import { nerService } from '@/lib/backend';
import MetricsDataViewer from './metrics/MetricsDataViewer';
import { useHealth } from '@/contexts/HealthProvider';
import useTelemetry from '@/hooks/useTelemetry';

import { useLicense } from '@/hooks/useLicense';

import MetricsDataViewerCard from '@/components/ui/MetricsDataViewerCard';
import { formatFileSize } from '@/lib/utils';

import Tooltip from '@mui/material/Tooltip';
import InfoOutlinedIcon from '@mui/icons-material/InfoOutlined';
import Image from 'next/image';

const Dashboard = () => {
  const recordEvent = useTelemetry();
  React.useEffect(() => {
    recordEvent({
      UserAction: 'view',
      UIComponent: 'Usage Stats Dashboard Page',
      UI: 'Token Classification Page',
    });
  }, []);
  const { healthStatus } = useHealth();
  const { license } = useLicense();
  const searchParams = useSearchParams();
  const deploymentId = searchParams.get('deploymentId');
  const [isLoading, setIsLoading] = useState(true);
  const [error, setError] = useState<string | null>(null);

  // Don't make API calls if health check hasn't passed
  if (!healthStatus) {
    return (
      <Box sx={{ display: 'flex', justifyContent: 'center', p: 4 }}>
        <CircularProgress />
      </Box>
    );
  }

  // Models for the dropdown
  const [days, setDays] = useState<number>(7);
  const handleDaysChange = (e: SelectChangeEvent<number>) => {
    const newDays = Number(e.target.value);
    setDays(newDays);
    recordEvent({
      UserAction: 'select',
      UIComponent: 'Days Filter',
      UI: 'Usage Stats Dashboard Page',
      data: { days: newDays },
    });
  };
  const [models, setModels] = useState<Model[]>([]);
  const [selectedModel, setSelectedModel] = useState<Model | null>(null);
  const handleModelChange = (e: SelectChangeEvent<string>) => {
    const model = models.find((m) => m.Id === e.target.value) || null;
    setSelectedModel(model);
    recordEvent({
      UserAction: 'select',
      UIComponent: 'Model Filter',
      UI: 'Usage Stats Dashboard Page',
      data: { model },
    });
  };

  useEffect(() => {
    const fetchModels = () => {
      nerService
        .listModels()
        .then((ms) => setModels(ms))
        .catch((err) => {
          console.error('Failed to load models:', err);
        });
    };

    // Initial fetch
    fetchModels();

    // Set up polling every 5 seconds
    const intervalId = setInterval(fetchModels, 5000);

    // Cleanup interval on unmount
    return () => clearInterval(intervalId);
  }, [healthStatus]);

  if (!healthStatus) {
    return (
      <Box sx={{ display: 'flex', justifyContent: 'center', p: 4 }}>
        <CircularProgress />
      </Box>
    );
  }

  if (error) {
    return (
      <Box sx={{ p: 2 }}>
        <Typography color="error">{error}</Typography>
      </Box>
    );
  }

  return (
    <>
      <Card
        sx={{
          boxShadow: '0 1px 3px rgba(0,0,0,0.1)',
          bgcolor: 'white',
          borderRadius: '12px',
          mx: 'auto',
          maxWidth: '1400px',
        }}
      >
        <CardContent sx={{ p: 4 }}>
          <Box
            sx={{
              display: 'flex',
              justifyContent: 'space-between',
              alignItems: 'center',
              mb: 4,
            }}
          >
            <Typography
              variant="h5"
              sx={{
                fontWeight: 600,
                fontSize: '1.5rem',
                color: '#4a5568',
              }}
            >
              Metrics Dashboard
            </Typography>
          </Box>

          <Box
            sx={{
              display: 'flex',
              gap: 4,
              alignItems: 'flex-start',
              mb: 4,
              '& .MuiFormControl-root': {
                bgcolor: 'white',
                borderRadius: '8px',
                '& .MuiSelect-select': {
                  py: 1.5,
                },
              },
            }}
          >
            {/* Days Filter */}
            <Box>
              <Typography
                variant="subtitle2"
                gutterBottom
                sx={{
                  fontWeight: 600,
                  color: '#475569',
                  mb: 1,
                }}
              >
                Days
              </Typography>
              <FormControl
                size="small"
                sx={{
                  minWidth: 120,
                  '& .MuiOutlinedInput-root': {
                    borderColor: 'grey.200',
                    '&:hover': {
                      borderColor: 'grey.300',
                    },
                  },
                }}
              >
                <Select
                  value={days}
                  onChange={(e) => setDays(Number(e.target.value))}
                  displayEmpty
                  sx={{
                    bgcolor: '#f8fafc',
                    '&:hover': {
                      bgcolor: '#f1f5f9',
                    },
                  }}
                >
                  <MenuItem value={1}>1 day</MenuItem>
                  <MenuItem value={7}>7 days</MenuItem>
                  <MenuItem value={30}>30 days</MenuItem>
                </Select>
              </FormControl>
            </Box>

            {/* Model Filter */}
            <Box flex={1} sx={{ maxWidth: 300 }}>
              <Typography
                variant="subtitle2"
                gutterBottom
                sx={{
                  fontWeight: 600,
                  color: '#475569',
                  mb: 1,
                }}
              >
                Model
              </Typography>
              <FormControl
                size="small"
                fullWidth
                sx={{
                  '& .MuiOutlinedInput-root': {
                    borderColor: 'grey.200',
                    '&:hover': {
                      borderColor: 'grey.300',
                    },
                  },
                }}
              >
                <Select
                  value={selectedModel?.Name || ''}
                  displayEmpty
                  onChange={handleModelChange}
                  renderValue={(val) =>
                    val === ''
                      ? 'All Models'
                      : models.find((m) => m.Id === val)?.Name
                        ? models
                          .find((m) => m.Id === val)!
                          .Name.charAt(0)
                          .toUpperCase() + models.find((m) => m.Id === val)!.Name.slice(1)
                        : val
                  }
                  sx={{
                    bgcolor: '#f8fafc',
                    '&:hover': {
                      bgcolor: '#f1f5f9',
                    },
                  }}
                >
                  <MenuItem value="">
                    <em>All Models</em>
                  </MenuItem>
                  {models.map((m) => (
                    <MenuItem
                      key={m.Id}
                      value={m.Id}
                      sx={{ display: 'flex', alignItems: 'center', gap: 1 }}
                    >
<<<<<<< HEAD
                      <Box sx={{ display: 'flex', alignItems: 'center', gap: 1, flexGrow: 1 }}>
=======
                      <Box
                        sx={{
                          display: 'flex',
                          alignItems: 'center',
                          gap: 1,
                          flexGrow: 1,
                        }}
                      >
>>>>>>> 13bdc735
                        {m.Name.charAt(0).toUpperCase() + m.Name.slice(1)}
                        {m.Status === 'TRAINING' && (
                          <Box sx={{ display: 'flex', alignItems: 'center' }}>
                            <CircularProgress size={16} sx={{ ml: 1 }} />
                            <Typography variant="caption" sx={{ ml: 1, color: 'text.secondary' }}>
                              Training...
                            </Typography>
                          </Box>
                        )}
                        {m.Status === 'QUEUED' && (
                          <Typography variant="caption" sx={{ ml: 1, color: 'text.secondary' }}>
                            Queued
                          </Typography>
                        )}
                      </Box>
                    </MenuItem>
                  ))}
                </Select>
              </FormControl>
            </Box>
          </Box>

          {/* Model Details */}
          {selectedModel && (
            <Box sx={{ mb: 4, ml: 4 }}>
<<<<<<< HEAD
              <Typography variant="body2" sx={{ color: 'text.secondary', mb: 1 }}>
                Started Training: {new Date('2025-06-10T12:00:00').toLocaleString()}
              </Typography>
              {models.find((m) => m.Id === selectedModel)?.BaseModelId && (
                <Typography variant="body2" sx={{ color: 'text.secondary' }}>
                  Base Model:{' '}
                  {models.find(
                    (m) => m.Id === models.find((m) => m.Id === selectedModel)?.BaseModelId
                  )?.Name || 'Unknown'}
=======
              {selectedModel.CreationTime && (
                <Typography variant="body2" sx={{ color: 'text.secondary', mb: 1 }}>
                  Started Training: {new Date(selectedModel.CreationTime).toLocaleString()}
                </Typography>
              )}

              {selectedModel.BaseModelId && (
                <Typography variant="body2" sx={{ color: 'text.secondary' }}>
                  Base Model:{' '}
                  {(() => {
                    const baseModel = models.find((m) => m.Id === selectedModel?.BaseModelId);
                    if (baseModel?.Name) {
                      return baseModel.Name.charAt(0).toUpperCase() + baseModel.Name.slice(1);
                    }
                    return 'Unknown';
                  })()}
>>>>>>> 13bdc735
                </Typography>
              )}
            </Box>
          )}

          {/* Metrics Viewer */}
          <div className='mt-[-20px] p-0'>
            <MetricsDataViewer modelId={selectedModel?.Id || undefined} days={days} />
          </div>
        </CardContent>
      </Card>

      {license && license?.LicenseInfo?.LicenseType === 'free' && (
        <div className=' mt-[-60px]'
        >
          <Box sx={{
            display: 'flex',
            flexDirection: 'row',
            alignItems: 'center'
          }}>
            <Box sx={{
              display: 'flex',
              flexDirection: 'column',
              gap: 2,
              flex: '0 0 50%'
            }}>
              <Typography
                variant="h4"
                sx={{
                  fontWeight: 600,
                  color: 'rgb(102,102,102)',
                  fontSize: '1.5rem',
                }}
              >
                Free Tier Quota
              </Typography>

              <Typography
                variant="body1"
                sx={{
                  color: '#64748b',
                  mb: 2,
                }}
              >
                {`${formatFileSize(license?.LicenseInfo?.Usage.UsedBytes)} / ${formatFileSize(
                  license?.LicenseInfo?.Usage.MaxBytes
                )} monthly quota used`}
              </Typography>

              <Box
                sx={{
                  width: '100%',
                  height: 8,
                  bgcolor: '#e2e8f0',
                  borderRadius: 4,
                  overflow: 'hidden',
                }}
              >
                <Box
                  sx={{
                    width: `${(license?.LicenseInfo?.Usage.UsedBytes / license?.LicenseInfo?.Usage.MaxBytes) * 100}%`,
                    height: '100%',
                    bgcolor: '#60a5fa',
                    borderRadius: 4,
                    transition: 'width 0.5s ease-in-out',
                  }}
                />
              </Box>
            </Box>

            <Box sx={{
              flex: '0 0 50%',
              display: 'flex',
              justifyContent: 'flex-end'
            }}>
              <Image
                src="/image.png"
                alt="Background pattern"
                width={400}
                height={256}
                style={{
                  objectFit: 'contain',
                }}
              />
            </Box>
          </Box>
        </div>
      )}
    </>
  );
};

export default Dashboard;<|MERGE_RESOLUTION|>--- conflicted
+++ resolved
@@ -258,9 +258,6 @@
                       value={m.Id}
                       sx={{ display: 'flex', alignItems: 'center', gap: 1 }}
                     >
-<<<<<<< HEAD
-                      <Box sx={{ display: 'flex', alignItems: 'center', gap: 1, flexGrow: 1 }}>
-=======
                       <Box
                         sx={{
                           display: 'flex',
@@ -269,7 +266,6 @@
                           flexGrow: 1,
                         }}
                       >
->>>>>>> 13bdc735
                         {m.Name.charAt(0).toUpperCase() + m.Name.slice(1)}
                         {m.Status === 'TRAINING' && (
                           <Box sx={{ display: 'flex', alignItems: 'center' }}>
@@ -295,17 +291,6 @@
           {/* Model Details */}
           {selectedModel && (
             <Box sx={{ mb: 4, ml: 4 }}>
-<<<<<<< HEAD
-              <Typography variant="body2" sx={{ color: 'text.secondary', mb: 1 }}>
-                Started Training: {new Date('2025-06-10T12:00:00').toLocaleString()}
-              </Typography>
-              {models.find((m) => m.Id === selectedModel)?.BaseModelId && (
-                <Typography variant="body2" sx={{ color: 'text.secondary' }}>
-                  Base Model:{' '}
-                  {models.find(
-                    (m) => m.Id === models.find((m) => m.Id === selectedModel)?.BaseModelId
-                  )?.Name || 'Unknown'}
-=======
               {selectedModel.CreationTime && (
                 <Typography variant="body2" sx={{ color: 'text.secondary', mb: 1 }}>
                   Started Training: {new Date(selectedModel.CreationTime).toLocaleString()}
@@ -322,7 +307,6 @@
                     }
                     return 'Unknown';
                   })()}
->>>>>>> 13bdc735
                 </Typography>
               )}
             </Box>
