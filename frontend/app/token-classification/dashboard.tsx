'use client';

import React, { useEffect, useState } from 'react';
import {
  Box,
  Typography,
  CircularProgress,
  FormControl,
  Select,
  MenuItem,
  SelectChangeEvent,
  Card,
  CardContent,
} from '@mui/material';
import { useSearchParams } from 'next/navigation';
import { nerService } from '@/lib/backend';
import MetricsDataViewer from './metrics/MetricsDataViewer';
import { useHealth } from '@/contexts/HealthProvider';
import useTelemetry from '@/hooks/useTelemetry';

const Dashboard = () => {
  const recordEvent = useTelemetry();
  React.useEffect(() => {
    recordEvent({
      UserAction: 'view',
      UIComponent: 'Usage Stats Dashboard Page',
<<<<<<< HEAD
      UI: 'Token Classification Page'
=======
      UI: 'Token Classification Page',
>>>>>>> 916046d0
    });
  }, []);
  const { healthStatus } = useHealth();
  const searchParams = useSearchParams();
  const deploymentId = searchParams.get('deploymentId');
  const [isLoading, setIsLoading] = useState(true);
  const [error, setError] = useState<string | null>(null);

  // Don't make API calls if health check hasn't passed
  if (!healthStatus) {
    return (
      <Box sx={{ display: 'flex', justifyContent: 'center', p: 4 }}>
        <CircularProgress />
      </Box>
    );
  }

  // Models for the dropdown
  const [days, setDays] = useState<number>(7);
  const handleDaysChange = (e: SelectChangeEvent<number>) => {
    const newDays = Number(e.target.value);
    setDays(newDays);
    recordEvent({
      UserAction: 'select',
      UIComponent: 'Days Filter',
      UI: 'Usage Stats Dashboard Page',
<<<<<<< HEAD
      data: { days: newDays }
=======
      data: { days: newDays },
>>>>>>> 916046d0
    });
  };
  const [models, setModels] = useState<Model[]>([]);
  const [selectedModel, setSelectedModel] = useState<string>('');
  const handleModelChange = (e: SelectChangeEvent<string>) => {
    const model = e.target.value;
    setSelectedModel(model);
    recordEvent({
      UserAction: 'select',
      UIComponent: 'Model Filter',
      UI: 'Usage Stats Dashboard Page',
<<<<<<< HEAD
      data: { model }
=======
      data: { model },
>>>>>>> 916046d0
    });
  };

  useEffect(() => {
    nerService
      .listModels()
      .then((ms) => setModels(ms))
      .catch((err) => {
        console.error('Failed to load models:', err);
      });
  }, [healthStatus]);

  if (!healthStatus) {
    return (
      <Box sx={{ display: 'flex', justifyContent: 'center', p: 4 }}>
        <CircularProgress />
      </Box>
    );
  }

  if (error) {
    return (
      <Box sx={{ p: 2 }}>
        <Typography color="error">{error}</Typography>
      </Box>
    );
  }

  return (
    <Card
      sx={{
        boxShadow: '0 1px 3px rgba(0,0,0,0.1)',
        bgcolor: 'white',
        borderRadius: '12px',
        mx: 'auto',
        maxWidth: '1400px',
      }}
    >
      <CardContent sx={{ p: 4 }}>
        <Box
          sx={{
            display: 'flex',
            justifyContent: 'space-between',
            alignItems: 'center',
            mb: 4,
          }}
        >
          <Typography
            variant="h5"
            sx={{
              fontWeight: 600,
              fontSize: '1.5rem',
              color: '#4a5568',
            }}
          >
            Metrics Dashboard
          </Typography>
        </Box>

        <Box
          sx={{
            display: 'flex',
            gap: 4,
            alignItems: 'flex-start',
            mb: 4,
            '& .MuiFormControl-root': {
              bgcolor: 'white',
              borderRadius: '8px',
              '& .MuiSelect-select': {
                py: 1.5,
              },
            },
          }}
        >
          {/* Days Filter */}
          <Box>
            <Typography
              variant="subtitle2"
              gutterBottom
              sx={{
                fontWeight: 600,
                color: '#475569',
                mb: 1,
              }}
            >
              Days
            </Typography>
            <FormControl
              size="small"
              sx={{
                minWidth: 120,
                '& .MuiOutlinedInput-root': {
                  borderColor: 'grey.200',
                  '&:hover': {
                    borderColor: 'grey.300',
                  },
                },
              }}
            >
              <Select
                value={days}
                onChange={handleDaysChange}
                displayEmpty
                sx={{
                  bgcolor: '#f8fafc',
                  '&:hover': {
                    bgcolor: '#f1f5f9',
                  },
                }}
              >
                <MenuItem value={1}>1 day</MenuItem>
                <MenuItem value={7}>7 days</MenuItem>
                <MenuItem value={30}>30 days</MenuItem>
              </Select>
            </FormControl>
          </Box>

          {/* Model Filter */}
          <Box flex={1} sx={{ maxWidth: 300 }}>
            <Typography
              variant="subtitle2"
              gutterBottom
              sx={{
                fontWeight: 600,
                color: '#475569',
                mb: 1,
              }}
            >
              Model
            </Typography>
            <FormControl
              size="small"
              fullWidth
              sx={{
                '& .MuiOutlinedInput-root': {
                  borderColor: 'grey.200',
                  '&:hover': {
                    borderColor: 'grey.300',
                  },
                },
              }}
            >
              <Select
                value={selectedModel}
                displayEmpty
                onChange={handleModelChange}
<<<<<<< HEAD
                renderValue={val =>
                  val === ''
                    ? 'All Models'
                    : models.find(m => m.Id === val)?.Name || val
=======
                renderValue={(val) =>
                  val === '' ? 'All Models' : models.find((m) => m.Id === val)?.Name || val
>>>>>>> 916046d0
                }
                sx={{
                  bgcolor: '#f8fafc',
                  '&:hover': {
                    bgcolor: '#f1f5f9',
                  },
                }}
              >
                <MenuItem value="">
                  <em>All Models</em>
                </MenuItem>
                {models.map((m) => (
                  <MenuItem key={m.Id} value={m.Id}>
                    {m.Name.charAt(0).toUpperCase() + m.Name.slice(1)}
                  </MenuItem>
                ))}
              </Select>
            </FormControl>
          </Box>
        </Box>

        {/* Metrics Viewer */}
        <Box
          sx={{
            bgcolor: 'white',
            borderRadius: '12px',
            border: '1px solid',
            borderColor: 'grey.200',
            overflow: 'hidden',
          }}
        >
          <MetricsDataViewer modelId={selectedModel || undefined} days={days} />
        </Box>
      </CardContent>
    </Card>
  );
};

export default Dashboard;<|MERGE_RESOLUTION|>--- conflicted
+++ resolved
@@ -24,11 +24,7 @@
     recordEvent({
       UserAction: 'view',
       UIComponent: 'Usage Stats Dashboard Page',
-<<<<<<< HEAD
-      UI: 'Token Classification Page'
-=======
       UI: 'Token Classification Page',
->>>>>>> 916046d0
     });
   }, []);
   const { healthStatus } = useHealth();
@@ -55,11 +51,7 @@
       UserAction: 'select',
       UIComponent: 'Days Filter',
       UI: 'Usage Stats Dashboard Page',
-<<<<<<< HEAD
-      data: { days: newDays }
-=======
       data: { days: newDays },
->>>>>>> 916046d0
     });
   };
   const [models, setModels] = useState<Model[]>([]);
@@ -71,11 +63,7 @@
       UserAction: 'select',
       UIComponent: 'Model Filter',
       UI: 'Usage Stats Dashboard Page',
-<<<<<<< HEAD
-      data: { model }
-=======
       data: { model },
->>>>>>> 916046d0
     });
   };
 
@@ -222,15 +210,8 @@
                 value={selectedModel}
                 displayEmpty
                 onChange={handleModelChange}
-<<<<<<< HEAD
-                renderValue={val =>
-                  val === ''
-                    ? 'All Models'
-                    : models.find(m => m.Id === val)?.Name || val
-=======
                 renderValue={(val) =>
                   val === '' ? 'All Models' : models.find((m) => m.Id === val)?.Name || val
->>>>>>> 916046d0
                 }
                 sx={{
                   bgcolor: '#f8fafc',
