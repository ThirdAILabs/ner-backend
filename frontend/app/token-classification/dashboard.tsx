'use client';

import React, { useEffect, useState } from 'react';
import {
  Box,
  Typography,
  CircularProgress,
  FormControl,
  InputLabel,
  Select,
  MenuItem
} from '@mui/material';
<<<<<<< HEAD
import { useSearchParams } from 'next/navigation';
=======
import { useParams } from 'next/navigation';
import { nerService } from '@/lib/backend';
import MetricsDataViewer from './metrics/MetricsDataViewer';
>>>>>>> a7014855
import TrainingResults from './metrics/TrainingResults';
import ExamplesVisualizer from './metrics/ExamplesVisualizer';
import ModelUpdate from './metrics/ModelUpdate';

const Dashboard = () => {
  const searchParams = useSearchParams();
  const deploymentId = searchParams.get('deploymentId');
  const [isLoading, setIsLoading] = useState(true);
  const [error, setError] = useState<string | null>(null);

  // Models for the dropdown
  const [days, setDays] = useState<number>(7);
  const [models, setModels] = useState<Model[]>([]);
  const [selectedModel, setSelectedModel] = useState<string>('');

  useEffect(() => {
    // Simulating loading for a short time
    const timer = setTimeout(() => {
      setIsLoading(false);
    }, 800);

    nerService
      .listModels()
      .then(ms => setModels(ms))
      .catch(err => {
        console.error('Failed to load models:', err);
      });

    return () => {
      clearTimeout(timer);
    };
  }, []);

  if (isLoading) {
    return (
      <Box sx={{ display: 'flex', justifyContent: 'center', p: 4 }}>
        <CircularProgress />
      </Box>
    );
  }

  if (error) {
    return (
      <Box sx={{ p: 2 }}>
        <Typography color="error">{error}</Typography>
      </Box>
    );
  }

  return (
    // <Card sx={{ boxShadow: '0 1px 3px rgba(0,0,0,0.1)', bgcolor: 'grey.100' }}></Card>
    <Box
      sx={{
        padding: '24px',
        boxShadow: '0 1px 3px rgba(0,0,0,0.1)',
        // backgroundColor: '#F5F7FA',
        bgcolor: 'grey.100',
        // minHeight: 'calc(100vh - 112px)'
      }}
    >
      <div className="space-y-6">
      {/* <TrainingResults />
        <ExamplesVisualizer />
        <ModelUpdate 
          username="user"
          modelName={deploymentId as string}
          deploymentUrl={`/api/token-classification?deploymentId=${deploymentId}`}
          modelId={`user/${deploymentId}`}
        /> */}
        <Box mb={3} sx={{ display: 'flex', gap: 4, alignItems: 'flex-start' }}>
        {/* Days */}
        <Box>
          <Typography variant="subtitle2" gutterBottom sx={{ fontWeight: 600 }}>
            Days
          </Typography>
          <FormControl size="small" sx={{ minWidth: 120 }}>
            <Select
              value={days}
              onChange={e => setDays(Number(e.target.value))}
              displayEmpty
            >
              <MenuItem value={1}>1 day</MenuItem>
              <MenuItem value={7}>7 days</MenuItem>
              <MenuItem value={30}>30 days</MenuItem>
            </Select>
          </FormControl>
        </Box>

        {/* Model Filter */}
        <Box flex={1} sx={{ maxWidth: 300 }}>
          <Typography variant="subtitle2" gutterBottom sx={{ fontWeight: 600 }}>
            Model
          </Typography>
          <FormControl size="small" fullWidth>
            <Select
              value={selectedModel}
              displayEmpty
              onChange={e => setSelectedModel(e.target.value)}
              renderValue={val =>
                val === ''
                  ? 'All Models'
                  : models.find(m => m.Id === val)?.Name || val
              }
            >
              <MenuItem value="">
                <em>All Models</em>
              </MenuItem>
              {models.map(m => (
                <MenuItem key={m.Id} value={m.Id}>
                  {m.Name}
                </MenuItem>
              ))}
            </Select>
          </FormControl>
        </Box>
      </Box>

        {/* Your new metrics viewer */}
        <MetricsDataViewer modelId={selectedModel || undefined} days={days} />
      </div>
    </Box>
  );
};

export default Dashboard;<|MERGE_RESOLUTION|>--- conflicted
+++ resolved
@@ -10,13 +10,9 @@
   Select,
   MenuItem
 } from '@mui/material';
-<<<<<<< HEAD
 import { useSearchParams } from 'next/navigation';
-=======
-import { useParams } from 'next/navigation';
 import { nerService } from '@/lib/backend';
 import MetricsDataViewer from './metrics/MetricsDataViewer';
->>>>>>> a7014855
 import TrainingResults from './metrics/TrainingResults';
 import ExamplesVisualizer from './metrics/ExamplesVisualizer';
 import ModelUpdate from './metrics/ModelUpdate';
