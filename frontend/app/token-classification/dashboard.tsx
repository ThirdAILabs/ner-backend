'use client';

import React, { useEffect, useState } from 'react';
import {
  Box,
  Typography,
  CircularProgress,
  FormControl,
  Select,
  MenuItem,
<<<<<<< HEAD
  SelectChangeEvent
=======
  Card,
  CardContent,
>>>>>>> c4e67ff3
} from '@mui/material';
import { useSearchParams } from 'next/navigation';
import { nerService } from '@/lib/backend';
import MetricsDataViewer from './metrics/MetricsDataViewer';
import { useHealth } from '@/contexts/HealthProvider';
import useTelemetry from '@/hooks/useTelemetry';

const Dashboard = () => {
  const recordEvent = useTelemetry();
  React.useEffect(() => {
    recordEvent({
      UserAction: 'view',
      UIComponent: 'Usage Stats Dashboard Page',
      UI: 'Token Classification Page'
    });
  }, []);
  const { healthStatus } = useHealth();
  const searchParams = useSearchParams();
  const deploymentId = searchParams.get('deploymentId');
  const [isLoading, setIsLoading] = useState(true);
  const [error, setError] = useState<string | null>(null);

  // Models for the dropdown
  const [days, setDays] = useState<number>(7);
  const handleDaysChange = (e: SelectChangeEvent<number>) => {
    const newDays = Number(e.target.value);
    setDays(newDays);
    recordEvent({
      UserAction: 'select',
      UIComponent: 'Days Filter',
      UI: 'Usage Stats Dashboard Page',
      data: { days: newDays }
    });
  };
  const [models, setModels] = useState<Model[]>([]);
  const [selectedModel, setSelectedModel] = useState<string>('');
  const handleModelChange = (e: SelectChangeEvent<string>) => {
    const model = e.target.value;
    setSelectedModel(model);
    recordEvent({
      UserAction: 'select',
      UIComponent: 'Model Filter',
      UI: 'Usage Stats Dashboard Page',
      data: { model }
    });
  };

  useEffect(() => {
    nerService
      .listModels()
      .then((ms) => setModels(ms))
      .catch((err) => {
        console.error('Failed to load models:', err);
      });
  }, [healthStatus]);

  if (!healthStatus) {
    return (
      <Box sx={{ display: 'flex', justifyContent: 'center', p: 4 }}>
        <CircularProgress />
      </Box>
    );
  }

  if (error) {
    return (
      <Box sx={{ p: 2 }}>
        <Typography color="error">{error}</Typography>
      </Box>
    );
  }

  return (
<<<<<<< HEAD
    <Box
      className="bg-muted/60"
=======
    <Card
>>>>>>> c4e67ff3
      sx={{
        boxShadow: '0 1px 3px rgba(0,0,0,0.1)',
<<<<<<< HEAD
=======
        bgcolor: 'white',
        borderRadius: '12px',
        mx: 'auto',
        maxWidth: '1400px',
>>>>>>> c4e67ff3
      }}
    >
      <CardContent sx={{ p: 4 }}>
        <Box
          sx={{
            display: 'flex',
            justifyContent: 'space-between',
            alignItems: 'center',
            mb: 4,
          }}
        >
          <Typography
            variant="h5"
            sx={{
              fontWeight: 600,
              fontSize: '1.5rem',
              color: '#111827',
            }}
          >
            Metrics Dashboard
          </Typography>
        </Box>

        <Box
          sx={{
            display: 'flex',
            gap: 4,
            alignItems: 'flex-start',
            mb: 4,
            '& .MuiFormControl-root': {
              bgcolor: 'white',
              borderRadius: '8px',
              '& .MuiSelect-select': {
                py: 1.5,
              },
            },
          }}
        >
          {/* Days Filter */}
          <Box>
            <Typography
              variant="subtitle2"
              gutterBottom
              sx={{
                fontWeight: 600,
                color: '#475569',
                mb: 1,
              }}
            >
              Days
            </Typography>
<<<<<<< HEAD
            <FormControl size="small" sx={{ minWidth: 120 }}>
              <Select
                value={days}
                onChange={handleDaysChange}
                displayEmpty
=======
            <FormControl
              size="small"
              sx={{
                minWidth: 120,
                '& .MuiOutlinedInput-root': {
                  borderColor: 'grey.200',
                  '&:hover': {
                    borderColor: 'grey.300',
                  },
                },
              }}
            >
              <Select
                value={days}
                onChange={(e) => setDays(Number(e.target.value))}
                displayEmpty
                sx={{
                  bgcolor: '#f8fafc',
                  '&:hover': {
                    bgcolor: '#f1f5f9',
                  },
                }}
>>>>>>> c4e67ff3
              >
                <MenuItem value={1}>1 day</MenuItem>
                <MenuItem value={7}>7 days</MenuItem>
                <MenuItem value={30}>30 days</MenuItem>
              </Select>
            </FormControl>
          </Box>

          {/* Model Filter */}
          <Box flex={1} sx={{ maxWidth: 300 }}>
            <Typography
              variant="subtitle2"
              gutterBottom
              sx={{
                fontWeight: 600,
                color: '#475569',
                mb: 1,
              }}
            >
              Model
            </Typography>
            <FormControl
              size="small"
              fullWidth
              sx={{
                '& .MuiOutlinedInput-root': {
                  borderColor: 'grey.200',
                  '&:hover': {
                    borderColor: 'grey.300',
                  },
                },
              }}
            >
              <Select
                value={selectedModel}
                displayEmpty
                onChange={handleModelChange}
                renderValue={val =>
                  val === ''
                    ? 'All Models'
                    : models.find(m => m.Id === val)?.Name || val
                }
                sx={{
                  bgcolor: '#f8fafc',
                  '&:hover': {
                    bgcolor: '#f1f5f9',
                  },
                }}
              >
                <MenuItem value="">
                  <em>All Models</em>
                </MenuItem>
                {models.map((m) => (
                  <MenuItem key={m.Id} value={m.Id}>
                    {m.Name}
                  </MenuItem>
                ))}
              </Select>
            </FormControl>
          </Box>
        </Box>

        {/* Metrics Viewer */}
        <Box
          sx={{
            bgcolor: 'white',
            borderRadius: '12px',
            border: '1px solid',
            borderColor: 'grey.200',
            overflow: 'hidden',
          }}
        >
          <MetricsDataViewer modelId={selectedModel || undefined} days={days} />
        </Box>
      </CardContent>
    </Card>
  );
};

export default Dashboard;<|MERGE_RESOLUTION|>--- conflicted
+++ resolved
@@ -8,12 +8,9 @@
   FormControl,
   Select,
   MenuItem,
-<<<<<<< HEAD
-  SelectChangeEvent
-=======
+  SelectChangeEvent,
   Card,
   CardContent,
->>>>>>> c4e67ff3
 } from '@mui/material';
 import { useSearchParams } from 'next/navigation';
 import { nerService } from '@/lib/backend';
@@ -38,16 +35,16 @@
 
   // Models for the dropdown
   const [days, setDays] = useState<number>(7);
-  const handleDaysChange = (e: SelectChangeEvent<number>) => {
-    const newDays = Number(e.target.value);
-    setDays(newDays);
-    recordEvent({
-      UserAction: 'select',
-      UIComponent: 'Days Filter',
-      UI: 'Usage Stats Dashboard Page',
-      data: { days: newDays }
-    });
-  };
+  // const handleDaysChange = (e: SelectChangeEvent<number>) => {
+  //   const newDays = Number(e.target.value);
+  //   setDays(newDays);
+  //   recordEvent({
+  //     UserAction: 'select',
+  //     UIComponent: 'Days Filter',
+  //     UI: 'Usage Stats Dashboard Page',
+  //     data: { days: newDays }
+  //   });
+  // };
   const [models, setModels] = useState<Model[]>([]);
   const [selectedModel, setSelectedModel] = useState<string>('');
   const handleModelChange = (e: SelectChangeEvent<string>) => {
@@ -87,21 +84,13 @@
   }
 
   return (
-<<<<<<< HEAD
-    <Box
-      className="bg-muted/60"
-=======
     <Card
->>>>>>> c4e67ff3
       sx={{
         boxShadow: '0 1px 3px rgba(0,0,0,0.1)',
-<<<<<<< HEAD
-=======
         bgcolor: 'white',
         borderRadius: '12px',
         mx: 'auto',
         maxWidth: '1400px',
->>>>>>> c4e67ff3
       }}
     >
       <CardContent sx={{ p: 4 }}>
@@ -153,13 +142,6 @@
             >
               Days
             </Typography>
-<<<<<<< HEAD
-            <FormControl size="small" sx={{ minWidth: 120 }}>
-              <Select
-                value={days}
-                onChange={handleDaysChange}
-                displayEmpty
-=======
             <FormControl
               size="small"
               sx={{
@@ -182,7 +164,6 @@
                     bgcolor: '#f1f5f9',
                   },
                 }}
->>>>>>> c4e67ff3
               >
                 <MenuItem value={1}>1 day</MenuItem>
                 <MenuItem value={7}>7 days</MenuItem>
