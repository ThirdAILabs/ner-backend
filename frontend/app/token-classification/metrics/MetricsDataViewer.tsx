'use client';

import React, { useEffect, useState } from 'react';
import { Box, Card, CardContent, Typography, CircularProgress } from '@mui/material';
import { nerService } from '@/lib/backend';
import type { InferenceMetrics, ThroughputMetrics } from './inferenceTypes';
import { formatFileSize, formatNumber } from '@/lib/utils';
import { useHealth } from '@/contexts/HealthProvider';
import MetricsDataViewerCard from '@/components/ui/MetricsDataViewerCard';
import {
  Table,
  TableBody,
  TableCell,
  TableHead,
  TableHeader,
  TableRow,
} from '@/components/ui/table';
import {
  Button,
  Dialog,
  DialogTitle,
  DialogContent,
  DialogActions,
  TextField,
} from '@mui/material';
import type { Feedback, FinetuneRequest } from '@/lib/backend';

interface MetricsDataViewerProps {
  modelId?: string;
  days: number;
}

const MetricsDataViewer: React.FC<MetricsDataViewerProps> = ({ modelId, days }) => {
  const [infMetrics, setInfMetrics] = useState<InferenceMetrics | null>(null);
  const [tpMetrics, setTpMetrics] = useState<ThroughputMetrics | null>(null);
  const [infSeries, setInfSeries] = useState<{ day: number; dataMB: number; tokens: number }[]>([]);
  const [loading, setLoading] = useState(true);
  const [error, setError] = useState<string | null>(null);
  const [throughput, setThroughput] = useState<string | null>('-');
  const { healthStatus } = useHealth();

  // State for feedback data
  const [feedbackData, setFeedbackData] = useState<Feedback[]>([]);
  const [loadingFeedback, setLoadingFeedback] = useState(false);

  // State for finetuning
  const [showFinetuneDialog, setShowFinetuneDialog] = useState(false);
  const [finetuneModelName, setFinetuneModelName] = useState('');
  const [finetuneTaskPrompt, setFinetuneTaskPrompt] = useState('');
  const [finetuning, setFinetuning] = useState(false);

  function getFontSize(value: string) {
    if (!value) return '2rem';
    if (value.length > 7) return '1.25rem';
    if (value.length > 5) return '1.5rem';
    if (value.length > 3) return '1.75rem';

    return '2rem';
  }

  useEffect(() => {
    let mounted = true;

    // Don't make API calls if health check hasn't passed
    if (!healthStatus) {
      return;
    }

    setLoading(true);
    setError(null);

    (async () => {
      try {
        // 1) fetch the summary for the full window
        const summary = await nerService.getInferenceMetrics(modelId, days);
        if (!mounted) return;
        setInfMetrics(summary);

        // 2) fetch throughput summary card
        if (modelId) {
          const tp = await nerService.getThroughputMetrics(modelId);
          if (!mounted) return;
          setTpMetrics(tp);
          setThroughput(
            tp.ThroughputMBPerHour !== undefined
              ? formatFileSize(tp.ThroughputMBPerHour, true)
              : '-'
          );
        } else {
          setTpMetrics(null);
        }

        // 3) Fetch feedback data if modelId is provided
        if (modelId) {
          setLoadingFeedback(true);
          try {
            const feedback = await nerService.getFeedbackSamples(modelId);
            if (!mounted) return;
            setFeedbackData(feedback);
          } catch (e: any) {
            console.error('Failed to load feedback data:', e);
            // Don't set error for feedback, just log it
          } finally {
            if (mounted) setLoadingFeedback(false);
          }
        }
      } catch (e: any) {
        if (!mounted) return;
        setError(e.message || 'Failed to load metrics');
      } finally {
        if (mounted) setLoading(false);
      }
    })();

    return () => {
      mounted = false;
    };
  }, [modelId, days, healthStatus]);

  // Generate consistent colors for different tag types
  const getTagColors = (label: string) => {
    if (label === 'O') {
      return null; // No highlighting for 'O' tags
    }

    // Color palette for different tag types
    const colorPalette = [
      { text: '#FFE8E8', tag: '#FF6B6B' }, // Red
      { text: '#E8F4FF', tag: '#4A90E2' }, // Blue
      { text: '#E8FFE8', tag: '#51C878' }, // Green
      { text: '#FFF8E8', tag: '#F39C12' }, // Orange
      { text: '#F0E8FF', tag: '#9B59B6' }, // Purple
      { text: '#E8FFFF', tag: '#1ABC9C' }, // Teal
      { text: '#FFE8F8', tag: '#E91E63' }, // Pink
      { text: '#F8FFE8', tag: '#8BC34A' }, // Light Green
      { text: '#E8E8FF', tag: '#6366F1' }, // Indigo
      { text: '#FFF0E8', tag: '#FF8C00' }, // Dark Orange
    ];

    // Create a simple hash function for consistent color assignment
    let hash = 0;
    for (let i = 0; i < label.length; i++) {
      hash = label.charCodeAt(i) + ((hash << 5) - hash);
    }
    const colorIndex = Math.abs(hash) % colorPalette.length;

    return colorPalette[colorIndex];
  };

  const renderHighlightedToken = (token: string, label: string) => {
    const tagColors = getTagColors(label);

    if (!tagColors) {
      return token; // Return plain token for 'O' tags
    }

    return (
      <span>
        <span
          style={{
            backgroundColor: tagColors.text,
            padding: '2px 4px',
            borderRadius: '2px',
            userSelect: 'none',
            display: 'inline-flex',
            alignItems: 'center',
            wordBreak: 'break-word',
          }}
        >
          {token}
          <span
            style={{
              backgroundColor: tagColors.tag,
              color: 'white',
              fontSize: '11px',
              fontWeight: 'bold',
              borderRadius: '2px',
              marginLeft: '4px',
              padding: '1px 3px',
            }}
          >
            {label}
          </span>
        </span>
      </span>
    );
  };

  const handleFinetuneClick = () => {
    if (!modelId) return;

    // Generate a default name based on the current model
    const timestamp = new Date().toISOString().slice(0, 16).replace('T', '_').replace(':', '-');
    setFinetuneModelName(`finetuned_${timestamp}`);
    setFinetuneTaskPrompt('');
    setShowFinetuneDialog(true);
  };

  const handleFinetuneSubmit = async () => {
    if (!modelId || !finetuneModelName.trim()) return;

    setFinetuning(true);
    try {
      const request: FinetuneRequest = {
        name: finetuneModelName.trim(),
        task_prompt: finetuneTaskPrompt.trim() || undefined,
        samples: feedbackData.length > 0 ? feedbackData : undefined,
      };

      const response = await nerService.finetuneModel(modelId, request);
      console.log('Finetuning started for new model:', response.ModelId);

      // Close dialog and reset state
      setShowFinetuneDialog(false);
      setFinetuneModelName('');
      setFinetuneTaskPrompt('');

      // You could show a success message or redirect to the new model
      alert(`Finetuning started successfully! New model ID: ${response.ModelId}`);
    } catch (error) {
      console.error('Finetuning failed:', error);
      // Error handling is already done in the service layer
    } finally {
      setFinetuning(false);
    }
  };

  const handleFinetuneCancel = () => {
    setShowFinetuneDialog(false);
    setFinetuneModelName('');
    setFinetuneTaskPrompt('');
  };

  if (loading) {
    return (
      <Box sx={{ display: 'flex', justifyContent: 'center', p: 4 }}>
        <CircularProgress size={24} />
      </Box>
    );
  }

  if (error) {
    return (
      <Box sx={{ p: 3 }}>
        <Typography sx={{ color: 'error.main', fontSize: '0.875rem' }}>{error}</Typography>
      </Box>
    );
  }

  if (!infMetrics) {
    return null;
  }

  return (
<<<<<<< HEAD
    <>
      <Box sx={{ p: 3 }}>
        <Box
          sx={{
            display: 'grid',
            gridTemplateColumns: 'repeat(5, 1fr)',
            gap: 3,
          }}
        >
          {/* In-Progress Tasks */}
          <MetricsDataViewerCard value={infMetrics.InProgress} label="In-Progress Reports" />

          {/* Completed Tasks */}
          <MetricsDataViewerCard
            value={infMetrics.Completed + infMetrics.Failed}
            label="Completed Reports"
          />

          {/* Throughput */}
          <MetricsDataViewerCard
            value={throughput === '-' ? '-' : `${throughput}/Hour`}
            label="Throughput"
          />

          {/* Data Processed */}
          <MetricsDataViewerCard
            value={formatFileSize(infMetrics.DataProcessedMB * 1024 * 1024)}
            label="Data Processed"
          />

          {/* Tokens Processed */}
          <MetricsDataViewerCard
            value={formatNumber(infMetrics.TokensProcessed)}
            label="Tokens Processed"
          />
        </Box>

        {/* Fine-tuned Feedback Data */}
        {modelId && (
          <Box sx={{ mt: 4 }}>
            <Box
              sx={{ display: 'flex', justifyContent: 'space-between', alignItems: 'center', mb: 2 }}
            >
              <Typography
                variant="h6"
                sx={{
                  fontWeight: 600,
                  fontSize: '1.25rem',
                  color: '#4a5568',
                }}
              >
                User Feedback
              </Typography>
              {feedbackData.length > 0 && (
                <Button
                  variant="contained"
                  color="primary"
                  onClick={handleFinetuneClick}
                  disabled={loadingFeedback}
                  sx={{
                    textTransform: 'none',
                    fontWeight: 600,
                    px: 3,
                  }}
                >
                  Finetune Model
                </Button>
              )}
            </Box>
            <div className="border rounded-md">
              {loadingFeedback ? (
                <Box sx={{ display: 'flex', justifyContent: 'center', p: 4 }}>
                  <CircularProgress size={20} />
                </Box>
              ) : feedbackData.length === 0 ? (
                <Box sx={{ p: 4, textAlign: 'center' }}>
                  <Typography sx={{ color: 'text.secondary', fontSize: '0.875rem' }}>
                    No feedback data available for this model
                  </Typography>
                </Box>
              ) : (
                <Table>
                  <TableHeader>
                    <TableRow>
                      <TableHead>Feedback Text</TableHead>
                      <TableHead className="w-[50px]"></TableHead>
                    </TableRow>
                  </TableHeader>
                  <TableBody>
                    {feedbackData.map((feedback, index) => (
                      <TableRow key={index}>
                        <TableCell>
                          {feedback.tokens.map((token, tokenIndex) => (
                            <span key={tokenIndex}>
                              {renderHighlightedToken(token, feedback.labels[tokenIndex])}
                              {tokenIndex < feedback.tokens.length - 1 ? ' ' : ''}
                            </span>
                          ))}
                        </TableCell>
                        <TableCell className="text-right">
                          <button
                            className="text-gray-700 hover:text-gray-700 transition-colors"
                            onClick={() => {
                              // TODO: Implement delete functionality when backend is ready
                              console.log('Delete feedback:', feedback);
                            }}
                            title="Delete feedback"
                          >
                            ✕
                          </button>
                        </TableCell>
                      </TableRow>
                    ))}
                  </TableBody>
                </Table>
              )}
            </div>
          </Box>
        )}
=======
    <Box sx={{ p: 3 }}>
      <Box
        sx={{
          display: 'grid',
          gridTemplateColumns: 'repeat(5, 1fr)',
          gap: 3,
        }}
      >
        {/* In-Progress Tasks */}
        <MetricsDataViewerCard value={infMetrics.InProgress} label="In-Progress Scans" />

        {/* Completed Tasks */}
        <MetricsDataViewerCard
          value={infMetrics.Completed + infMetrics.Failed}
          label="Completed Scans"
        />

        {/* Throughput */}
        <MetricsDataViewerCard
          value={throughput === '-' ? '-' : `${throughput}/Hour`}
          label="Throughput"
        />

        {/* Data Processed */}
        <MetricsDataViewerCard
          value={formatFileSize(infMetrics.DataProcessedMB * 1024 * 1024)}
          label="Data Processed"
        />

        {/* Tokens Processed */}
        <MetricsDataViewerCard
          value={formatNumber(infMetrics.TokensProcessed)}
          label="Tokens Processed"
        />
>>>>>>> 7b9f4c6c
      </Box>

      {/* Finetune Dialog */}
      <Dialog open={showFinetuneDialog} onClose={handleFinetuneCancel} maxWidth="sm" fullWidth>
        <DialogTitle>Finetune Model</DialogTitle>
        <DialogContent>
          <Box sx={{ pt: 1 }}>
            <Typography variant="body2" sx={{ mb: 3, color: 'text.secondary' }}>
              Create a new finetuned model using the feedback data you've reviewed. This will use
              all {feedbackData.length} feedback samples as training data.
            </Typography>

            <TextField
              autoFocus
              margin="dense"
              label="Model Name"
              fullWidth
              variant="outlined"
              value={finetuneModelName}
              onChange={(e) => setFinetuneModelName(e.target.value)}
              helperText="Enter a name for the new finetuned model"
              sx={{ mb: 2 }}
              required
            />

            <TextField
              margin="dense"
              label="Task Prompt (Optional)"
              fullWidth
              multiline
              rows={3}
              variant="outlined"
              value={finetuneTaskPrompt}
              onChange={(e) => setFinetuneTaskPrompt(e.target.value)}
              helperText="Optional custom prompt to guide the finetuning process"
              placeholder="e.g., Focus on improving accuracy for person names and locations..."
            />
          </Box>
        </DialogContent>
        <DialogActions sx={{ px: 3, pb: 2 }}>
          <Button
            onClick={handleFinetuneCancel}
            disabled={finetuning}
            sx={{ textTransform: 'none' }}
          >
            Cancel
          </Button>
          <Button
            onClick={handleFinetuneSubmit}
            variant="contained"
            disabled={finetuning || !finetuneModelName.trim()}
            sx={{ textTransform: 'none', ml: 1 }}
          >
            {finetuning ? (
              <>
                <CircularProgress size={16} sx={{ mr: 1 }} />
                Starting Finetuning...
              </>
            ) : (
              'Start Finetuning'
            )}
          </Button>
        </DialogActions>
      </Dialog>
    </>
  );
};

export default MetricsDataViewer;<|MERGE_RESOLUTION|>--- conflicted
+++ resolved
@@ -252,7 +252,6 @@
   }
 
   return (
-<<<<<<< HEAD
     <>
       <Box sx={{ p: 3 }}>
         <Box
@@ -263,12 +262,12 @@
           }}
         >
           {/* In-Progress Tasks */}
-          <MetricsDataViewerCard value={infMetrics.InProgress} label="In-Progress Reports" />
+          <MetricsDataViewerCard value={infMetrics.InProgress} label="In-Progress Scans" />
 
           {/* Completed Tasks */}
           <MetricsDataViewerCard
             value={infMetrics.Completed + infMetrics.Failed}
-            label="Completed Reports"
+            label="Completed Scans"
           />
 
           {/* Throughput */}
@@ -372,42 +371,6 @@
             </div>
           </Box>
         )}
-=======
-    <Box sx={{ p: 3 }}>
-      <Box
-        sx={{
-          display: 'grid',
-          gridTemplateColumns: 'repeat(5, 1fr)',
-          gap: 3,
-        }}
-      >
-        {/* In-Progress Tasks */}
-        <MetricsDataViewerCard value={infMetrics.InProgress} label="In-Progress Scans" />
-
-        {/* Completed Tasks */}
-        <MetricsDataViewerCard
-          value={infMetrics.Completed + infMetrics.Failed}
-          label="Completed Scans"
-        />
-
-        {/* Throughput */}
-        <MetricsDataViewerCard
-          value={throughput === '-' ? '-' : `${throughput}/Hour`}
-          label="Throughput"
-        />
-
-        {/* Data Processed */}
-        <MetricsDataViewerCard
-          value={formatFileSize(infMetrics.DataProcessedMB * 1024 * 1024)}
-          label="Data Processed"
-        />
-
-        {/* Tokens Processed */}
-        <MetricsDataViewerCard
-          value={formatNumber(infMetrics.TokensProcessed)}
-          label="Tokens Processed"
-        />
->>>>>>> 7b9f4c6c
       </Box>
 
       {/* Finetune Dialog */}
