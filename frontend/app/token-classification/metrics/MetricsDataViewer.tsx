--- conflicted
+++ resolved
@@ -257,16 +257,6 @@
             >
               <Typography
                 sx={{
-<<<<<<< HEAD
-                  fontSize: (theme) => {
-                    const throughput = tpMetrics?.ThroughputMBPerHour ?? 0;
-                    return throughput > 1000
-                      ? '1.5rem'
-                      : throughput > 100
-                        ? '1.75rem'
-                        : '2rem';
-                  },
-=======
                   fontSize: (theme) =>
                     throughput && throughput.length > 7
                       ? '1.25rem'
@@ -275,7 +265,6 @@
                         : throughput && throughput.length > 3
                           ? '1.75rem'
                           : '2rem',
->>>>>>> 916046d0
                   fontWeight: 600,
                   color: '#4a5568',
 
