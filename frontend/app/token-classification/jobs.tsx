'use client';

import { useEffect, useRef, useState } from 'react';
import {
  Box,
  Typography,
  Button,
  Table,
  TableBody,
  TableCell,
  TableContainer,
  TableHead,
  TableRow,
  Paper,
  CircularProgress,
} from '@mui/material';
import { Plus } from 'lucide-react';

import { Card, CardContent } from '@mui/material';
import Link from 'next/link';
import { format } from 'date-fns';
import { nerService } from '@/lib/backend';
import { IconButton, Tooltip } from '@mui/material';
import DeleteIcon from '@mui/icons-material/Delete';
import { useHealth } from '@/contexts/HealthProvider';
import { alpha } from '@mui/material/styles';
import { useLicense } from '@/hooks/useLicense';

import { useLicense } from '@/hooks/useLicense';

import InfoOutlinedIcon from '@mui/icons-material/InfoOutlined';

function JobStatus({ report }: { report: ReportWithStatus }) {
  if (report.isLoadingStatus) {
    return (
      <Box sx={{ display: 'flex', alignItems: 'center', gap: 1.5 }}>
        <CircularProgress size={16} />
        <Typography variant="body2" sx={{ color: 'text.secondary' }}>
          <Typography variant="body2" sx={{ color: 'text.secondary' }}>
            Loading status...
          </Typography>
        </Typography>
      </Box>
    );
  }

  if (!report.detailedStatus) {
    return (
      <Box sx={{ display: 'flex', alignItems: 'center', gap: 1.5 }}>
        <CircularProgress size={16} />
        <Typography variant="body2" sx={{ color: 'text.secondary' }}>
          Loading status...
        </Typography>
      </Box>
    );
  }

  const { ShardDataTaskStatus, InferenceTaskStatuses } = report.detailedStatus;
  const reportErrors = report.Errors || [];
  const monthlyQuotaExceeded =
    reportErrors.length > 0 && reportErrors.includes('license verification failed: quota exceeded');

  // Check for ShardDataTask failure first
  if (ShardDataTaskStatus === 'FAILED') {
    return (
      <Box sx={{ display: 'flex', alignItems: 'center', gap: 1.5 }}>
        <Box
          sx={{
            flex: 1,
            height: '8px',
            bgcolor: '#f1f5f9',
            borderRadius: '9999px',
            overflow: 'hidden',
          }}
        >
          <Box
            sx={{
              height: '100%',
              width: '100%',
              bgcolor: '#ef4444', // red color for failure
              borderRadius: '9999px',
            }}
          />
        </Box>
        <Typography
          variant="body2"
          sx={{
            color: '#ef4444',
            whiteSpace: 'nowrap',
            fontWeight: 'medium',
          }}
        >
          Failed
        </Typography>
      </Box>
    );
  }

  // Add default values for each status
  const completed = InferenceTaskStatuses?.COMPLETED?.TotalTasks || 0;
  const running = InferenceTaskStatuses?.RUNNING?.TotalTasks || 0;
  const queued = InferenceTaskStatuses?.QUEUED?.TotalTasks || 0;
  const failed = InferenceTaskStatuses?.FAILED?.TotalTasks || 0;
  const aborted = InferenceTaskStatuses?.ABORTED?.TotalTasks || 0;

  const fileCount = report.FileCount || 1;
  const succeededFileCount = report.SucceededFileCount || 0;
  const failedFileCount = report.FailedFileCount || 0;

  const totalTasks = completed + running + queued + failed + aborted;

  function getProgressOutput() {
    if (monthlyQuotaExceeded) {
      return (
        <Box
          component="span"
          sx={{
            display: 'flex',
            alignItems: 'center',
            gap: 0.5,
            color: 'red',
          }}
        >
          Monthly Quota Exceeded
          <Tooltip title="This scan exceeds the monthly quota for the free-tier. The quota resets on the 1st of each month.">
            <InfoOutlinedIcon fontSize="inherit" sx={{ cursor: 'pointer' }} />
          </Tooltip>
        </Box>
      );
    } else if (totalTasks === 0 && report.IsUpload) {
      // Local Upload
      return `Queued...`;
    } else if (totalTasks === 0 && !report.IsUpload) {
      // S3 Upload
      return 'Gathering Files...';
    } else if (aborted > 0) {
      let msg = `Scan stopped before completion`;
      if (succeededFileCount > 0) {
        msg += `: ${succeededFileCount}/${fileCount} Processed`;
      }
      if (failedFileCount > 0) {
        msg += `, ${failedFileCount}/${fileCount} Failed`;
      }
      return msg;
    } else if (fileCount > 0 && succeededFileCount === fileCount) {
      return `Files: ${fileCount}/${fileCount} Processed`;
    } else if (fileCount > 0 && failedFileCount === fileCount) {
      return `Files: ${failedFileCount}/${fileCount} Failed`;
    } else if (fileCount > 0) {
      return `Files: ${succeededFileCount}/${fileCount} Processed${failedFileCount > 0 ? `, ${failedFileCount}/${fileCount} Failed` : ''}`;
    }

    return 'Queued...';
  }

  return (
    <Box sx={{ display: 'flex', flexDirection: 'column', gap: 0.5 }}>
      <Box sx={{ display: 'flex', alignItems: 'center', gap: 1.5 }}>
        <Box
          sx={{
            flex: 1,
            height: '8px',
            bgcolor: '#cbd5e1',
            borderRadius: '9999px',
            overflow: 'hidden',
            display: 'flex',
            position: 'relative',
          }}
        >
          {/* Green (successful files) */}
          <Box
            sx={{
              height: '100%',
              width: `${(succeededFileCount / fileCount) * 100}%`,
              bgcolor: '#4caf50',
            }}
          />
          {/* Red (failed files) */}
          <Box
            sx={{
              height: '100%',
              width: `${(failedFileCount / fileCount) * 100}%`,
              bgcolor: '#ef4444',
            }}
          />
          {/* Loading animation */}
          {!monthlyQuotaExceeded &&
            succeededFileCount + failedFileCount < fileCount &&
            aborted === 0 && (
              <Box
                className="shimmer-effect"
                sx={{
                  position: 'absolute',
                  top: 0,
                  left: 0,
                  right: 0,
                  bottom: 0,
                }}
              />
            )}
        </Box>
        <Typography
          variant="body2"
          sx={{
            color: 'text.secondary',
            whiteSpace: 'nowrap',
            fontWeight: 'medium',
          }}
        >
          {`${(((succeededFileCount + failedFileCount) / fileCount) * 100).toFixed(0)} %`}
        </Typography>
      </Box>
      <Typography variant="caption" sx={{ color: 'text.secondary' }}>
        {getProgressOutput()}
      </Typography>
    </Box>
  );
}

interface JobProps {
  initialReport: ReportWithStatus;
  onDelete: (reportId: string) => void;
}

function Job({ initialReport, onDelete }: JobProps) {
  const [report, setReport] = useState<ReportWithStatus>({
    ...initialReport,
    isLoadingStatus: true,
  });
  const pollIntervalRef = useRef<NodeJS.Timeout | null>(null);

  const reportCompletionStatus = async () => {
    try {
      const detailedReport = await nerService.getReport(report.Id);

      setReport((prev) => ({
        ...prev,
        Errors: detailedReport.Errors || [],
        SucceededFileCount: detailedReport.SucceededFileCount,
        FailedFileCount: detailedReport.FailedFileCount,
        FileCount: detailedReport.FileCount,
        detailedStatus: {
          ShardDataTaskStatus: detailedReport.ShardDataTaskStatus,
          InferenceTaskStatuses: detailedReport.InferenceTaskStatuses,
        },
        isLoadingStatus: false,
      }));

      const seenFileCount = detailedReport.SucceededFileCount + detailedReport.FailedFileCount;

      const isCompleted =
        detailedReport.FileCount !== 0 && seenFileCount === detailedReport.FileCount;

      return isCompleted;
    } catch (err) {
      console.error(`Error fetching status for report ${report.Id}:`, err);
      setReport((prev) => ({ ...prev, isLoadingStatus: false }));
      return false;
    }
  };

  const pollReportStatus = async () => {
    const isComplete = await reportCompletionStatus();
    if (isComplete && pollIntervalRef.current) {
      clearInterval(pollIntervalRef.current);
    }
  };

  useEffect(() => {
    pollReportStatus();
    pollIntervalRef.current = setInterval(pollReportStatus, 5000);

    return () => {
      if (pollIntervalRef.current) {
        clearInterval(pollIntervalRef.current);
      }
    };
  }, []);

  const handleDelete = async (reportId: string) => {
    if (window.confirm('Are you sure you want to delete this report?')) {
      try {
        await nerService.deleteReport(reportId);
        onDelete(reportId);
      } catch (error) {
        console.error('Error deleting report:', error);
        // You might want to show an error message to the user
      }
    }
  };

  return (
    <TableRow
      key={report.Id}
      sx={{
        bgcolor: 'white',
        '&:hover': {
          bgcolor: alpha('#60a5fa', 0.04),
        },
        transition: 'background-color 0.2s',
      }}
    >
      <TableCell>
        <Typography
          sx={{
            fontWeight: 500,
            color: '#1e293b',
          }}
        >
          {report.ReportName}
        </Typography>
      </TableCell>
      <TableCell>
        <Box
          sx={{
            display: 'inline-flex',
            alignItems: 'center',
            px: 2,
            py: 0.5,
            bgcolor: '#f1f5f9',
            borderRadius: '16px',
          }}
        >
          <Typography
            sx={{
              fontSize: '0.875rem',
              color: '#475569',
            }}
          >
            {report.Model.Name.charAt(0).toUpperCase() + report.Model.Name.slice(1)}
          </Typography>
        </Box>
      </TableCell>
      <TableCell>
        <JobStatus report={report} />
      </TableCell>
      <TableCell>
        <Box sx={{ display: 'flex', flexDirection: 'column' }}>
          <Typography variant="body2" sx={{ color: '#1e293b' }}>
            {format(new Date(report.CreationTime), 'MMMM d, yyyy')}
          </Typography>
          <Typography variant="caption" sx={{ color: '#64748b' }}>
            {format(new Date(report.CreationTime), 'h:mm a')}
          </Typography>
        </Box>
      </TableCell>
      <TableCell>
        <Box
          sx={{
            display: 'flex',
            alignItems: 'center',
            gap: 1,
          }}
        >
          <Link
            href={`/token-classification/jobs?jobId=${report.Id}`}
            style={{
              textDecoration: 'none',
            }}
          >
            <Button
              variant="outlined"
              size="small"
              sx={{
                borderColor: '#e2e8f0',
                color: '#475569',
                '&:hover': {
                  borderColor: '#cbd5e1',
                  bgcolor: '#f8fafc',
                },
                textTransform: 'none',
                minWidth: 0,
                px: 2,
              }}
            >
              View
            </Button>
          </Link>
          <Tooltip title="Delete report">
            <IconButton
              size="small"
              onClick={() => handleDelete(report.Id)}
              sx={{
                color: '#dc2626',
                '&:hover': {
                  bgcolor: alpha('#dc2626', 0.04),
                },
              }}
            >
              <DeleteIcon fontSize="small" />
            </IconButton>
          </Tooltip>
        </Box>
      </TableCell>
    </TableRow>
  );
}

export default function Jobs() {
  const [reports, setReports] = useState<ReportWithStatus[]>([]);
  const [loading, setLoading] = useState(true);
  const [error, setError] = useState<string | null>(null);
  const { healthStatus } = useHealth();
  const { license } = useLicense();
  const [isLicenseValid, setIsLicenseValid] = useState<boolean | null>(true);

  useEffect(() => {
    setIsLicenseValid(
      license &&
        license.LicenseError !== 'expired license' &&
        license.LicenseError !== 'invalid license'
    );
  }, [license]);

  const pollingIntervalRef = useRef<NodeJS.Timeout | null>(null);

  const { license } = useLicense();
  const [quotaUsedPercentage, setQuotaUsedPercentage] = useState<number | null>(null);

  useEffect(() => {
    const fetchReports = async () => {
      try {
        const reportsData = await nerService.listReports();
        reportsData.sort(
          (a: ReportWithStatus, b: ReportWithStatus) =>
            new Date(b.CreationTime).getTime() - new Date(a.CreationTime).getTime()
        );
        setReports(reportsData as ReportWithStatus[]);
      } catch (err) {
        setError('Failed to fetch reports');
        console.error('Error fetching reports:', err);
      } finally {
        setLoading(false);
      }
    };

    // Poll for all reports to stay current on new reports.
    if (healthStatus) {
      if (pollingIntervalRef.current) {
        clearInterval(pollingIntervalRef.current);
      }
      fetchReports();
      pollingIntervalRef.current = setInterval(fetchReports, 5000);
    }

    return () => {
      if (pollingIntervalRef.current) {
        clearInterval(pollingIntervalRef.current);
      }
    };
  }, [healthStatus]);

  useEffect(() => {
    if (license && license?.LicenseInfo?.LicenseType === 'free') {
      setQuotaUsedPercentage(
        (license.LicenseInfo.Usage.UsedBytes / license.LicenseInfo.Usage.MaxBytes) * 100
      );
      console.log(
        'Quota Used Percentage:',
        (license.LicenseInfo.Usage.UsedBytes / license.LicenseInfo.Usage.MaxBytes) * 100
      );
    }
  }, [reports]);

  if (loading) {
    return (
      <Card sx={{ boxShadow: '0 1px 3px rgba(0,0,0,0.1)', bgcolor: 'white' }}>
        <CardContent sx={{ p: 3 }}>
          <Box
            sx={{
              display: 'flex',
              justifyContent: 'space-between',
              alignItems: 'center',
              mb: 3,
            }}
          >
            <Typography variant="h6" sx={{ fontWeight: 600, fontSize: '1.125rem' }}>
              Scan
            </Typography>
            <Link href={`/token-classification/jobs/new`} passHref>
              <Button
                variant="contained"
                color="primary"
                sx={{
                  bgcolor: '#1976d2',
                  '&:hover': {
                    bgcolor: '#1565c0',
                  },
                  textTransform: 'none',
                  fontWeight: 500,
                }}
              >
                <Plus size={16} />
              </Button>
            </Link>
          </Box>
          <Box sx={{ display: 'flex', justifyContent: 'center', py: 2 }}>
            <CircularProgress size={24} />
          </Box>
        </CardContent>
      </Card>
    );
  }

  if (error) {
    return (
      <Card sx={{ boxShadow: '0 1px 3px rgba(0,0,0,0.1)', bgcolor: 'white' }}>
        <CardContent sx={{ p: 3 }}>
          <Box
            sx={{
              display: 'flex',
              justifyContent: 'space-between',
              alignItems: 'center',
              mb: 3,
            }}
          >
            <Typography variant="h6" sx={{ fontWeight: 600, fontSize: '1.125rem' }}>
              Scan
            </Typography>
            <Link href={`/token-classification/jobs/new`} passHref>
              <Button
                variant="contained"
                color="primary"
                sx={{
                  bgcolor: '#1976d2',
                  '&:hover': {
                    bgcolor: '#1565c0',
                  },
                  textTransform: 'none',
                  fontWeight: 500,
                }}
              >
                <Plus size={16} />
              </Button>
            </Link>
          </Box>
          <Typography sx={{ textAlign: 'center', py: 2, color: 'error.main' }}>{error}</Typography>
        </CardContent>
      </Card>
    );
  }

  const handleDelete = async (reportId: string) => {
    setReports(reports.filter((report) => report.Id !== reportId));
  };

  return (
    <>
<<<<<<< HEAD
      {typeof quotaUsedPercentage === 'number' && quotaUsedPercentage > 75 && (
        <div
          className={`
                      px-4 py-3 rounded mb-6 border 
                      bg-yellow-100 border-yellow-200 text-yellow-600
                    `}
        >
          You have used {quotaUsedPercentage?.toFixed(2)}% of your monthly quota. Any report
          exceeding the quota will not be processed. The quota resets on the 1st of each month.
        </div>
      )}

=======
      {!isLicenseValid && (
        <div
          className={`
                      px-4 py-3 rounded mb-6 border 
                      bg-red-100 border-red-200 text-red-600
                    `}
        >
          {license && license.LicenseError === 'expired license'
            ? 'Your license has expired. Please contact ThirdAI support to renew your license.'
            : 'Your license is invalid. Please check your license key or contact ThirdAI support.'}
        </div>
      )}
>>>>>>> 8a9dd6d7
      <Card
        sx={{
          boxShadow: '0 1px 3px rgba(0,0,0,0.1)',
          bgcolor: 'white',
          borderRadius: '12px',
          mx: 'auto',
          maxWidth: '1400px',
        }}
      >
        <CardContent sx={{ p: 4 }}>
          <Box
            sx={{
              display: 'flex',
              justifyContent: 'space-between',
              alignItems: 'center',
              mb: 4,
            }}
          >
            <Box>
              <Typography
                variant="h5"
                sx={{
                  fontWeight: 600,
                  fontSize: '1.5rem',
                  color: '#4a5568',
                }}
              >
                Scans
              </Typography>
            </Box>
<<<<<<< HEAD
            <Link href={`/token-classification/jobs/new`} passHref>
=======
            {healthStatus && isLicenseValid ? (
              <Link href={`/token-classification/jobs/new`} passHref legacyBehavior>
                <a style={{ textDecoration: 'none' }}>
                  <Button
                    variant="contained"
                    color="primary"
                    startIcon={<Plus size={20} />}
                    sx={{
                      bgcolor: '#2563eb',
                      '&:hover': {
                        bgcolor: '#1d4ed8',
                      },
                      textTransform: 'none',
                      fontWeight: 500,
                      px: 3,
                      py: 1.5,
                      borderRadius: '8px',
                      boxShadow: '0 1px 2px 0 rgba(0, 0, 0, 0.05)',
                    }}
                  >
                    New Scan
                  </Button>
                </a>
              </Link>
            ) : (
>>>>>>> 8a9dd6d7
              <Button
                variant="contained"
                color="primary"
                startIcon={<Plus size={20} />}
<<<<<<< HEAD
                sx={{
                  bgcolor: '#2563eb',
                  '&:hover': {
                    bgcolor: '#1d4ed8',
                  },
=======
                disabled
                sx={{
                  bgcolor: '#2563eb',
>>>>>>> 8a9dd6d7
                  textTransform: 'none',
                  fontWeight: 500,
                  px: 3,
                  py: 1.5,
                  borderRadius: '8px',
                  boxShadow: '0 1px 2px 0 rgba(0, 0, 0, 0.05)',
                }}
<<<<<<< HEAD
                disabled={!healthStatus}
              >
                New Scan
              </Button>
            </Link>
=======
              >
                New Scan
              </Button>
            )}
>>>>>>> 8a9dd6d7
          </Box>

          <TableContainer
            component={Paper}
            sx={{
              boxShadow: 'none',
              border: '1px solid',
              borderColor: 'grey.200',
              borderRadius: '12px',
              bgcolor: 'white',
              '& .MuiTableCell-root': {
                borderBottom: '1px solid',
                borderColor: 'grey.200',
                py: 2.5,
              },
            }}
          >
            <Table>
              <TableHead>
                <TableRow sx={{ bgcolor: '#f8fafc' }}>
                  <TableCell
                    sx={{
                      fontWeight: 600,
                      color: '#475569',
                      fontSize: '0.875rem',
                    }}
                  >
                    Name
                  </TableCell>
                  <TableCell
                    sx={{
                      fontWeight: 600,
                      color: '#475569',
                      fontSize: '0.875rem',
                    }}
                  >
                    Model
                  </TableCell>
                  <TableCell
                    sx={{
                      fontWeight: 600,
                      color: '#475569',
                      fontSize: '0.875rem',
                    }}
                  >
                    Progress
                  </TableCell>
                  <TableCell
                    sx={{
                      fontWeight: 600,
                      color: '#475569',
                      fontSize: '0.875rem',
                    }}
                  >
                    Created At
                  </TableCell>
                  <TableCell
                    sx={{
                      fontWeight: 600,
                      color: '#475569',
                      fontSize: '0.875rem',
                      width: '120px',
                    }}
                  >
                    Actions
                  </TableCell>
                </TableRow>
              </TableHead>
              <TableBody>
                {reports && reports.length > 0 ? (
                  reports.map((report) => (
                    <Job key={report.Id} initialReport={report} onDelete={handleDelete} />
                  ))
                ) : (
                  <TableRow>
                    <TableCell
                      colSpan={5}
                      sx={{
                        py: 8,
                        textAlign: 'center',
                      }}
                    >
                      <Box
                        sx={{
                          display: 'flex',
                          flexDirection: 'column',
                          alignItems: 'center',
                          gap: 2,
                        }}
                      >
                        <Typography
                          sx={{
                            color: '#475569',
                            fontSize: '0.875rem',
                          }}
                        >
                          -
                        </Typography>
                      </Box>
                    </TableCell>
                  </TableRow>
                )}
              </TableBody>
            </Table>
          </TableContainer>
        </CardContent>
      </Card>
    </>
  );
}<|MERGE_RESOLUTION|>--- conflicted
+++ resolved
@@ -24,8 +24,6 @@
 import DeleteIcon from '@mui/icons-material/Delete';
 import { useHealth } from '@/contexts/HealthProvider';
 import { alpha } from '@mui/material/styles';
-import { useLicense } from '@/hooks/useLicense';
-
 import { useLicense } from '@/hooks/useLicense';
 
 import InfoOutlinedIcon from '@mui/icons-material/InfoOutlined';
@@ -545,8 +543,19 @@
   };
 
   return (
-    <>
-<<<<<<< HEAD
+      <>
+      {!isLicenseValid && (
+        <div
+          className={`
+                      px-4 py-3 rounded mb-6 border 
+                      bg-red-100 border-red-200 text-red-600
+                    `}
+        >
+          {license && license.LicenseError === 'expired license'
+            ? 'Your license has expired. Please contact ThirdAI support to renew your license.'
+            : 'Your license is invalid. Please check your license key or contact ThirdAI support.'}
+        </div>
+      )}
       {typeof quotaUsedPercentage === 'number' && quotaUsedPercentage > 75 && (
         <div
           className={`
@@ -558,95 +567,68 @@
           exceeding the quota will not be processed. The quota resets on the 1st of each month.
         </div>
       )}
-
-=======
-      {!isLicenseValid && (
-        <div
-          className={`
-                      px-4 py-3 rounded mb-6 border 
-                      bg-red-100 border-red-200 text-red-600
-                    `}
-        >
-          {license && license.LicenseError === 'expired license'
-            ? 'Your license has expired. Please contact ThirdAI support to renew your license.'
-            : 'Your license is invalid. Please check your license key or contact ThirdAI support.'}
-        </div>
-      )}
->>>>>>> 8a9dd6d7
       <Card
-        sx={{
-          boxShadow: '0 1px 3px rgba(0,0,0,0.1)',
-          bgcolor: 'white',
-          borderRadius: '12px',
-          mx: 'auto',
-          maxWidth: '1400px',
-        }}
-      >
-        <CardContent sx={{ p: 4 }}>
-          <Box
-            sx={{
-              display: 'flex',
-              justifyContent: 'space-between',
-              alignItems: 'center',
-              mb: 4,
-            }}
-          >
-            <Box>
-              <Typography
-                variant="h5"
-                sx={{
-                  fontWeight: 600,
-                  fontSize: '1.5rem',
-                  color: '#4a5568',
-                }}
-              >
-                Scans
-              </Typography>
-            </Box>
-<<<<<<< HEAD
-            <Link href={`/token-classification/jobs/new`} passHref>
-=======
-            {healthStatus && isLicenseValid ? (
+          sx={{
+            boxShadow: '0 1px 3px rgba(0,0,0,0.1)',
+            bgcolor: 'white',
+            borderRadius: '12px',
+            mx: 'auto',
+            maxWidth: '1400px',
+          }}
+        >
+          <CardContent sx={{ p: 4 }}>
+            <Box
+              sx={{
+                display: 'flex',
+                justifyContent: 'space-between',
+                alignItems: 'center',
+                mb: 4,
+              }}
+            >
+              <Box>
+                <Typography
+                  variant="h5"
+                  sx={{
+                    fontWeight: 600,
+                    fontSize: '1.5rem',
+                    color: '#4a5568',
+                  }}
+                >
+                  Scans
+                </Typography>
+              </Box>
+              {healthStatus && isLicenseValid ? (
               <Link href={`/token-classification/jobs/new`} passHref legacyBehavior>
                 <a style={{ textDecoration: 'none' }}>
-                  <Button
-                    variant="contained"
-                    color="primary"
-                    startIcon={<Plus size={20} />}
-                    sx={{
-                      bgcolor: '#2563eb',
-                      '&:hover': {
-                        bgcolor: '#1d4ed8',
-                      },
-                      textTransform: 'none',
-                      fontWeight: 500,
-                      px: 3,
-                      py: 1.5,
-                      borderRadius: '8px',
-                      boxShadow: '0 1px 2px 0 rgba(0, 0, 0, 0.05)',
-                    }}
-                  >
-                    New Scan
-                  </Button>
-                </a>
+                    <Button
+                      variant="contained"
+                      color="primary"
+                      startIcon={<Plus size={20} />}
+                      sx={{
+                        bgcolor: '#2563eb',
+                        '&:hover': {
+                          bgcolor: '#1d4ed8',
+                        },
+                        textTransform: 'none',
+                        fontWeight: 500,
+                        px: 3,
+                        py: 1.5,
+                        borderRadius: '8px',
+                        boxShadow: '0 1px 2px 0 rgba(0, 0, 0, 0.05)',
+                      }}
+                      >
+                      New Scan
+                    </Button>
+                  </a>
               </Link>
-            ) : (
->>>>>>> 8a9dd6d7
+              ) : (
               <Button
                 variant="contained"
                 color="primary"
                 startIcon={<Plus size={20} />}
-<<<<<<< HEAD
-                sx={{
-                  bgcolor: '#2563eb',
-                  '&:hover': {
-                    bgcolor: '#1d4ed8',
-                  },
-=======
                 disabled
                 sx={{
                   bgcolor: '#2563eb',
->>>>>>> 8a9dd6d7
                   textTransform: 'none',
                   fontWeight: 500,
                   px: 3,
@@ -654,18 +636,10 @@
                   borderRadius: '8px',
                   boxShadow: '0 1px 2px 0 rgba(0, 0, 0, 0.05)',
                 }}
-<<<<<<< HEAD
-                disabled={!healthStatus}
-              >
-                New Scan
-              </Button>
-            </Link>
-=======
               >
                 New Scan
               </Button>
             )}
->>>>>>> 8a9dd6d7
           </Box>
 
           <TableContainer
