--- conflicted
+++ resolved
@@ -79,40 +79,24 @@
     const pollStatus = async () => {
       try {
         setReports((prev) =>
-<<<<<<< HEAD
           prev.map((r) => (r.Id === report.Id ? { ...r, isLoadingStatus: true } : r))
-=======
-          prev.map((r) =>
-            r.Id === report.Id ? { ...r, isLoadingStatus: true } : r
-          )
->>>>>>> ccfbcccc
         );
 
+        const detailedReport = await nerService.getReport(report.Id);
         const detailedReport = await nerService.getReport(report.Id);
 
         setReports((prev) =>
           prev.map((r) =>
             r.Id === report.Id
               ? {
-<<<<<<< HEAD
-                  ...r,
-                  CompletedFileCount: detailedReport.CompletedFileCount,
-                  detailedStatus: {
-                    ShardDataTaskStatus: detailedReport.ShardDataTaskStatus,
-                    InferenceTaskStatuses: detailedReport.InferenceTaskStatuses,
-                  },
-                  isLoadingStatus: false,
-                }
-=======
                 ...r,
                 CompletedFileCount: detailedReport.CompletedFileCount,
                 detailedStatus: {
                   ShardDataTaskStatus: detailedReport.ShardDataTaskStatus,
-                  InferenceTaskStatuses: detailedReport.InferenceTaskStatuses
+                  InferenceTaskStatuses: detailedReport.InferenceTaskStatuses,
                 },
-                isLoadingStatus: false
+                isLoadingStatus: false,
               }
->>>>>>> ccfbcccc
               : r
           )
         );
@@ -122,13 +106,7 @@
       } catch (err) {
         console.error(`Error fetching status for report ${report.Id}:`, err);
         setReports((prev) =>
-<<<<<<< HEAD
           prev.map((r) => (r.Id === report.Id ? { ...r, isLoadingStatus: false } : r))
-=======
-          prev.map((r) =>
-            r.Id === report.Id ? { ...r, isLoadingStatus: false } : r
-          )
->>>>>>> ccfbcccc
         );
         return false;
       }
@@ -169,16 +147,8 @@
         setLoading(false);
       }
     };
-<<<<<<< HEAD
     if (healthStatus) fetchReports();
-    return () => {};
-=======
-    if (healthStatus)
-      fetchReports();
-    return () => {
-
-    }
->>>>>>> ccfbcccc
+    return () => { };
   }, [healthStatus]);
 
   if (loading) {
@@ -265,7 +235,9 @@
         <Box sx={{ display: 'flex', alignItems: 'center', gap: 1.5 }}>
           <CircularProgress size={16} />
           <Typography variant="body2" sx={{ color: 'text.secondary' }}>
-            Loading status...
+            <Typography variant="body2" sx={{ color: 'text.secondary' }}>
+              Loading status...
+            </Typography>
           </Typography>
         </Box>
       );
@@ -275,7 +247,9 @@
       return (
         <Box sx={{ display: 'flex', alignItems: 'center', gap: 1.5 }}>
           <CircularProgress size={16} />
+          <CircularProgress size={16} />
           <Typography variant="body2" sx={{ color: 'text.secondary' }}>
+            Loading status...
             Loading status...
           </Typography>
         </Box>
