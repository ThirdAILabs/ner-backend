'use client';

import { useEffect, useRef, useState } from 'react';
import {
  Box,
  Typography,
  Button,
  Table,
  TableBody,
  TableCell,
  TableContainer,
  TableHead,
  TableRow,
  Paper,
  CircularProgress,
} from '@mui/material';
import { Plus } from 'lucide-react';

import { Card, CardContent } from '@mui/material';
import Link from 'next/link';
import { format } from 'date-fns';
import { nerService } from '@/lib/backend';
import { IconButton, Tooltip } from '@mui/material';
import DeleteIcon from '@mui/icons-material/Delete';
import { useHealth } from '@/contexts/HealthProvider';
import { alpha } from '@mui/material/styles';
import { useLicense } from '@/hooks/useLicense';
import useTelemetry from '@/hooks/useTelemetry';

import InfoOutlinedIcon from '@mui/icons-material/InfoOutlined';
import useTelemetry from '@/hooks/useTelemetry';

function JobStatus({ report }: { report: ReportWithStatus }) {
  if (report.isLoadingStatus) {
    return (
      <Box sx={{ display: 'flex', alignItems: 'center', gap: 1.5 }}>
        <CircularProgress size={16} />
        <Typography variant="body2" sx={{ color: 'text.secondary' }}>
          <Typography variant="body2" sx={{ color: 'text.secondary' }}>
            Loading status...
          </Typography>
        </Typography>
      </Box>
    );
  }

  if (!report.detailedStatus) {
    return (
      <Box sx={{ display: 'flex', alignItems: 'center', gap: 1.5 }}>
        <CircularProgress size={16} />
        <Typography variant="body2" sx={{ color: 'text.secondary' }}>
          Loading status...
        </Typography>
      </Box>
    );
  }

  const { ShardDataTaskStatus, InferenceTaskStatuses } = report.detailedStatus;
  const reportErrors = report.Errors || [];
  const monthlyQuotaExceeded =
    reportErrors.length > 0 && reportErrors.includes('license verification failed: quota exceeded');

  // Check for ShardDataTask failure first
  if (ShardDataTaskStatus === 'FAILED') {
    return (
      <Box sx={{ display: 'flex', alignItems: 'center', gap: 1.5 }}>
        <Box
          sx={{
            flex: 1,
            height: '8px',
            bgcolor: '#f1f5f9',
            borderRadius: '9999px',
            overflow: 'hidden',
          }}
        >
          <Box
            sx={{
              height: '100%',
              width: '100%',
              bgcolor: '#ef4444', // red color for failure
              borderRadius: '9999px',
            }}
          />
        </Box>
        <Typography
          variant="body2"
          sx={{
            color: '#ef4444',
            whiteSpace: 'nowrap',
            fontWeight: 'medium',
          }}
        >
          Failed
        </Typography>
      </Box>
    );
  }

  // Add default values for each status
  const completed = InferenceTaskStatuses?.COMPLETED?.TotalTasks || 0;
  const running = InferenceTaskStatuses?.RUNNING?.TotalTasks || 0;
  const queued = InferenceTaskStatuses?.QUEUED?.TotalTasks || 0;
  const failed = InferenceTaskStatuses?.FAILED?.TotalTasks || 0;
  const aborted = InferenceTaskStatuses?.ABORTED?.TotalTasks || 0;

  const fileCount = report.FileCount || 1;
  const succeededFileCount = report.SucceededFileCount || 0;
  const failedFileCount = report.FailedFileCount || 0;

  const totalTasks = completed + running + queued + failed + aborted;

  function getProgressOutput() {
    if (monthlyQuotaExceeded) {
      return (
        <Box
          component="span"
          sx={{
            display: 'flex',
            alignItems: 'center',
            gap: 0.5,
            color: 'red',
          }}
        >
          Monthly Quota Exceeded
          <Tooltip title="This scan exceeds the monthly quota for the free-tier. The quota resets on the 1st of each month.">
            <InfoOutlinedIcon fontSize="inherit" sx={{ cursor: 'pointer' }} />
          </Tooltip>
        </Box>
      );
    } else if (totalTasks === 0 && report.IsUpload) {
      // Local Upload
      return `Queued...`;
    } else if (totalTasks === 0 && !report.IsUpload) {
      // S3 Upload
      return 'Gathering Files...';
    } else if (aborted > 0) {
      let msg = `Scan stopped before completion`;
      if (succeededFileCount > 0) {
        msg += `: ${succeededFileCount}/${fileCount} Processed`;
      }
      if (failedFileCount > 0) {
        msg += `, ${failedFileCount}/${fileCount} Failed`;
      }
      return msg;
    } else if (fileCount > 0 && succeededFileCount === fileCount) {
      return `Files: ${fileCount}/${fileCount} Processed`;
    } else if (fileCount > 0 && failedFileCount === fileCount) {
      return `Files: ${failedFileCount}/${fileCount} Failed`;
    } else if (fileCount > 0) {
      return `Files: ${succeededFileCount}/${fileCount} Processed${failedFileCount > 0 ? `, ${failedFileCount}/${fileCount} Failed` : ''}`;
    }

    return 'Queued...';
  }

  return (
    <Box sx={{ display: 'flex', flexDirection: 'column', gap: 0.5 }}>
      <Box sx={{ display: 'flex', alignItems: 'center', gap: 1.5 }}>
        <Box
          sx={{
            flex: 1,
            height: '8px',
            bgcolor: '#cbd5e1',
            borderRadius: '9999px',
            overflow: 'hidden',
            display: 'flex',
            position: 'relative',
          }}
        >
          {/* Green (successful files) */}
          <Box
            sx={{
              height: '100%',
              width: `${(succeededFileCount / fileCount) * 100}%`,
              bgcolor: '#4caf50',
            }}
          />
          {/* Red (failed files) */}
          <Box
            sx={{
              height: '100%',
              width: `${(failedFileCount / fileCount) * 100}%`,
              bgcolor: '#ef4444',
            }}
          />
          {/* Loading animation */}
          {!monthlyQuotaExceeded &&
            succeededFileCount + failedFileCount < fileCount &&
            aborted === 0 && (
              <Box
                className="shimmer-effect"
                sx={{
                  position: 'absolute',
                  top: 0,
                  left: 0,
                  right: 0,
                  bottom: 0,
                }}
              />
            )}
        </Box>
        <Typography
          variant="body2"
          sx={{
            color: 'text.secondary',
            whiteSpace: 'nowrap',
            fontWeight: 'medium',
          }}
        >
          {`${(((succeededFileCount + failedFileCount) / fileCount) * 100).toFixed(0)} %`}
        </Typography>
      </Box>
      <Typography variant="caption" sx={{ color: 'text.secondary' }}>
        {getProgressOutput()}
      </Typography>
    </Box>
  );
}

interface JobProps {
  initialReport: ReportWithStatus;
  onDelete: (reportId: string) => void;
}

function Job({ initialReport, onDelete }: JobProps) {
  const [report, setReport] = useState<ReportWithStatus>({
    ...initialReport,
    isLoadingStatus: true,
  });
  const pollIntervalRef = useRef<NodeJS.Timeout | null>(null);

  const reportCompletionStatus = async () => {
    try {
      const detailedReport = await nerService.getReport(report.Id);

      setReport((prev) => ({
        ...prev,
        Errors: detailedReport.Errors || [],
        SucceededFileCount: detailedReport.SucceededFileCount,
        FailedFileCount: detailedReport.FailedFileCount,
        FileCount: detailedReport.FileCount,
        detailedStatus: {
          ShardDataTaskStatus: detailedReport.ShardDataTaskStatus,
          InferenceTaskStatuses: detailedReport.InferenceTaskStatuses,
        },
        isLoadingStatus: false,
      }));

      const seenFileCount = detailedReport.SucceededFileCount + detailedReport.FailedFileCount;

      const isCompleted =
        detailedReport.FileCount !== 0 && seenFileCount === detailedReport.FileCount;

      return isCompleted;
    } catch (err) {
      console.error(`Error fetching status for report ${report.Id}:`, err);
      setReport((prev) => ({ ...prev, isLoadingStatus: false }));
      return false;
    }
  };

  const pollReportStatus = async () => {
    const isComplete = await reportCompletionStatus();
    if (isComplete && pollIntervalRef.current) {
      clearInterval(pollIntervalRef.current);
    }
  };

  useEffect(() => {
    pollReportStatus();
    pollIntervalRef.current = setInterval(pollReportStatus, 5000);

    return () => {
      if (pollIntervalRef.current) {
        clearInterval(pollIntervalRef.current);
      }
    };
  }, []);

  const handleDelete = async (reportId: string) => {
    if (window.confirm('Are you sure you want to delete this report?')) {
      try {
        await nerService.deleteReport(reportId);
        onDelete(reportId);
      } catch (error) {
        console.error('Error deleting report:', error);
        // You might want to show an error message to the user
      }
    }
  };

  return (
    <TableRow
      key={report.Id}
      sx={{
        bgcolor: 'white',
        '&:hover': {
          bgcolor: alpha('#60a5fa', 0.04),
        },
        transition: 'background-color 0.2s',
      }}
    >
      <TableCell>
        <Typography
          sx={{
            fontWeight: 500,
            color: '#1e293b',
          }}
        >
          {report.ReportName}
        </Typography>
      </TableCell>
      <TableCell>
        <Box
          sx={{
            display: 'inline-flex',
            alignItems: 'center',
            px: 2,
            py: 0.5,
            bgcolor: '#f1f5f9',
            borderRadius: '16px',
          }}
        >
          <Typography
            sx={{
              fontSize: '0.875rem',
              color: '#475569',
            }}
          >
            {report.Model.Name.charAt(0).toUpperCase() + report.Model.Name.slice(1)}
          </Typography>
        </Box>
      </TableCell>
      <TableCell>
        <JobStatus report={report} />
      </TableCell>
      <TableCell>
        <Box sx={{ display: 'flex', flexDirection: 'column' }}>
          <Typography variant="body2" sx={{ color: '#1e293b' }}>
            {format(new Date(report.CreationTime), 'MMMM d, yyyy')}
          </Typography>
          <Typography variant="caption" sx={{ color: '#64748b' }}>
            {format(new Date(report.CreationTime), 'h:mm a')}
          </Typography>
        </Box>
      </TableCell>
      <TableCell>
        <Box
          sx={{
            display: 'flex',
            alignItems: 'center',
            gap: 1,
          }}
        >
          <Link
            href={`/token-classification/jobs?jobId=${report.Id}`}
            style={{
              textDecoration: 'none',
            }}
          >
            <Button
              variant="outlined"
              size="small"
              sx={{
                borderColor: '#e2e8f0',
                color: '#475569',
                '&:hover': {
                  borderColor: '#cbd5e1',
                  bgcolor: '#f8fafc',
                },
                textTransform: 'none',
                minWidth: 0,
                px: 2,
              }}
            >
              View
            </Button>
          </Link>
          <Tooltip title="Delete report">
            <IconButton
              size="small"
              onClick={() => handleDelete(report.Id)}
              sx={{
                color: '#dc2626',
                '&:hover': {
                  bgcolor: alpha('#dc2626', 0.04),
                },
              }}
            >
              <DeleteIcon fontSize="small" />
            </IconButton>
          </Tooltip>
        </Box>
      </TableCell>
    </TableRow>
  );
}

export default function Jobs() {
  const recordEvent = useTelemetry();
<<<<<<< HEAD
  useEffect(() => {
    recordEvent({
      UserAction: 'view',
      UIComponent: 'Scans Dashboard Page',
      UI: 'Token Classification Page',
    });
  }, []);

=======
>>>>>>> 461a53a0
  const [reports, setReports] = useState<ReportWithStatus[]>([]);
  const [loading, setLoading] = useState(true);
  const [error, setError] = useState<string | null>(null);
  const { healthStatus } = useHealth();
  const { license } = useLicense();
  const [isLicenseValid, setIsLicenseValid] = useState<boolean | null>(true);

  useEffect(() => {
    recordEvent({
      UserAction: 'View Reports Dashboard',
      UIComponent: 'Reports Dashboard',
      Page: 'Reports Dashboard Page',
    });
  }, []);

  useEffect(() => {
    setIsLicenseValid(
      license &&
        license.LicenseError !== 'expired license' &&
        license.LicenseError !== 'invalid license'
    );
  }, [license]);

  const pollingIntervalRef = useRef<NodeJS.Timeout | null>(null);

  const [quotaUsedPercentage, setQuotaUsedPercentage] = useState<number | null>(null);

  useEffect(() => {
    const fetchReports = async () => {
      try {
        const reportsData = await nerService.listReports();
        reportsData.sort(
          (a, b) => new Date(b.CreationTime).getTime() - new Date(a.CreationTime).getTime()
        );
        setReports(reportsData as ReportWithStatus[]);
      } catch (err) {
        setError('Failed to fetch reports');
        console.error('Error fetching reports:', err);
      } finally {
        setLoading(false);
      }
    };

    // Poll for all reports to stay current on new reports.
    if (healthStatus) {
      if (pollingIntervalRef.current) {
        clearInterval(pollingIntervalRef.current);
      }
      fetchReports();
      pollingIntervalRef.current = setInterval(fetchReports, 5000);
    }

    return () => {
      if (pollingIntervalRef.current) {
        clearInterval(pollingIntervalRef.current);
      }
    };
  }, [healthStatus]);

  useEffect(() => {
    if (license && license?.LicenseInfo?.LicenseType === 'free') {
      setQuotaUsedPercentage(
        (license.LicenseInfo.Usage.UsedBytes / license.LicenseInfo.Usage.MaxBytes) * 100
      );
    }
  }, [reports]);

  if (loading) {
    return (
      <>
        {!isLicenseValid && (
          <div
            className={`
                      px-4 py-3 rounded mb-6 border 
                      bg-red-100 border-red-200 text-red-600
                    `}
          >
            {license && license.LicenseError === 'expired license'
              ? 'Your license has expired. Please contact ThirdAI support to renew your license.'
              : 'Your license is invalid. Please check your license key or contact ThirdAI support.'}
          </div>
        )}
        {typeof quotaUsedPercentage === 'number' && quotaUsedPercentage > 75 && (
          <div
            className={`
                      px-4 py-3 rounded mb-6 border 
                      bg-yellow-100 border-yellow-200 text-yellow-600
                    `}
          >
            You have used {quotaUsedPercentage?.toFixed(2)}% of your monthly quota. Any report
            exceeding the quota will not be processed. The quota resets on the 1st of each month.
          </div>
        )}
        <Card
          sx={{
            boxShadow: '0 1px 3px rgba(0,0,0,0.1)',
            bgcolor: 'white',
            borderRadius: '12px',
            mx: 'auto',
            maxWidth: '1400px',
          }}
        >
          <CardContent sx={{ p: 4 }}>
            <Box
              sx={{
                display: 'flex',
                justifyContent: 'space-between',
                alignItems: 'center',
                mb: 4,
              }}
            >
              <Box>
                <Typography
                  variant="h5"
                  sx={{
                    fontWeight: 600,
                    fontSize: '1.5rem',
                    color: '#4a5568',
                  }}
                >
                  Scans
                </Typography>
              </Box>
              {healthStatus && isLicenseValid ? (
                <Link href={`/token-classification/jobs/new`} passHref legacyBehavior>
                  <a style={{ textDecoration: 'none' }}>
                    <Button
                      variant="contained"
                      color="primary"
                      startIcon={<Plus size={20} />}
                      sx={{
                        bgcolor: '#2563eb',
                        '&:hover': {
                          bgcolor: '#1d4ed8',
                        },
                        textTransform: 'none',
                        fontWeight: 500,
                        px: 3,
                        py: 1.5,
                        borderRadius: '8px',
                        boxShadow: '0 1px 2px 0 rgba(0, 0, 0, 0.05)',
                      }}
                    >
                      New Scan
                    </Button>
                  </a>
                </Link>
              ) : (
                <Button
                  variant="contained"
                  color="primary"
                  startIcon={<Plus size={20} />}
                  disabled
                  sx={{
                    bgcolor: '#2563eb',
                    textTransform: 'none',
                    fontWeight: 500,
                    px: 3,
                    py: 1.5,
                    borderRadius: '8px',
                    boxShadow: '0 1px 2px 0 rgba(0, 0, 0, 0.05)',
                  }}
                >
                  New Scan
                </Button>
              )}
            </Box>

            <TableContainer
              component={Paper}
              sx={{
                boxShadow: 'none',
                border: '1px solid',
                borderColor: 'grey.200',
                borderRadius: '12px',
                bgcolor: 'white',
                '& .MuiTableCell-root': {
                  borderBottom: '1px solid',
                  borderColor: 'grey.200',
                  py: 2.5,
                },
              }}
            >
              <Table>
                <TableHead>
                  <TableRow sx={{ bgcolor: '#f8fafc' }}>
                    <TableCell
                      sx={{
                        fontWeight: 600,
                        color: '#475569',
                        fontSize: '0.875rem',
                      }}
                    >
                      Name
                    </TableCell>
                    <TableCell
                      sx={{
                        fontWeight: 600,
                        color: '#475569',
                        fontSize: '0.875rem',
                      }}
                    >
                      Model
                    </TableCell>
                    <TableCell
                      sx={{
                        fontWeight: 600,
                        color: '#475569',
                        fontSize: '0.875rem',
                      }}
                    >
                      Progress
                    </TableCell>
                    <TableCell
                      sx={{
                        fontWeight: 600,
                        color: '#475569',
                        fontSize: '0.875rem',
                      }}
                    >
                      Created At
                    </TableCell>
                    <TableCell
                      sx={{
                        fontWeight: 600,
                        color: '#475569',
                        fontSize: '0.875rem',
                        width: '120px',
                      }}
                    >
                      Actions
                    </TableCell>
                  </TableRow>
                </TableHead>
                <TableBody>
                  {reports && reports.length > 0 ? (
                    reports.map((report) => (
                      <Job key={report.Id} initialReport={report} onDelete={handleDelete} />
                    ))
                  ) : (
                    <TableRow>
                      <TableCell
                        colSpan={5}
                        sx={{
                          py: 8,
                          textAlign: 'center',
                        }}
                      >
                        <Box
                          sx={{
                            display: 'flex',
                            flexDirection: 'column',
                            alignItems: 'center',
                            gap: 2,
                          }}
                        >
                          <Typography
                            sx={{
                              color: '#475569',
                              fontSize: '0.875rem',
                            }}
                          >
                            -
                          </Typography>
                        </Box>
                      </TableCell>
                    </TableRow>
                  )}
                </TableBody>
              </Table>
            </TableContainer>
          </CardContent>
        </Card>
      </>
    );
  }

  if (error) {
    return (
      <Card sx={{ boxShadow: '0 1px 3px rgba(0,0,0,0.1)', bgcolor: 'white' }}>
        <CardContent sx={{ p: 3 }}>
          <Box
            sx={{
              display: 'flex',
              justifyContent: 'space-between',
              alignItems: 'center',
              mb: 3,
            }}
          >
            <Typography variant="h6" sx={{ fontWeight: 600, fontSize: '1.125rem' }}>
              Scan
            </Typography>
            <Link href={`/token-classification/jobs/new`} passHref>
              <Button
                variant="contained"
                color="primary"
                sx={{
                  bgcolor: '#1976d2',
                  '&:hover': {
                    bgcolor: '#1565c0',
                  },
                  textTransform: 'none',
                  fontWeight: 500,
                }}
              >
                <Plus size={16} />
              </Button>
            </Link>
          </Box>
          <Typography sx={{ textAlign: 'center', py: 2, color: 'error.main' }}>{error}</Typography>
        </CardContent>
      </Card>
    );
  }

  const handleDelete = async (reportId: string) => {
    setReports(reports.filter((report) => report.Id !== reportId));
  };

  return (
    <Card
      sx={{
        boxShadow: '0 1px 3px rgba(0,0,0,0.1)',
        bgcolor: 'white',
        borderRadius: '12px',
        mx: 'auto',
        maxWidth: '1400px',
      }}
    >
      <CardContent sx={{ p: 4 }}>
        <Box
          sx={{
            display: 'flex',
            justifyContent: 'space-between',
            alignItems: 'center',
            mb: 4,
          }}
        >
          <Box>
            <Typography
              variant="h5"
              sx={{
                fontWeight: 600,
                fontSize: '1.5rem',
                color: '#4a5568',
              }}
            >
              Scans
            </Typography>
          </Box>
          <Link href={`/token-classification/jobs/new`} passHref>
            <Button
              variant="contained"
              color="primary"
              startIcon={<Plus size={20} />}
              sx={{
                bgcolor: '#2563eb',
                '&:hover': {
                  bgcolor: '#1d4ed8',
                },
                textTransform: 'none',
                fontWeight: 500,
                px: 3,
                py: 1.5,
                borderRadius: '8px',
                boxShadow: '0 1px 2px 0 rgba(0, 0, 0, 0.05)',
              }}
              disabled={!healthStatus}
            >
              New Scan
            </Button>
          </Link>
        </Box>

        <TableContainer
          component={Paper}
          sx={{
            boxShadow: 'none',
            border: '1px solid',
            borderColor: 'grey.200',
            borderRadius: '12px',
            bgcolor: 'white',
            '& .MuiTableCell-root': {
              borderBottom: '1px solid',
              borderColor: 'grey.200',
              py: 2.5,
            },
          }}
        >
          <Table>
            <TableHead>
              <TableRow sx={{ bgcolor: '#f8fafc' }}>
                <TableCell
                  sx={{
                    fontWeight: 600,
                    color: '#475569',
                    fontSize: '0.875rem',
                  }}
                >
                  Name
                </TableCell>
                <TableCell
                  sx={{
                    fontWeight: 600,
                    color: '#475569',
                    fontSize: '0.875rem',
                  }}
                >
                  Model
                </TableCell>
                <TableCell
                  sx={{
                    fontWeight: 600,
                    color: '#475569',
                    fontSize: '0.875rem',
                  }}
                >
                  Progress
                </TableCell>
                <TableCell
                  sx={{
                    fontWeight: 600,
                    color: '#475569',
                    fontSize: '0.875rem',
                  }}
                >
                  Created At
                </TableCell>
                <TableCell
                  sx={{
                    fontWeight: 600,
                    color: '#475569',
                    fontSize: '0.875rem',
                    width: '120px',
                  }}
                >
                  Actions
                </TableCell>
              </TableRow>
            </TableHead>
            <TableBody>
              {reports && reports.length > 0 ? (
                reports.map((report) => (
                  <Job key={report.Id} initialReport={report} onDelete={handleDelete} />
                ))
              ) : (
                <TableRow>
                  <TableCell
                    colSpan={5}
                    sx={{
                      py: 8,
                      textAlign: 'center',
                    }}
                  >
                    <Box
                      sx={{
                        display: 'flex',
                        flexDirection: 'column',
                        alignItems: 'center',
                        gap: 2,
                      }}
                    >
                      <Typography
                        sx={{
                          color: '#475569',
                          fontSize: '0.875rem',
                        }}
                      >
                        -
                      </Typography>
                    </Box>
                  </TableCell>
                </TableRow>
              )}
            </TableBody>
          </Table>
        </TableContainer>
      </CardContent>
    </Card>
  );
}<|MERGE_RESOLUTION|>--- conflicted
+++ resolved
@@ -25,8 +25,6 @@
 import { useHealth } from '@/contexts/HealthProvider';
 import { alpha } from '@mui/material/styles';
 import { useLicense } from '@/hooks/useLicense';
-import useTelemetry from '@/hooks/useTelemetry';
-
 import InfoOutlinedIcon from '@mui/icons-material/InfoOutlined';
 import useTelemetry from '@/hooks/useTelemetry';
 
@@ -398,17 +396,6 @@
 
 export default function Jobs() {
   const recordEvent = useTelemetry();
-<<<<<<< HEAD
-  useEffect(() => {
-    recordEvent({
-      UserAction: 'view',
-      UIComponent: 'Scans Dashboard Page',
-      UI: 'Token Classification Page',
-    });
-  }, []);
-
-=======
->>>>>>> 461a53a0
   const [reports, setReports] = useState<ReportWithStatus[]>([]);
   const [loading, setLoading] = useState(true);
   const [error, setError] = useState<string | null>(null);
