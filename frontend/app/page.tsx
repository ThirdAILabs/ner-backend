--- conflicted
+++ resolved
@@ -3,17 +3,9 @@
 import * as _ from 'lodash';
 import Image from 'next/image';
 import Link from 'next/link';
-<<<<<<< HEAD
-import { useEffect } from 'react';
 import { Box, Typography } from '@mui/material';
 import { Card, CardTitle } from '@/components/ui/card/index';
 import { FileText, MessageSquare } from 'lucide-react';
-import useTelemetry from '@/hooks/useTelemetry';
-=======
-import { Box, Typography } from '@mui/material';
-import { Card, CardTitle } from '@/components/ui/card/index';
-import { FileText, MessageSquare } from 'lucide-react';
->>>>>>> 916046d0
 
 function Choice({
   title,
@@ -30,11 +22,6 @@
     <Link href={href}>
       <Card className="w-[300px] h-[250px] flex justify-center items-center hover:scale-105 transition-transform duration-200 hover:shadow-lg cursor-pointer">
         <Box>
-<<<<<<< HEAD
-          {/* {icon}
-          <CardTitle className="text-center text-gray-500">{title}</CardTitle> */}
-=======
->>>>>>> 916046d0
           <div className="flex justify-center mt-4">{icon}</div>
           <CardTitle className="text-center text-gray-500">{title}</CardTitle>
           <Typography variant="subtitle2" className="text-center text-gray-400 pt-3">
@@ -47,20 +34,6 @@
 }
 
 export default function Page() {
-<<<<<<< HEAD
-  const recordEvent = useTelemetry();
-
-  // Record initial page load
-  useEffect(() => {
-    recordEvent({
-      UserAction: 'view',
-      UIComponent: 'Page Load',
-      UI: 'Home Page'
-    });
-  }, []);
-
-=======
->>>>>>> 916046d0
   return (
     // Height is 100vh - 30px to account for the title bar region of the electron app.
     <div style={{ width: '75%', minHeight: 'calc(100vh-30px)', margin: '0 auto' }}>
