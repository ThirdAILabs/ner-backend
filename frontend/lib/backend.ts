import axiosInstance, { showApiErrorEvent } from './axios.config';
import axios from 'axios';
import qs from 'qs';

// Type definitions for API responses
interface Model {
  Id: string;
  Name: string;
  Status: string;
  BaseModelId?: string;
  Tags?: string[];
}

interface Group {
  Id: string;
  Name: string;
  Query: string;
  Objects?: string[];
}

interface TaskStatusCategory {
  TotalTasks: number;
  TotalSize: number;
}

interface Report {
  Id: string;
  Model: Model;
  SourceS3Bucket: string;
  SourceS3Prefix: string;
  IsUpload?: boolean;
  CreationTime: string;
  Tags?: string[];
  CustomTags?: {
    [key: string]: string;
  };
  FileCount: number;
  CompletedFileCount: number;
  FailedFileCount: number;
  Groups?: Group[];
  ShardDataTaskStatus?: string;
  InferenceTaskStatuses?: { [key: string]: TaskStatusCategory };
  Errors?: string[];
  ReportName: string;
  TagCounts: { [key: string]: number };
  TotalInferenceTimeSeconds: number;
  ShardDataTimeSeconds: number;
}

interface Entity {
  Object: string;
  Start: number;
  End: number;
  Label: string;
  Text: string;
  LContext?: string;
  RContext?: string;
}

interface ObjectPreview {
  object: string;
  tokens: string[];
  tags: string[];
}

interface CreateReportRequest {
  ModelId: string;
  UploadId?: string;
  S3Endpoint?: string;
  S3Region?: string;
  SourceS3Bucket?: string;
  SourceS3Prefix?: string;
  Tags: string[];
  CustomTags?: { [key: string]: string };
  Groups?: { [key: string]: string };
  report_name: string;
}

export interface InferenceMetrics {
  Completed: number;
  InProgress: number;
  DataProcessedMB: number;
  TokensProcessed: number;
}

export interface ThroughputMetrics {
  ModelID: string;
  ReportID?: string;
  ThroughputMBPerHour: number;
}

// Add a utility function to handle API errors with custom messages
const handleApiError = (error: unknown, customMessage?: string): never => {
  console.error('API Error:', error);

  // Extract the error message
  let errorMessage = 'An unexpected error occurred';
  let status: number | undefined = undefined;

  if (axios.isAxiosError(error) && error.response) {
    errorMessage = error.response.data?.message || error.message;
    status = error.response.status;
  } else if (error instanceof Error) {
    errorMessage = error.message;
  }

  // Show the error message (use custom message if provided)
  if (typeof window !== 'undefined') {
    showApiErrorEvent(customMessage || errorMessage, status);
  }

  throw error;
};

export const nerService = {
  checkHealth: async () => {
    try {
      const response = await axiosInstance.get('/health');
      return response;
    } catch (error) {
      return handleApiError(error, 'Failed to connect to the backend service');
    }
  },

  listModels: async (): Promise<Model[]> => {
    try {
      const response = await axiosInstance.get('/models');
      return response.data;
    } catch (error) {
      return handleApiError(error, 'Failed to load models');
    }
  },

  getModel: async (modelId: string): Promise<Model> => {
    try {
      const response = await axiosInstance.get(`/models/${modelId}`);
      return response.data;
    } catch (error) {
      return handleApiError(error, `Failed to load model details for ${modelId}`);
    }
  },

  getTagsFromModel: async (modelId: string): Promise<string[]> => {
    try {
      const model = await nerService.getModel(modelId);
      return model.Tags || [];
    } catch (error) {
      console.error('Error fetching tags from model:', error);
      return [];
    }
  },

  listReports: async (): Promise<Report[]> => {
    try {
      const response = await axiosInstance.get('/reports');
      return response.data;
    } catch (error) {
      return handleApiError(error, 'Failed to load reports');
    }
  },

  createReport: async (data: CreateReportRequest): Promise<{ ReportId: string }> => {
    try {
      const response = await axiosInstance.post('/reports', data);
      return response.data;
    } catch (error) {
      return handleApiError(error, 'Failed to create report');
    }
  },

  getReport: async (reportId: string): Promise<Report> => {
    try {
      const response = await axiosInstance.get(`/reports/${reportId}`);
      return response.data;
    } catch (error) {
      return handleApiError(error, `Failed to load report ${reportId}`);
    }
  },

  deleteReport: async (reportId: string): Promise<void> => {
    try {
      await axiosInstance.delete(`/reports/${reportId}`);
    } catch (error) {
      return handleApiError(error, `Failed to delete report ${reportId}`);
    }
  },

  getReportGroup: async (reportId: string, groupId: string): Promise<Group> => {
    const response = await axiosInstance.get(`/reports/${reportId}/groups/${groupId}`);
    return response.data;
  },

  getReportEntities: async (
    reportId: string,
    params?: {
      offset?: number;
      limit?: number;
      tags?: string[];
    }
  ): Promise<Entity[]> => {
    const response = await axiosInstance.get(`/reports/${reportId}/entities`, {
      params: {
        offset: params?.offset || 0,
        limit: params?.limit || 100,
        tags: params?.tags,
      },
      paramsSerializer: (params) => qs.stringify(params, { arrayFormat: 'repeat' }),
    });
    console.log('Entities response:', response.data);
    return response.data;
  },

  getReportObjects: async (
    reportId: string,
    params?: {
      offset?: number;
      limit?: number;
      tags?: string[];
    }
  ): Promise<ObjectPreview[]> => {
    // Fetch object previews from the backend
    const response = await axiosInstance.get<ObjectPreview[]>(`/reports/${reportId}/objects`, {
      params: {
        offset: params?.offset || 0,
        limit: params?.limit || 100,
      },
    });
    return response.data;
  },

  searchReport: async (reportId: string, query: string): Promise<{ Objects: string[] }> => {
    const response = await axiosInstance.get(`/reports/${reportId}/search`, {
      params: { query },
    });
    return response.data;
  },

  uploadFiles: async (files: File[]): Promise<{ Id: string }> => {
    try {
      const formData = new FormData();
      files.forEach((file) => {
        formData.append('files', file);
      });

      const response = await axiosInstance.post(`/uploads`, formData, {
        headers: {
          'Content-Type': 'multipart/form-data',
        },
      });
      return response.data;
    } catch (error) {
      return handleApiError(error, 'Failed to upload files');
    }
  },

  getInferenceMetrics: async (modelId?: string, days?: number): Promise<InferenceMetrics> => {
    const params: Record<string, any> = {};
    if (modelId) params.model_id = modelId;
    if (days !== undefined) params.days = days;
    const { data } = await axiosInstance.get<InferenceMetrics>('/metrics', {
      params,
    });
    return data;
  },

  getThroughputMetrics: async (modelId: string, reportId?: string): Promise<ThroughputMetrics> => {
    const params: Record<string, any> = { model_id: modelId };
    if (reportId) params.report_id = reportId;
    const { data } = await axiosInstance.get<ThroughputMetrics>('/metrics/throughput', { params });
    return data;
  },

  validateGroupDefinition: async (groupQuery: string): Promise<string | null> => {
    try {
      await axiosInstance.get('/validate-group-definition', {
        params: { group_query: groupQuery },
      });
      return null;
    } catch (error) {
      if (axios.isAxiosError(error) && error.response?.data) {
        return error.response.data;
      }
      return 'An unexpected error occurred';
    }
  },
<<<<<<< HEAD

  attemptS3Connection: async (
    endpoint: string,
    region: string,
    bucket: string,
    prefix: string
  ): Promise<string | null> => {
    try {
      await axiosInstance.get('/attempt-s3-connection', {
        params: { endpoint, region, bucket, prefix }
      });
  
      return null;
    } catch (error) {
      return "Failed to connect to S3 bucket. Please make sure that it is a valid public bucket."
    }
  }
=======
>>>>>>> 5e0f345b
};<|MERGE_RESOLUTION|>--- conflicted
+++ resolved
@@ -283,7 +283,6 @@
       return 'An unexpected error occurred';
     }
   },
-<<<<<<< HEAD
 
   attemptS3Connection: async (
     endpoint: string,
@@ -301,6 +300,4 @@
       return "Failed to connect to S3 bucket. Please make sure that it is a valid public bucket."
     }
   }
-=======
->>>>>>> 5e0f345b
 };