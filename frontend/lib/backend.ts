import axiosInstance, { showApiErrorEvent } from './axios.config';
import axios from 'axios';
import qs from 'qs';

<<<<<<< HEAD
=======
// Type definitions for API responses
interface Model {
  Id: string;
  Name: string;
  Status: string;
  BaseModelId?: string;
  Tags?: string[];
}

interface Group {
  Id: string;
  Name: string;
  Query: string;
  Objects?: string[];
}

interface TaskStatusCategory {
  TotalTasks: number;
  TotalSize: number;
}

interface Report {
  Id: string;
  Model: Model;
  SourceS3Bucket: string;
  SourceS3Prefix: string;
  IsUpload?: boolean;
  CreationTime: string;
  Tags?: string[];
  CustomTags?: {
    [key: string]: string;
  };
  FileCount: number;
  SucceededFileCount: number;
  FailedFileCount: number;
  Groups?: Group[];
  ShardDataTaskStatus?: string;
  InferenceTaskStatuses?: { [key: string]: TaskStatusCategory };
  Errors?: string[];
  ReportName: string;
  TagCounts: { [key: string]: number };
  TotalInferenceTimeSeconds: number;
  ShardDataTimeSeconds: number;
}

interface Entity {
  Object: string;
  Start: number;
  End: number;
  Label: string;
  Text: string;
  LContext?: string;
  RContext?: string;
}

interface ObjectPreview {
  object: string;
  tokens: string[];
  tags: string[];
}

interface CreateReportRequest {
  ModelId: string;
  UploadId?: string;
  S3Endpoint?: string;
  S3Region?: string;
  SourceS3Bucket?: string;
  SourceS3Prefix?: string;
  Tags: string[];
  CustomTags?: { [key: string]: string };
  Groups?: { [key: string]: string };
  report_name: string;
}

export interface InferenceMetrics {
  Completed: number;
  Failed: number;
  InProgress: number;
  DataProcessedMB: number;
  TokensProcessed: number;
}

export interface ThroughputMetrics {
  ModelID: string;
  ReportID?: string;
  ThroughputMBPerHour: number;
}

export interface ChatResponse {
  InputText: string;
  Reply: string;
  TagMap: Record<string, string>;
}

export interface Feedback {
  tokens: string[];
  labels: string[];
}

>>>>>>> 1dae4db1
// Add a utility function to handle API errors with custom messages
const handleApiError = (error: unknown, customMessage?: string): never => {
  console.error('API Error:', error);

  // Extract the error message
  let errorMessage = 'An unexpected error occurred';
  let status: number | undefined = undefined;

  if (axios.isAxiosError(error) && error.response) {
    errorMessage = error.response.data?.message || error.message;
    status = error.response.status;
  } else if (error instanceof Error) {
    errorMessage = error.message;
  }

  // Show the error message (use custom message if provided)
  if (typeof window !== 'undefined') {
    showApiErrorEvent(customMessage || errorMessage, status);
  }

  throw error;
};

export const nerService = {
  checkHealth: async () => {
    try {
      const response = await axiosInstance.get('/health');
      return response;
    } catch (error) {
      return handleApiError(error, 'Failed to connect to the backend service');
    }
  },

  listModels: async (): Promise<Model[]> => {
    try {
      const response = await axiosInstance.get('/models');
      return response.data;
    } catch (error) {
      return handleApiError(error, 'Failed to load models');
    }
  },

  getModel: async (modelId: string): Promise<Model> => {
    try {
      const response = await axiosInstance.get(`/models/${modelId}`);
      return response.data;
    } catch (error) {
      return handleApiError(error, `Failed to load model details for ${modelId}`);
    }
  },

  getTagsFromModel: async (modelId: string): Promise<string[]> => {
    try {
      const model = await nerService.getModel(modelId);
      return model.Tags || [];
    } catch (error) {
      console.error('Error fetching tags from model:', error);
      return [];
    }
  },

  listReports: async (): Promise<Report[]> => {
    try {
      const response = await axiosInstance.get('/reports');
      return response.data;
    } catch (error) {
      return handleApiError(error, 'Failed to load reports');
    }
  },

  createReport: async (data: CreateReportRequest): Promise<{ ReportId: string }> => {
    try {
      const response = await axiosInstance.post('/reports', data);
      return response.data;
    } catch (error) {
      return handleApiError(error, 'Failed to create report');
    }
  },

  getReport: async (reportId: string): Promise<Report> => {
    try {
      const response = await axiosInstance.get(`/reports/${reportId}`);
      return response.data;
    } catch (error) {
      return handleApiError(error, `Failed to load report ${reportId}`);
    }
  },

  deleteReport: async (reportId: string): Promise<void> => {
    try {
      await axiosInstance.delete(`/reports/${reportId}`);
    } catch (error) {
      return handleApiError(error, `Failed to delete report ${reportId}`);
    }
  },

  getReportGroup: async (reportId: string, groupId: string): Promise<Group> => {
    const response = await axiosInstance.get(`/reports/${reportId}/groups/${groupId}`);
    return response.data;
  },

  getReportEntities: async (
    reportId: string,
    params?: {
      offset?: number;
      limit?: number;
      tags?: string[];
    }
  ): Promise<Entity[]> => {
    const response = await axiosInstance.get(`/reports/${reportId}/entities`, {
      params: {
        offset: params?.offset || 0,
        limit: params?.limit || 100,
        tags: params?.tags,
      },
      paramsSerializer: (params) => qs.stringify(params, { arrayFormat: 'repeat' }),
    });
    console.log('Entities response:', response.data);
    return response.data;
  },

  getReportObjects: async (
    reportId: string,
    params?: {
      offset?: number;
      limit?: number;
      tags?: string[];
    }
  ): Promise<ObjectPreview[]> => {
    // Fetch object previews from the backend
    const response = await axiosInstance.get<ObjectPreview[]>(`/reports/${reportId}/objects`, {
      params: {
        offset: params?.offset || 0,
        limit: params?.limit || 100,
        tags: params?.tags,
      },
      paramsSerializer: (params) => qs.stringify(params, { arrayFormat: 'repeat' }),
    });
    return response.data;
  },

  searchReport: async (reportId: string, query: string): Promise<{ Objects: string[] }> => {
    const response = await axiosInstance.get(`/reports/${reportId}/search`, {
      params: { query },
    });
    return response.data;
  },

  uploadFiles: async (files: File[]): Promise<{ Id: string }> => {
    try {
      const formData = new FormData();
      files.forEach((file) => {
        formData.append('files', file);
      });

      const response = await axiosInstance.post(`/uploads`, formData, {
        headers: {
          'Content-Type': 'multipart/form-data',
        },
      });
      return response.data;
    } catch (error) {
      return handleApiError(error, 'Failed to upload files');
    }
  },

  getInferenceMetrics: async (modelId?: string, days?: number): Promise<InferenceMetrics> => {
    const params: Record<string, any> = {};
    if (modelId) params.model_id = modelId;
    if (days !== undefined) params.days = days;
    const { data } = await axiosInstance.get<InferenceMetrics>('/metrics', {
      params,
    });
    return data;
  },

  getThroughputMetrics: async (modelId: string, reportId?: string): Promise<ThroughputMetrics> => {
    const params: Record<string, any> = { model_id: modelId };
    if (reportId) params.report_id = reportId;
    const { data } = await axiosInstance.get<ThroughputMetrics>('/metrics/throughput', { params });
    return data;
  },

  validateGroupDefinition: async (groupQuery: string): Promise<string | null> => {
    try {
      await axiosInstance.get('/validate/group', {
        params: { GroupQuery: groupQuery },
      });
      return null;
    } catch (error) {
      if (axios.isAxiosError(error) && error.response?.data) {
        return error.response.data;
      }
      return 'An unexpected error occurred';
    }
  },

  attemptS3Connection: async (
    endpoint: string,
    region: string,
    bucket: string,
    prefix: string
  ): Promise<string | null> => {
    try {
      await axiosInstance.get('/validate/s3', {
        params: {
          S3Endpoint: endpoint,
          S3Region: region,
          SourceS3Bucket: bucket,
          SourceS3Prefix: prefix,
        },
      });

      return null;
    } catch (error) {
      return 'Failed to connect to S3 bucket. Please make sure that it is a valid public bucket.';
    }
  },

  getChatSessions: async (): Promise<
    { ID: string; Title: string; TagMap: Record<string, string> }[]
  > => {
    const { data } = await axiosInstance.get('/chat/sessions');
    return data.Sessions;
  },

  startChatSession: async (model: string, title: string): Promise<string> => {
    const { data } = await axiosInstance.post('/chat/sessions', { Model: model, Title: title });
    return data.SessionID;
  },

  deleteChatSession: async (sessionId: string): Promise<void> => {
    await axiosInstance.delete(`/chat/sessions/${sessionId}`);
  },

  getChatSession: async (
    sessionId: string
  ): Promise<{ ID: string; Title: string; TagMap: Record<string, string> }> => {
    const { data } = await axiosInstance.get(`/chat/sessions/${sessionId}`);
    return data;
  },

  renameChatSession: async (sessionId: string, title: string): Promise<void> => {
    await axiosInstance.post(`/chat/sessions/${sessionId}/rename`, { Title: title });
  },

  sendChatMessageStream: async (
    sessionId: string,
    model: string,
    message: string,
    onChunk: (chunk: ChatResponse) => void
  ) => {
    let response;
    try {
      response = await axiosInstance.post(
        `/chat/sessions/${sessionId}/messages`,
        {
          Model: model,
          Message: message,
        },
        {
          responseType: 'stream',
          adapter: 'fetch',
        }
      );
    } catch (error) {
      if (axios.isAxiosError(error) && error.response?.data) {
        const reader = error.response.data.getReader();
        const decoder = new TextDecoder();
        let text = '';
        while (true) {
          const { done, value } = await reader.read();
          if (done) break;
          text += decoder.decode(value);
        }
        throw new Error(text);
      }
      throw error;
    }

    const reader = response.data.getReader();
    const decoder = new TextDecoder();
    let chunk: ReadableStreamReadResult<Uint8Array>;

    while (!(chunk = await reader.read()).done) {
      const decodedChunk = decoder.decode(chunk.value, { stream: true });
      const lines = decodedChunk.split('\n').filter(Boolean);

      for (const line of lines) {
        const parsedData = JSON.parse(line);
        if (parsedData.Code !== 200) {
          throw new Error(parsedData.Error);
        }
        onChunk(parsedData.Data);
      }
    }
  },

  getChatHistory: async (
    sessionId: string
  ): Promise<
    {
      MessageType: string;
      Content: string;
      Timestamp: string;
      Metadata?: any;
    }[]
  > => {
    const { data } = await axiosInstance.get(`/chat/sessions/${sessionId}/history`);
    return data || [];
  },

  getOpenAIApiKey: async (): Promise<string> => {
    const response = await axiosInstance.get('/chat/api-key');
    return response.data.ApiKey;
  },

  setOpenAIApiKey: async (apiKey: string): Promise<void> => {
    await axiosInstance.post('/chat/api-key', { ApiKey: apiKey });
  },

  storeFileNameToPath: async (uploadId: string, mapping: { [filename: string]: string }) => {
    try {
      await axiosInstance.post(`/file-name-to-path/${uploadId}`, { Mapping: mapping });
    } catch (error) {
      return handleApiError(error, 'Failed to store upload path mappings');
    }
  },

  getFileNameToPath: async (uploadId: string) => {
    const { data } = await axiosInstance.get(`/file-name-to-path/${uploadId}`);
    console.log('getFileNameToPath', data);
    return data.Mapping as { [filename: string]: string };
  },

  submitFeedback: async (modelId: string, feedback: Feedback) => {
    const { data } = await axiosInstance.post(`/models/${modelId}/feedback`, feedback);
    return data;
  },
};<|MERGE_RESOLUTION|>--- conflicted
+++ resolved
@@ -2,8 +2,6 @@
 import axios from 'axios';
 import qs from 'qs';
 
-<<<<<<< HEAD
-=======
 // Type definitions for API responses
 interface Model {
   Id: string;
@@ -102,8 +100,6 @@
   tokens: string[];
   labels: string[];
 }
-
->>>>>>> 1dae4db1
 // Add a utility function to handle API errors with custom messages
 const handleApiError = (error: unknown, customMessage?: string): never => {
   console.error('API Error:', error);
