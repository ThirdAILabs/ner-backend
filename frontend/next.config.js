/** @type {import('next').NextConfig} */
const nextConfig = {
  // PostgreSQL configuration is now handled server-side via API routes
  // No need to expose credentials to the client
  // Conditionally use static export only for Electron builds
<<<<<<< HEAD
  ...(process.env.BUILD_STATIC === 'true' 
    ? { output: 'export', distDir: 'out' } 
    : {}),
=======
  ...(process.env.BUILD_STATIC === 'true' ? { output: 'export', distDir: 'out' } : {}),
>>>>>>> 916046d0
  trailingSlash: true,
  images: {
    unoptimized: true,
    remotePatterns: [
      {
        protocol: 'https',
        hostname: 'avatars.githubusercontent.com',
      },
      {
        protocol: 'https',
        hostname: '*.public.blob.vercel-storage.com',
      },
    ],
  },
  webpack(config) {
    config.module.rules.push({
      test: /\.svg$/i,
      issuer: /\.[jt]sx?$/,
      use: ['@svgr/webpack'],
    });

    return config;
  },
};

module.exports = nextConfig;<|MERGE_RESOLUTION|>--- conflicted
+++ resolved
@@ -3,13 +3,7 @@
   // PostgreSQL configuration is now handled server-side via API routes
   // No need to expose credentials to the client
   // Conditionally use static export only for Electron builds
-<<<<<<< HEAD
-  ...(process.env.BUILD_STATIC === 'true' 
-    ? { output: 'export', distDir: 'out' } 
-    : {}),
-=======
   ...(process.env.BUILD_STATIC === 'true' ? { output: 'export', distDir: 'out' } : {}),
->>>>>>> 916046d0
   trailingSlash: true,
   images: {
     unoptimized: true,
