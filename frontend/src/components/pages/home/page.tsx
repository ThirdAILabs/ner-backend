--- conflicted
+++ resolved
@@ -2,44 +2,6 @@
 import '../../../styles/pages/_home.scss';
 
 function AppCatalog() {
-<<<<<<< HEAD
-  const [selectedRow, setSelectedRow] = useState<number | null>(null);
-  const detectionTools: AppInfo[] = [
-    {
-      name: 'HIPAA 15',
-      description: 'Detects 15 types of info...',
-      created: '2 months ago',
-      modified: '1 week ago',
-      owner: 'Daniel Hapsburg',
-    },
-    {
-      name: 'HIPAA 25',
-      description: 'Detects 25 types of info...',
-      created: '1 month ago',
-      modified: 'Yesterday',
-      owner: 'Daniel Hapsburg',
-    },
-    {
-      name: 'PII 15',
-      description: 'Detects 15 types of info...',
-      created: '2 months ago',
-      modified: '1 week ago',
-      owner: 'Daniel Hapsburg',
-    },
-    {
-      name: 'PII 25',
-      description: 'Detects 25 types of info...',
-      created: '1 month ago',
-      modified: 'Yesterday',
-      owner: 'Daniel Hapsburg',
-    },
-  ];
-  return (
-    <div className="container">
-      <div className="main-content">
-        <div className="header">
-          <button className="new-button">New</button>
-=======
     const [selectedRow, setSelectedRow] = useState<number | null>(null);
     const detectionTools: AppInfo[] = [
         {
@@ -110,7 +72,6 @@
                     </table>
                 </div>
             </div>
->>>>>>> b8df5a1e
         </div>
         <div className="table-container">
           <table className="table">
