@import '../base/variables';

.container {
<<<<<<< HEAD
  width: 100%;
  min-height: 100vh;
  background-color: $background-color;
  font-family: 'Segoe UI', Arial, sans-serif;
  color: $color-text-900;
  overflow: hidden;
=======
    width: 100%;
    min-height: 90vh;
    background-color: #ffffff;
    font-family: 'Segoe UI', Arial, sans-serif;
    color: $color-text-900;
    overflow: hidden;
    // border: 2px solid red;
>>>>>>> 5d65da18
}

.main-content {
  display: flex;
  flex-direction: column;
  width: 100%;
}

.header {
  padding: 20px 24px;
  display: flex;
  justify-content: flex-end;
  margin-right: 5%;
}

.new-button {
  border: 1px solid #d0d0d0;
  border-radius: 8px;
  padding: 8px 20px;
  background-color: white;
  cursor: pointer;
  font-weight: 500;
  transition: all 0.2s ease;
  box-shadow: 0 1px 3px rgba(0, 0, 0, 0.1);
  font-size: 14px;
}

.new-button:hover {
  background-color: #f8f9fa;
  box-shadow: 0 1px 4px rgba(0, 0, 0, 0.15);
}

.table-container {
  margin: 0;
  padding: 10px 10px;
  overflow: auto;
  width: 90%;
  margin-left: 5%;
  box-sizing: border-box;
  border-radius: 8px;
}

.table {
  width: 100%;
  border-collapse: collapse;
  min-width: 100%;
  table-layout: fixed;
}

.table-header {
  background-color: #4d4d4d;
  border-bottom: 1px solid #e0e0e0;
  text-align: left;
  font-weight: 600;
  padding: 14px 18px;
  font-size: 14px;
  color: #ffffff;
}

.text-center {
  text-align: center;
}

.row {
  cursor: pointer;
  background-color: white;
  border-bottom: 1px solid #f0f0f0;
  transition: background-color 0.15s ease;
}

.row.alternate {
  background-color: #fafbfc;
}

.row.selected {
  background-color: #e7f2fd;
}

.row:not(.selected):hover {
  background-color: #f5f7fa;
}

.cell {
  padding: 14px 18px;
  font-size: 14px;
}

.center-cell {
  padding: 14px 18px;
  text-align: center;
}

.triangle {
  width: 0;
  height: 0;
  border-top: 7px solid transparent;
  border-left: 9px solid #444;
  border-bottom: 7px solid transparent;
  display: inline-block;
}

.name-cell {
  padding: 14px 18px;
  font-size: 14px;
  font-weight: 500;
  color: color-text-900;
}

th:first-child,
td:first-child {
  padding-left: 24px;
}

th:last-child,
td:last-child {
  padding-right: 24px;
}<|MERGE_RESOLUTION|>--- conflicted
+++ resolved
@@ -1,14 +1,6 @@
 @import '../base/variables';
 
 .container {
-<<<<<<< HEAD
-  width: 100%;
-  min-height: 100vh;
-  background-color: $background-color;
-  font-family: 'Segoe UI', Arial, sans-serif;
-  color: $color-text-900;
-  overflow: hidden;
-=======
     width: 100%;
     min-height: 90vh;
     background-color: #ffffff;
@@ -16,7 +8,6 @@
     color: $color-text-900;
     overflow: hidden;
     // border: 2px solid red;
->>>>>>> 5d65da18
 }
 
 .main-content {
