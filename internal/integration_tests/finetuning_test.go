--- conflicted
+++ resolved
@@ -131,18 +131,7 @@
 
 	objData, err := s3ObjectStore.GetObject(context.Background(), filepath.Join(modelBucket, model.Id.String(), "model.json"))
 	require.NoError(t, err)
-<<<<<<< HEAD
-
-	file, err := os.Open(tempFile)
-	require.NoError(t, err)
-	defer file.Close()
-=======
 	defer objData.Close()
-
-	var data map[string]string
-	require.NoError(t, json.NewDecoder(objData).Decode(&data))
-	assert.Contains(t, data, "URL")
->>>>>>> 390d29d2
 }
 
 func finetuningTestHelper(t *testing.T, modelInit func(ctx context.Context, db *gorm.DB, s3p storage.ObjectStore, bucket, name, hostModelDir string) error) {
