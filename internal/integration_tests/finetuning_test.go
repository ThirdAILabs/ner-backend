--- conflicted
+++ resolved
@@ -215,7 +215,6 @@
 	}
 }
 
-<<<<<<< HEAD
 func TestFinetuningWithGenerateData(t *testing.T) {
 	_, cancel, s3, db, pub, sub, router := setupCommon(t)
 	defer cancel()
@@ -247,7 +246,8 @@
 	var data map[string]string
 	require.NoError(t, json.NewDecoder(stream).Decode(&data))
 	assert.Contains(t, data, "xyz")
-=======
+}
+
 func TestFinetuningOnnxModel(t *testing.T) {
 	var (
 		modelName    = "onnx_cnn"
@@ -343,5 +343,4 @@
 	}
 
 	assert.Greater(t, totalTags, uint64(0))
->>>>>>> 9c8323ca
 }