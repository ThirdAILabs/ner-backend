--- conflicted
+++ resolved
@@ -113,11 +113,7 @@
 	router := chi.NewRouter()
 	backend.AddRoutes(router)
 
-<<<<<<< HEAD
-	worker := core.NewTaskProcessor(db, s3, s3, queue, queue, t.TempDir(), modelBucket)
-=======
 	worker := core.NewTaskProcessor(db, s3, queue, queue, &DummyLicenseVerifier{}, t.TempDir(), modelBucket)
->>>>>>> e5df220c
 
 	go worker.Start()
 	defer worker.Stop()
@@ -208,11 +204,7 @@
 	router := chi.NewRouter()
 	backend.AddRoutes(router)
 
-<<<<<<< HEAD
-	worker := core.NewTaskProcessor(db, s3, s3, queue, queue, t.TempDir(), modelBucket)
-=======
 	worker := core.NewTaskProcessor(db, s3, queue, queue, &DummyLicenseVerifier{}, t.TempDir(), modelBucket)
->>>>>>> e5df220c
 
 	go worker.Start()
 	defer worker.Stop()
