package api

import (
	"bufio"
	"bytes"
	"encoding/json"
	"io"
	"log"
	"net/http"
	"net/http/httptest"
	"os"
	"strings"
	"sync"
	"testing"
	"time"

	"ner-backend/internal/core"
	"ner-backend/internal/database"
	pkgapi "ner-backend/pkg/api"

	"github.com/go-chi/chi/v5"
	"github.com/stretchr/testify/assert"
	"gorm.io/driver/sqlite"
	"gorm.io/gorm"
)

func initializeChatService() chi.Router {
	db, err := gorm.Open(sqlite.Open("file::memory:?cache=shared&mode=memory"), &gorm.Config{})
	if err != nil {
		log.Fatalf("Failed to connect to database: %v", err)
	}

	if err := database.GetMigrator(db).Migrate(); err != nil {
		log.Fatalf("Failed to migrate database: %v", err)
	}

	// presidio model doesn't require python path or plugin path
	loaders := core.NewModelLoaders("dummy python path executable ", "dummy python plugin path executable")
	nerModel, err := loaders["presidio"]("")
	if err != nil {
		log.Fatalf("could not load NER model: %v", err)
	}

	chatService := NewChatService(db, nerModel)
	router := chi.NewRouter()
	chatService.AddRoutes(router)

	return router
}

func setOpenAIAPIKey(t *testing.T, router chi.Router, apiKey string) {
	setKeyPayload := pkgapi.ApiKey{ApiKey: apiKey}
	setKeyBody, _ := json.Marshal(setKeyPayload)
	req := httptest.NewRequest(http.MethodPost, "/chat/api-key", bytes.NewReader(setKeyBody))
	req.Header.Set("Content-Type", "application/json")
	rec := httptest.NewRecorder()
	router.ServeHTTP(rec, req)
	assert.Equal(t, http.StatusOK, rec.Code)
}

func getOpenAIAPIKey(t *testing.T, router chi.Router) string {
	req := httptest.NewRequest(http.MethodGet, "/chat/api-key", nil)
	rec := httptest.NewRecorder()
	router.ServeHTTP(rec, req)

	var getKeyResp pkgapi.ApiKey
	if err := json.NewDecoder(rec.Body).Decode(&getKeyResp); err != nil {
		t.Fatalf("decode get-api-key response: %v", err)
	}

	return getKeyResp.ApiKey
}

func deleteOpenAIAPIKey(t *testing.T, router chi.Router) {
	req := httptest.NewRequest(http.MethodDelete, "/chat/api-key", nil)
	rec := httptest.NewRecorder()
	router.ServeHTTP(rec, req)

	assert.Equal(t, http.StatusOK, rec.Code)
}

func startSession(t *testing.T, router chi.Router, title string) string {
	startPayload := pkgapi.StartSessionRequest{Model: "gpt-3", Title: title}
	startBody, _ := json.Marshal(startPayload)
	req := httptest.NewRequest(http.MethodPost, "/chat/sessions", bytes.NewReader(startBody))
	req.Header.Set("Content-Type", "application/json")

	rec := httptest.NewRecorder()
	router.ServeHTTP(rec, req)
	assert.Equal(t, http.StatusOK, rec.Code)

	var startResp pkgapi.StartSessionResponse
	if err := json.NewDecoder(rec.Body).Decode(&startResp); err != nil {
		t.Fatalf("decode start-session response: %v", err)
	}
	sessionID := startResp.SessionID

	return sessionID
}

func getSessions(t *testing.T, router chi.Router) []pkgapi.ChatSessionMetadata {
	req := httptest.NewRequest(http.MethodGet, "/chat/sessions", nil)
	rec := httptest.NewRecorder()
	router.ServeHTTP(rec, req)
	assert.Equal(t, http.StatusOK, rec.Code)

	var sessionsResp pkgapi.GetSessionsResponse
	if err := json.NewDecoder(rec.Body).Decode(&sessionsResp); err != nil {
		t.Fatalf("decode get-sessions response: %v", err)
	}

	return sessionsResp.Sessions
}

func getSession(t *testing.T, router chi.Router, sessionID string) pkgapi.ChatSessionMetadata {
	req := httptest.NewRequest(http.MethodGet, "/chat/sessions/"+sessionID, nil)
	rec := httptest.NewRecorder()
	router.ServeHTTP(rec, req)
	assert.Equal(t, http.StatusOK, rec.Code)

	var sessionResp pkgapi.ChatSessionMetadata
	if err := json.NewDecoder(rec.Body).Decode(&sessionResp); err != nil {
		t.Fatalf("decode get-session response: %v", err)
	}

	return sessionResp
}

func deleteSession(t *testing.T, router chi.Router, sessionID string) {
	req := httptest.NewRequest(http.MethodDelete, "/chat/sessions/"+sessionID, nil)
	rec := httptest.NewRecorder()
	router.ServeHTTP(rec, req)
	assert.Equal(t, http.StatusOK, rec.Code)
}

func renameSession(t *testing.T, router chi.Router, sessionID string, title string) {
	renamePayload := pkgapi.RenameSessionRequest{Title: title}
	renameBody, _ := json.Marshal(renamePayload)
	req := httptest.NewRequest(http.MethodPost, "/chat/sessions/"+sessionID+"/rename", bytes.NewReader(renameBody))
	req.Header.Set("Content-Type", "application/json")
	rec := httptest.NewRecorder()
	router.ServeHTTP(rec, req)
	assert.Equal(t, http.StatusOK, rec.Code)
}

func sendMessage(t *testing.T, router chi.Router, sessionID string, message string) *httptest.ResponseRecorder {
	chatPayload := pkgapi.ChatRequest{
		Model:   "gpt-3",
		Message: message,
	}
	chatBody, _ := json.Marshal(chatPayload)
	req := httptest.NewRequest(http.MethodPost, "/chat/sessions/"+sessionID+"/messages", bytes.NewReader(chatBody))
	req.Header.Set("Content-Type", "application/json")

	rec := httptest.NewRecorder()
	router.ServeHTTP(rec, req)

	return rec
}


func processStreamResponse(t *testing.T, rec *httptest.ResponseRecorder) (redactedMessage string, reply string, tagMap map[string]string) {
	reader := bufio.NewReader(rec.Body)
	var streamResp StreamMessage

	for {
		line, err := reader.ReadString('\n')
		if err != nil {
			if err == io.EOF {
				break
			}
			t.Fatalf("read stream: %v", err)
		}
		line = strings.TrimSpace(line)
		if line == "" {
			continue
		}

		// Parse response.data as a ChatResponse
		var chatResp pkgapi.ChatResponse
		if err := json.Unmarshal([]byte(line), &streamResp); err != nil {
			t.Fatalf("decode chat response: %v", err)
		}

		if streamResp.Error != "" {
			t.Fatalf("stream response error: %s", streamResp.Error)
		}

		if streamResp.Data == nil {
			t.Fatalf("stream response data is nil")
		}

		jsonData, err := json.Marshal(streamResp.Data)
		if err != nil {
			t.Fatalf("marshal stream data: %v", err)
		}

		if err := json.Unmarshal(jsonData, &chatResp); err != nil {
			t.Fatalf("unmarshal chat response: %v", err)
		}

		if chatResp.TagMap != nil {
			tagMap = chatResp.TagMap
		}
		if chatResp.InputText != "" {
			redactedMessage = chatResp.InputText
		}
		if chatResp.Reply != "" {
			reply += chatResp.Reply
		}
	}

	return redactedMessage, reply, tagMap
}

<<<<<<< HEAD
func getHistory(t *testing.T, router chi.Router, sessionID string) []pkgapi.ChatHistoryItem {
=======
func getHistory(t *testing.T, router chi.Router, sessionID string) []pkgapi.ChatHistoryItem {	
>>>>>>> c000b274
	req := httptest.NewRequest(http.MethodGet, "/chat/sessions/"+sessionID+"/history", nil)
	rec := httptest.NewRecorder()
	router.ServeHTTP(rec, req)
	assert.Equal(t, http.StatusOK, rec.Code)
<<<<<<< HEAD

=======
	
>>>>>>> c000b274
	var history []pkgapi.ChatHistoryItem
	if err := json.NewDecoder(rec.Body).Decode(&history); err != nil {
		t.Fatalf("decode history: %v", err)
	}
<<<<<<< HEAD

=======
	
>>>>>>> c000b274
	return history
}

func TestChatEndpoint(t *testing.T) {

	router := initializeChatService()

	t.Run("TestGetOpenAIAPIKey_KeyUnset", func(t *testing.T) {
		apiKey := getOpenAIAPIKey(t, router)
		assert.Equal(t, "", apiKey)
	})

	t.Run("TestDeleteOpenAIAPIKey", func(t *testing.T) {
		apiKey := os.Getenv("OPENAI_API_KEY")

		setOpenAIAPIKey(t, router, apiKey)

		apiKey = getOpenAIAPIKey(t, router)
		assert.Equal(t, apiKey, apiKey)

		deleteOpenAIAPIKey(t, router)

		apiKey = getOpenAIAPIKey(t, router)
		assert.Equal(t, "", apiKey)
	})

	t.Run("TestGetOpenAIAPIKey_KeySet", func(t *testing.T) {
		apiKey := os.Getenv("OPENAI_API_KEY")

		setOpenAIAPIKey(t, router, apiKey)
		defer deleteOpenAIAPIKey(t, router)

		apiKey = getOpenAIAPIKey(t, router)
		assert.Equal(t, apiKey, apiKey)
	})

	t.Run("TestGetSessions", func(t *testing.T) {
		sessionID1 := startSession(t, router, "Test Session 1")
		defer deleteSession(t, router, sessionID1)
		assert.NotEmpty(t, sessionID1)

		sessionID2 := startSession(t, router, "Test Session 2")
		defer deleteSession(t, router, sessionID2)
		assert.NotEmpty(t, sessionID2)

		sessions := getSessions(t, router)
		assert.Equal(t, 2, len(sessions))
		assert.Equal(t, sessionID1, sessions[0].ID.String())
		assert.Equal(t, "Test Session 1", sessions[0].Title)
		assert.Equal(t, sessionID2, sessions[1].ID.String())
		assert.Equal(t, "Test Session 2", sessions[1].Title)
	})

	t.Run("TestDeleteSession", func(t *testing.T) {
		sessionID := startSession(t, router, "Test Session")
		deleteSession(t, router, sessionID)

		sessions := getSessions(t, router)
		assert.Equal(t, 0, len(sessions))
	})

	t.Run("TestStartSession", func(t *testing.T) {
		sessionID := startSession(t, router, "Test Session")
		defer deleteSession(t, router, sessionID)
		assert.NotEmpty(t, sessionID)

		session := getSession(t, router, sessionID)
		assert.Equal(t, "Test Session", session.Title)
	})

	t.Run("TestRenameSession", func(t *testing.T) {
		sessionID := startSession(t, router, "Test Session")
		defer deleteSession(t, router, sessionID)

		session := getSession(t, router, sessionID)
		assert.Equal(t, "Test Session", session.Title)

		renameSession(t, router, sessionID, "Renamed Test Session")

		session = getSession(t, router, sessionID)
		assert.Equal(t, "Renamed Test Session", session.Title)
	})

	t.Run("TestSendMessage", func(t *testing.T) {
		apiKey := os.Getenv("OPENAI_API_KEY")

		setOpenAIAPIKey(t, router, apiKey)
		defer deleteOpenAIAPIKey(t, router)

		sessionID := startSession(t, router, "Test Session")
		defer deleteSession(t, router, sessionID)
		assert.NotEmpty(t, sessionID)

		message := "Hello, how are you today? I am Yashwanth and I work at ThirdAI and my email is yash@thirdai.com"
<<<<<<< HEAD
		redactedMessage, reply, tagMap := sendMessage(t, router, sessionID, message, apiKey)

=======
		rec := sendMessage(t, router, sessionID, message)
		assert.Equal(t, http.StatusOK, rec.Code)
		redactedMessage, reply, tagMap := processStreamResponse(t, rec)
		
>>>>>>> c000b274
		expectedRedacted := "Hello, how are you today? I am Yashwanth and I work at ThirdAI and my email is [EMAIL_1]"
		assert.Equal(t, expectedRedacted, redactedMessage)
		assert.NotEmpty(t, reply)
		assert.Equal(t,
			map[string]string{"[EMAIL_1]": "yash@thirdai.com"},
			tagMap,
		)
	})

	t.Run("TestSendMessage_UpdatesHistory", func(t *testing.T) {
		apiKey := os.Getenv("OPENAI_API_KEY")

		setOpenAIAPIKey(t, router, apiKey)
		defer deleteOpenAIAPIKey(t, router)

		sessionID := startSession(t, router, "Test Session")
		defer deleteSession(t, router, sessionID)
		assert.NotEmpty(t, sessionID)

		message := "Hello, how are you today? I am Yashwanth and I work at ThirdAI and my email is yash@thirdai.com"
		rec := sendMessage(t, router, sessionID, message)
		assert.Equal(t, http.StatusOK, rec.Code)
		redactedMessage, reply, _ := processStreamResponse(t, rec)

		history := getHistory(t, router, sessionID)
		assert.Equal(t, 2, len(history))
		assert.Equal(t, "user", history[0].MessageType)
		assert.Equal(t, redactedMessage, history[0].Content)
		assert.Equal(t, "ai", history[1].MessageType)
		assert.Equal(t, reply, history[1].Content)
	})

	t.Run("TestSendMessage_UpdatesSession", func(t *testing.T) {
		apiKey := os.Getenv("OPENAI_API_KEY")

		setOpenAIAPIKey(t, router, apiKey)
		defer deleteOpenAIAPIKey(t, router)

		sessionID := startSession(t, router, "Test Session")
		defer deleteSession(t, router, sessionID)
		assert.NotEmpty(t, sessionID)

		message1 := "Hello, how are you today? I am Yashwanth and I work at ThirdAI and my email is yash@thirdai.com"
		message2 := "Hello, how are you today? I am Tharun and I work at ThirdAI and my email is tharun@thirdai.com"
		rec := sendMessage(t, router, sessionID, message1)
		_, _, _ = processStreamResponse(t, rec) // Wait for the stream to finish
		rec = sendMessage(t, router, sessionID, message2)
		_, _, _ = processStreamResponse(t, rec) // Wait for the stream to finish

		session := getSession(t, router, sessionID)
		assert.Equal(t, "yash@thirdai.com", session.TagMap["[EMAIL_1]"])
		assert.Equal(t, "tharun@thirdai.com", session.TagMap["[EMAIL_2]"])
	})

	t.Run("TestSendMessage_ConcurrentSameSession", func(t *testing.T) {
		apiKey := os.Getenv("OPENAI_API_KEY")

		setOpenAIAPIKey(t, router, apiKey)
		defer deleteOpenAIAPIKey(t, router)

		sessionID := startSession(t, router, "Test Session")
		defer deleteSession(t, router, sessionID)

		successCount := 0
		failureCount := 0
		var lastAckTime time.Time

		mu := sync.Mutex{}
		var wg sync.WaitGroup

		routine := func() {
			defer wg.Done()
			
			rec := sendMessage(t, router, sessionID, "Hi, introduce yourself in 30 words")
			
			// Wait for the stream to finish so we can delete the session safely afterwards.
			if rec.Code == http.StatusOK {
				processStreamResponse(t, rec)
			}
			
			mu.Lock()
			if rec.Code == http.StatusOK {
				successCount++
				lastAckTime = time.Now()
			} else {
				failureCount++
			}
			mu.Unlock()
		}
		
		wg.Add(2)
		go routine()
		go routine()
		wg.Wait()

		if failureCount == 0 {
			// If both succeeded, verify the second message was processed after the first
			history := getHistory(t, router, sessionID)
			assert.Equal(t, 4, len(history)) // 2 messages, 2 responses
			assert.True(t, lastAckTime.After(history[2].Timestamp), 
				"Last acknowledgement time should be after second message timestamp")
		} else {
			// Otherwise verify one succeeded and one failed
			assert.Equal(t, 1, successCount)
			assert.Equal(t, 1, failureCount)
		}
	})
	
	t.Run("TestSendMessage_ConcurrentDifferentSessions", func(t *testing.T) {
		apiKey := os.Getenv("OPENAI_API_KEY")

		setOpenAIAPIKey(t, router, apiKey)
		defer deleteOpenAIAPIKey(t, router)

		sessionID1 := startSession(t, router, "Test Session 1")
		defer deleteSession(t, router, sessionID1)

		sessionID2 := startSession(t, router, "Test Session 2")
		defer deleteSession(t, router, sessionID2)

		successCount := 0
		failureCount := 0

		mu := sync.Mutex{}
		var wg sync.WaitGroup

		routine := func(sessionID string) {
			defer wg.Done()
			
			rec := sendMessage(t, router, sessionID, "Hi, introduce yourself in 30 words")
			
			// Wait for the stream to finish so we can delete the session safely afterwards.
			if rec.Code == http.StatusOK {
				processStreamResponse(t, rec)
			}
			
			mu.Lock()
			if rec.Code == http.StatusOK {
				successCount++
			} else {
				failureCount++
			}
			mu.Unlock()
		}
		
		wg.Add(2)
		go routine(sessionID1)
		go routine(sessionID2)
		wg.Wait()

		// The server allows concurrent requests to different sessions
		assert.Equal(t, 2, successCount)
		assert.Equal(t, 0, failureCount)
	})
}<|MERGE_RESOLUTION|>--- conflicted
+++ resolved
@@ -158,7 +158,6 @@
 	return rec
 }
 
-
 func processStreamResponse(t *testing.T, rec *httptest.ResponseRecorder) (redactedMessage string, reply string, tagMap map[string]string) {
 	reader := bufio.NewReader(rec.Body)
 	var streamResp StreamMessage
@@ -213,29 +212,17 @@
 	return redactedMessage, reply, tagMap
 }
 
-<<<<<<< HEAD
 func getHistory(t *testing.T, router chi.Router, sessionID string) []pkgapi.ChatHistoryItem {
-=======
-func getHistory(t *testing.T, router chi.Router, sessionID string) []pkgapi.ChatHistoryItem {	
->>>>>>> c000b274
 	req := httptest.NewRequest(http.MethodGet, "/chat/sessions/"+sessionID+"/history", nil)
 	rec := httptest.NewRecorder()
 	router.ServeHTTP(rec, req)
 	assert.Equal(t, http.StatusOK, rec.Code)
-<<<<<<< HEAD
-
-=======
-	
->>>>>>> c000b274
+
 	var history []pkgapi.ChatHistoryItem
 	if err := json.NewDecoder(rec.Body).Decode(&history); err != nil {
 		t.Fatalf("decode history: %v", err)
 	}
-<<<<<<< HEAD
-
-=======
-	
->>>>>>> c000b274
+
 	return history
 }
 
@@ -330,15 +317,10 @@
 		assert.NotEmpty(t, sessionID)
 
 		message := "Hello, how are you today? I am Yashwanth and I work at ThirdAI and my email is yash@thirdai.com"
-<<<<<<< HEAD
-		redactedMessage, reply, tagMap := sendMessage(t, router, sessionID, message, apiKey)
-
-=======
 		rec := sendMessage(t, router, sessionID, message)
 		assert.Equal(t, http.StatusOK, rec.Code)
 		redactedMessage, reply, tagMap := processStreamResponse(t, rec)
-		
->>>>>>> c000b274
+
 		expectedRedacted := "Hello, how are you today? I am Yashwanth and I work at ThirdAI and my email is [EMAIL_1]"
 		assert.Equal(t, expectedRedacted, redactedMessage)
 		assert.NotEmpty(t, reply)
@@ -411,14 +393,14 @@
 
 		routine := func() {
 			defer wg.Done()
-			
+
 			rec := sendMessage(t, router, sessionID, "Hi, introduce yourself in 30 words")
-			
+
 			// Wait for the stream to finish so we can delete the session safely afterwards.
 			if rec.Code == http.StatusOK {
 				processStreamResponse(t, rec)
 			}
-			
+
 			mu.Lock()
 			if rec.Code == http.StatusOK {
 				successCount++
@@ -428,7 +410,7 @@
 			}
 			mu.Unlock()
 		}
-		
+
 		wg.Add(2)
 		go routine()
 		go routine()
@@ -438,7 +420,7 @@
 			// If both succeeded, verify the second message was processed after the first
 			history := getHistory(t, router, sessionID)
 			assert.Equal(t, 4, len(history)) // 2 messages, 2 responses
-			assert.True(t, lastAckTime.After(history[2].Timestamp), 
+			assert.True(t, lastAckTime.After(history[2].Timestamp),
 				"Last acknowledgement time should be after second message timestamp")
 		} else {
 			// Otherwise verify one succeeded and one failed
@@ -446,7 +428,7 @@
 			assert.Equal(t, 1, failureCount)
 		}
 	})
-	
+
 	t.Run("TestSendMessage_ConcurrentDifferentSessions", func(t *testing.T) {
 		apiKey := os.Getenv("OPENAI_API_KEY")
 
@@ -467,14 +449,14 @@
 
 		routine := func(sessionID string) {
 			defer wg.Done()
-			
+
 			rec := sendMessage(t, router, sessionID, "Hi, introduce yourself in 30 words")
-			
+
 			// Wait for the stream to finish so we can delete the session safely afterwards.
 			if rec.Code == http.StatusOK {
 				processStreamResponse(t, rec)
 			}
-			
+
 			mu.Lock()
 			if rec.Code == http.StatusOK {
 				successCount++
@@ -483,7 +465,7 @@
 			}
 			mu.Unlock()
 		}
-		
+
 		wg.Add(2)
 		go routine(sessionID1)
 		go routine(sessionID2)
