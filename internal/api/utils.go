--- conflicted
+++ resolved
@@ -51,11 +51,11 @@
 	}
 
 	err := schema.NewDecoder().Decode(&data, r.Form)
-	 if err != nil {
+	if err != nil {
 		slog.Error("error decoding query params", "error", err)
 		return data, CodedErrorf(http.StatusBadRequest, "unable to parse request query params")
 	}
-   
+
 	return data, nil
 }
 
@@ -88,19 +88,9 @@
 type StreamResponse func(yield func(any, error) bool)
 
 type StreamMessage struct {
-<<<<<<< HEAD
-	Data    interface{} `json:"data,omitempty"`
-	Error   string      `json:"error,omitempty"`
-	Code    int         `json:"code,omitempty"`
-}
-
-func RestStreamHandler(handler func(r *http.Request) StreamResponse) http.HandlerFunc {
-	return func(w http.ResponseWriter, r *http.Request) {
-		stream := handler(r)
-=======
-	Data    interface{}
-	Error   string
-	Code    int
+	Data  interface{}
+	Error string
+	Code  int
 }
 
 func RestStreamHandler(handler func(r *http.Request) (StreamResponse, error)) http.HandlerFunc {
@@ -120,7 +110,6 @@
 			}
 			return
 		}
->>>>>>> 916046d0
 
 		flusher, ok := w.(http.Flusher)
 		if !ok {
@@ -132,11 +121,7 @@
 		w.Header().Set("Content-Type", "application/json")
 		w.WriteHeader(http.StatusOK)
 
-<<<<<<< HEAD
-		stream(func(data any, err error) bool {
-=======
 		for data, err := range stream {
->>>>>>> 916046d0
 			var msg StreamMessage
 			if err != nil {
 				var cerr *codedError
@@ -164,21 +149,11 @@
 
 			if writeErr := json.NewEncoder(w).Encode(msg); writeErr != nil {
 				slog.Error("error writing json response", "error", writeErr)
-<<<<<<< HEAD
-				return false
-			}
-			
-			flusher.Flush()
-
-			return true
-		})
-=======
 				return
 			}
-			
+
 			flusher.Flush()
 		}
->>>>>>> 916046d0
 	}
 }
 
