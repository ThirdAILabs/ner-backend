package api

import (
	"context"
	"database/sql"
	"encoding/json"
	"errors"
	"io"
	"log/slog"
	"mime"
	"mime/multipart"
	"ner-backend/internal/core"
	"ner-backend/internal/database"
	"ner-backend/internal/messaging"
	"ner-backend/internal/storage"
	"regexp"

	"ner-backend/pkg/api"
	"net/http"
	"path/filepath"
	"strconv"
	"time"

	"github.com/go-chi/chi/v5"
	"github.com/google/uuid"
	"gorm.io/gorm"
	"gorm.io/gorm/clause"
)

type BackendService struct {
	db               *gorm.DB
	storage          storage.Provider
	publisher        messaging.Publisher
	chunkTargetBytes int64
}

const (
	uploadBucket = "uploads"
)

func NewBackendService(db *gorm.DB, storage storage.Provider, pub messaging.Publisher, chunkTargetBytes int64) *BackendService {
	if err := storage.CreateBucket(context.Background(), uploadBucket); err != nil {
		slog.Error("error creating upload bucket", "error", err)
		panic("failed to create upload bucket")
	}

	return &BackendService{db: db, storage: storage, publisher: pub, chunkTargetBytes: chunkTargetBytes}
}

func (s *BackendService) AddRoutes(r chi.Router) {
	r.Get("/health", RestHandler(func(r *http.Request) (any, error) { return nil, nil }))
	r.Route("/models", func(r chi.Router) {
		r.Get("/", RestHandler(s.ListModels))
		r.Get("/{model_id}", RestHandler(s.GetModel))
		r.Post("/{model_id}/finetune", RestHandler(s.FinetuneModel))
	})
	r.Route("/reports", func(r chi.Router) {
		r.Get("/", RestHandler(s.ListReports))
		r.Post("/", RestHandler(s.CreateReport))
		r.Get("/{report_id}", RestHandler(s.GetReport))
		r.Post("/{report_id}/stop", RestHandler(s.StopReport))
		r.Delete("/{report_id}", RestHandler(s.DeleteReport))
		r.Get("/{report_id}/groups/{group_id}", RestHandler(s.GetReportGroup))
		r.Get("/{report_id}/entities", RestHandler(s.GetReportEntities))
		r.Get("/{report_id}/search", RestHandler(s.ReportSearch))
		r.Get("/{report_id}/objects", RestHandler(s.GetReportPreviews))
	})
	
	r.Route("/uploads", func(r chi.Router) {
		r.Post("/", RestHandler(s.UploadFiles))
	})
<<<<<<< HEAD

	r.Route("/metrics", func(r chi.Router) {
		r.Get("/", RestHandler(s.GetInferenceMetrics))
		r.Get("/throughput", RestHandler(s.GetThroughputMetrics))
=======
	
	r.Route("/validate-group-definition", func(r chi.Router) {
		r.Get("/", RestHandler(s.ValidateGroupDefinition))
>>>>>>> 99846ecc
	})
}

func (s *BackendService) ListModels(r *http.Request) (any, error) {
	ctx := r.Context()
	var models []database.Model
	if err := s.db.WithContext(ctx).Find(&models).Error; err != nil {
		slog.Error("error getting models", "error", err)
		return nil, CodedErrorf(http.StatusInternalServerError, "error retrieving model records")
	}

	return convertModels(models), nil
}

func (s *BackendService) GetModel(r *http.Request) (any, error) {
	modelId, err := URLParamUUID(r, "model_id")
	if err != nil {
		return nil, err
	}

	ctx := r.Context()

	var model database.Model
	if err := s.db.WithContext(ctx).Preload("Tags").First(&model, "id = ?", modelId).Error; err != nil {
		if errors.Is(err, gorm.ErrRecordNotFound) {
			return nil, CodedErrorf(http.StatusNotFound, "model not found")
		}
		slog.Error("error getting model from database", "error", err, "model_id", modelId)
		return nil, CodedErrorf(http.StatusInternalServerError, "error retrieving model record")
	}

	return convertModel(model), nil
}

func (s *BackendService) FinetuneModel(r *http.Request) (any, error) {
	modelId, err := URLParamUUID(r, "model_id")
	if err != nil {
		return nil, err
	}
	req, err := ParseRequest[api.FinetuneRequest](r)
	if err != nil {
		return nil, err
	}

	if req.Name == "" {
		return nil, CodedErrorf(http.StatusUnprocessableEntity, "the following fields are required: Name")
	}

	ctx := r.Context()

	var model database.Model

	if err := s.db.WithContext(ctx).Transaction(func(txn *gorm.DB) error {
		var baseModel database.Model
		if err := txn.First(&baseModel, "id = ?", modelId).Error; err != nil {
			if errors.Is(err, gorm.ErrRecordNotFound) {
				return CodedErrorf(http.StatusNotFound, "base model not found")
			}
			slog.Error("error getting base model", "error", err)
			return CodedErrorf(http.StatusInternalServerError, "error retrieving base model record")
		}

		if baseModel.Status != database.ModelTrained {
			return CodedErrorf(http.StatusUnprocessableEntity, "base model is not ready for finetuning: model has status: %s", baseModel.Status)
		}

		model = database.Model{
			Id:           uuid.New(),
			BaseModelId:  uuid.NullUUID{UUID: baseModel.Id, Valid: true},
			Name:         req.Name,
			Type:         baseModel.Type,
			Status:       database.ModelQueued,
			CreationTime: time.Now().UTC(),
		}

		if err := txn.WithContext(ctx).Create(&model).Error; err != nil {
			slog.Error("error creating model entry", "error", err)
			return CodedErrorf(http.StatusInternalServerError, "failed to create model entry")
		}

		return nil
	}); err != nil {
		return nil, err
	}

	if err := s.publisher.PublishFinetuneTask(ctx, messaging.FinetuneTaskPayload{
		ModelId:     model.Id,
		BaseModelId: model.BaseModelId.UUID,
		TaskPrompt:  req.TaskPrompt,
		Tags:        req.Tags,
		Samples:     req.Samples,
	}); err != nil {
		slog.Error("error queueing finetune task", "error", err)
		_ = database.UpdateModelStatus(ctx, s.db, model.Id, database.ModelFailed)
		return nil, CodedErrorf(http.StatusInternalServerError, "failed to queue finetune task")
	}

	slog.Info("created model", "model_id", model.Id, "base_model_id", model.BaseModelId, "name", model.Name)

	return api.FinetuneResponse{ModelId: model.Id}, nil
}

func (s *BackendService) ListReports(r *http.Request) (any, error) {
	ctx := r.Context()
	var reports []database.Report
	if err := s.db.WithContext(ctx).Preload("Model").Preload("Groups").Where("deleted = ?", false).Find(&reports).Error; err != nil {
		slog.Error("error getting reports", "error", err)
		return nil, CodedErrorf(http.StatusInternalServerError, "error retrieving report records")
	}

	return convertReports(reports), nil
}

func (s *BackendService) CreateReport(r *http.Request) (any, error) {
	req, err := ParseRequest[api.CreateReportRequest](r)
	if err != nil {
		return nil, err
	}

	if req.ModelId == uuid.Nil {
		return nil, CodedErrorf(http.StatusUnprocessableEntity, "the following fields are required: ModelId")
	}

	var (
		s3Endpoint     = req.S3Endpoint
		s3Region       = req.S3Region
		sourceS3Bucket = req.SourceS3Bucket
		s3Prefix       = req.SourceS3Prefix
		isUpload       = false
	)

	if req.UploadId != uuid.Nil {
		s3Endpoint = ""
		s3Region = ""
		sourceS3Bucket = uploadBucket
		s3Prefix = req.UploadId.String()
		isUpload = true
	}

	if sourceS3Bucket == "" {
		return nil, CodedErrorf(http.StatusUnprocessableEntity, "the following fields are required: SourceS3Bucket or UploadId")
	}

	if err := validateReportName(req.ReportName); err != nil {
		return nil, err
	}

	for _, tag := range req.Tags {
		if _, ok := req.CustomTags[tag]; ok {
			return nil, CodedErrorf(http.StatusUnprocessableEntity, "tag '%s' cannot be used as a regular and custom tag", tag)
		}
	}

	for tag, pattern := range req.CustomTags {
		if _, err := regexp.Compile(pattern); err != nil {
			return nil, CodedErrorf(http.StatusUnprocessableEntity, "invalid regex pattern '%s' for custom tag '%s': %v", pattern, tag, err)
		}
	}

	report := database.Report{
		Id:             uuid.New(),
		ReportName:     req.ReportName,
		ModelId:        req.ModelId,
		S3Endpoint:     sql.NullString{String: s3Endpoint, Valid: s3Endpoint != ""},
		S3Region:       sql.NullString{String: s3Region, Valid: s3Region != ""},
		SourceS3Bucket: sourceS3Bucket,
		SourceS3Prefix: sql.NullString{String: s3Prefix, Valid: s3Prefix != ""},
		IsUpload:       isUpload,
		CreationTime:   time.Now().UTC(),
	}

	for _, tag := range req.Tags {
		report.Tags = append(report.Tags, database.ReportTag{
			ReportId: report.Id,
			Tag:      tag,
		})
	}

	for tag, pattern := range req.CustomTags {
		report.CustomTags = append(report.CustomTags, database.CustomTag{
			ReportId: report.Id,
			Tag:      tag,
			Pattern:  pattern,
		})
	}

	for name, query := range req.Groups {
		if _, err := core.ParseQuery(query); err != nil {
			return nil, CodedErrorf(http.StatusUnprocessableEntity, "invalid query '%s' for group '%s': %v", query, name, err)
		}

		report.Groups = append(report.Groups, database.Group{
			Id:       uuid.New(),
			Name:     name,
			ReportId: report.Id,
			Query:    query,
		})
	}

	task := database.ShardDataTask{
		ReportId:         report.Id,
		Status:           database.JobQueued,
		CreationTime:     time.Now().UTC(),
		ChunkTargetBytes: s.chunkTargetBytes,
	}

	ctx := r.Context()

	var model database.Model

	if err := s.db.WithContext(ctx).Transaction(func(txn *gorm.DB) error {
		// check if duplicate report name
		var existingReport database.Report
		result := txn.Where("report_name = ?", req.ReportName).Limit(1).Find(&existingReport)
		if result.Error != nil {
			slog.Error("error checking for duplicate report name", "error", result.Error)
			return CodedErrorf(http.StatusInternalServerError, "error checking for duplicate report name")
		} else if result.RowsAffected > 0 {
			return CodedErrorf(http.StatusUnprocessableEntity, "report name '%s' already exists", req.ReportName)
		}

		if err := txn.Preload("Tags").First(&model, "id = ?", req.ModelId).Error; err != nil {
			if errors.Is(err, gorm.ErrRecordNotFound) {
				return CodedErrorf(http.StatusNotFound, "model not found")
			}
			slog.Error("error getting model", "error", err)
			return CodedErrorf(http.StatusInternalServerError, "error retrieving model record")
		}

		if model.Status != database.ModelTrained {
			return CodedErrorf(http.StatusUnprocessableEntity, "model is not ready: model has status: %s", model.Status)
		}

		modelTags := make(map[string]struct{})
		for _, tag := range model.Tags {
			modelTags[tag.Tag] = struct{}{}
		}

		for _, tag := range req.Tags {
			if _, ok := modelTags[tag]; !ok {
				return CodedErrorf(http.StatusUnprocessableEntity, "model does not support tag '%s', either switch models, or add a custom tag", tag)
			}
		}

		if err := txn.WithContext(ctx).Create(&report).Error; err != nil {
			slog.Error("error creating report entry", "error", err)
			return CodedErrorf(http.StatusInternalServerError, "failed to create report entry")
		}

		if err := txn.WithContext(ctx).Create(&task).Error; err != nil {
			slog.Error("error creating shard data task", "error", err)
			return CodedErrorf(http.StatusInternalServerError, "failed to create shard data task")
		}
		return nil
	}); err != nil {
		return nil, err
	}

	err = s.publisher.PublishShardDataTask(ctx, messaging.ShardDataPayload{ReportId: report.Id})
	if err != nil {
		slog.Error("error queueing shard data task", "error", err)
		_ = database.UpdateShardDataTaskStatus(ctx, s.db, report.Id, database.JobFailed)
		return nil, CodedErrorf(http.StatusInternalServerError, "failed to queue shard data task")
	}

	slog.Info("created report", "report_id", report.Id)
	return api.CreateReportResponse{ReportId: report.Id}, nil
}

func (s *BackendService) GetReport(r *http.Request) (any, error) {
	reportId, err := URLParamUUID(r, "report_id")
	if err != nil {
		return nil, err
	}

	ctx := r.Context()

	var report database.Report
	if err := s.db.WithContext(ctx).Preload("Model").Preload("Tags").Preload("CustomTags").Preload("Groups").Preload("ShardDataTask").Preload("Errors").Find(&report, "id = ?", reportId).Error; err != nil {
		if errors.Is(err, gorm.ErrRecordNotFound) {
			return nil, CodedErrorf(http.StatusNotFound, "report not found")
		}
		slog.Error("error getting report", "report_id", reportId, "error", err)
		return nil, CodedErrorf(http.StatusInternalServerError, "error retrieving report data")
	}

	if report.Deleted {
		return nil, CodedErrorf(http.StatusNotFound, "report not found")
	}

	type taskStatusCategory struct {
		Status string
		Count  int
		Total  int
	}

	var statusCategories []taskStatusCategory

	if err := s.db.WithContext(ctx).Model(&database.InferenceTask{}).
		Where("report_id = ?", reportId).
		Select("status, COUNT(*) as count, sum(total_size) as total").
		Group("status").
		Find(&statusCategories).Error; err != nil {
		slog.Error("error getting inference task statuses", "report_id", reportId, "error", err)
		return nil, CodedErrorf(http.StatusInternalServerError, "error retrieving inference task statuses")
	}

	apiReport := convertReport(report)
	apiReport.InferenceTaskStatuses = make(map[string]api.TaskStatusCategory)
	for _, category := range statusCategories {
		apiReport.InferenceTaskStatuses[category.Status] = api.TaskStatusCategory{
			TotalTasks: category.Count,
			TotalSize:  category.Total,
		}
	}

	return apiReport, nil
}

func (s *BackendService) DeleteReport(r *http.Request) (any, error) {
	reportId, err := URLParamUUID(r, "report_id")
	if err != nil {
		return nil, err
	}

	ctx := r.Context()

	if err := s.db.WithContext(ctx).Transaction(func(txn *gorm.DB) error {
		result := txn.Model(&database.Report{Id: reportId}).Update("deleted", true)
		if err := result.Error; err != nil {
			slog.Error("error deleting report", "report_id", reportId, "error", err)
			return CodedErrorf(http.StatusInternalServerError, "error deleting report")
		}

		if result.RowsAffected == 0 {
			return CodedErrorf(http.StatusNotFound, "report not found")
		}

		// Delete the report data that takes up the most space
		if err := txn.Delete(&database.ObjectGroup{}, "report_id = ?", reportId).Error; err != nil {
			slog.Error("error deleting report groups", "report_id", reportId, "error", err)
			return CodedErrorf(http.StatusInternalServerError, "error deleting report")
		}

		if err := txn.Delete(&database.ObjectEntity{}, "report_id = ?", reportId).Error; err != nil {
			slog.Error("error deleting report entities", "report_id", reportId, "error", err)
			return CodedErrorf(http.StatusInternalServerError, "error deleting report")
		}

		if err := txn.Delete(&database.ObjectPreview{}, "report_id = ?", reportId).Error; err != nil {
			slog.Error("error deleting report entities", "report_id", reportId, "error", err)
			return CodedErrorf(http.StatusInternalServerError, "error deleting report")
		}

		return nil
	}); err != nil {
		return nil, err
	}

	slog.Info("deleted report", "report_id", reportId)

	return nil, nil
}

func (s *BackendService) StopReport(r *http.Request) (any, error) {
	reportId, err := URLParamUUID(r, "report_id")
	if err != nil {
		return nil, err
	}

	ctx := r.Context()

	if err := s.db.WithContext(ctx).Transaction(func(txn *gorm.DB) error {
		result := txn.Model(&database.Report{Id: reportId}).Update("stopped", true)
		if err := result.Error; err != nil {
			slog.Error("error stopping report", "report_id", reportId, "error", err)
			return CodedErrorf(http.StatusInternalServerError, "error deleting report")
		}

		if result.RowsAffected == 0 {
			return CodedErrorf(http.StatusNotFound, "report not found")
		}
		return nil
	}); err != nil {
		return nil, err
	}

	slog.Info("stopped report", "report_id", reportId)

	return nil, nil
}

func (s *BackendService) GetReportGroup(r *http.Request) (any, error) {
	reportId, err := URLParamUUID(r, "report_id")
	if err != nil {
		return nil, err
	}

	groupId, err := URLParamUUID(r, "group_id")
	if err != nil {
		return nil, err
	}

	ctx := r.Context()

	var group database.Group
	if err := s.db.WithContext(ctx).Preload("Objects").First(&group, "report_id = ? AND id = ?", reportId, groupId).Error; err != nil {
		if errors.Is(err, gorm.ErrRecordNotFound) {
			return nil, CodedErrorf(http.StatusNotFound, "report group not found")
		}
		slog.Error("error getting report group", "report_id", reportId, "group_id", groupId, "error", err)
		return nil, CodedErrorf(http.StatusInternalServerError, "error retrieving report group record")
	}

	return convertGroup(group), nil
}

func (s *BackendService) GetReportEntities(r *http.Request) (any, error) {
	reportId, err := URLParamUUID(r, "report_id")
	if err != nil {
		return nil, err
	}

	params := r.URL.Query()

	var offset, limit int = 0, 100
	if offsetStr := params.Get("offset"); offsetStr != "" {
		if offset, err = strconv.Atoi(offsetStr); err != nil {
			return nil, CodedErrorf(http.StatusBadRequest, "invalid offset value")
		}
		if offset < 0 {
			return nil, CodedErrorf(http.StatusBadRequest, "offset value must be >= 0")
		}
	}
	if limitStr := params.Get("limit"); limitStr != "" {
		if limit, err = strconv.Atoi(limitStr); err != nil {
			if limit > 200 || limit < 0 {
				return nil, CodedErrorf(http.StatusBadRequest, "limit value must be >= 0 and <= 200")
			}
			return nil, CodedErrorf(http.StatusBadRequest, "invalid limit value")
		}
	}

	ctx := r.Context()

	query := s.db.WithContext(ctx).Offset(offset).Limit(limit).Order(clause.OrderByColumn{
		Column: clause.Column{Table: clause.CurrentTable, Name: clause.PrimaryKey},
	})
	if object := params.Get("object"); object != "" {
		query = query.Where("object = ?", object)
	}

	if tags := params["tags"]; len(tags) > 0 {
		query = query.Where("label IN ?", tags)
	}

	var entities []database.ObjectEntity
	if err := query.Find(&entities, "report_id = ?", reportId).Error; err != nil {
		slog.Error("error getting job entities", "report_id", reportId, "error", err)
		return nil, CodedErrorf(http.StatusInternalServerError, "error retrieving report entities")
	}

	return convertEntities(entities), nil
}

func (s *BackendService) GetReportPreviews(r *http.Request) (any, error) {
	reportId, err := URLParamUUID(r, "report_id")
	if err != nil {
		return nil, err
	}

	params := r.URL.Query()
	offset, limit := 0, 100
	if os := params.Get("offset"); os != "" {
		if offset, err = strconv.Atoi(os); err != nil || offset < 0 {
			return nil, CodedErrorf(http.StatusBadRequest, "invalid offset")
		}
	}
	if ls := params.Get("limit"); ls != "" {
		if limit, err = strconv.Atoi(ls); err != nil || limit < 1 || limit > 200 {
			return nil, CodedErrorf(http.StatusBadRequest, "invalid limit")
		}
	}

	ctx := r.Context()
	var previews []database.ObjectPreview
	if err := s.db.WithContext(ctx).
		Where("report_id = ?", reportId).
		Offset(offset).
		Limit(limit).
		Order("object").
		Find(&previews).Error; err != nil {
		slog.Error("error fetching previews", "report_id", reportId, "err", err)
		return nil, CodedErrorf(http.StatusInternalServerError, "error retrieving previews")
	}

	resp := make([]api.ObjectPreviewResponse, len(previews))
	for i, p := range previews {
		var payload struct {
			Tokens []string `json:"tokens"`
			Tags   []string `json:"tags"`
		}
		if err := json.Unmarshal(p.TokenTags, &payload); err != nil {
			slog.Error("unmarshal preview payload", "object", p.Object, "err", err)
		}
		resp[i] = api.ObjectPreviewResponse{
			Object: p.Object,
			Tokens: payload.Tokens,
			Tags:   payload.Tags,
		}
	}

	return resp, nil
}

func (s *BackendService) ReportSearch(r *http.Request) (any, error) {
	reportId, err := URLParamUUID(r, "report_id")
	if err != nil {
		return nil, err
	}

	queryStr := r.URL.Query().Get("query")
	if queryStr == "" {
		return nil, CodedErrorf(http.StatusBadRequest, "query parameter is required")
	}

	filter, err := core.ToSql(s.db, queryStr)
	if err != nil {
		return nil, CodedErrorf(http.StatusUnprocessableEntity, "error parsing query: %v", err)
	}

	ctx := r.Context()

	var objects []string
	if err := s.db.WithContext(ctx).Model(&database.ObjectEntity{}).Distinct("object").Where("report_id = ?", reportId).Where(filter).Find(&objects).Error; err != nil {
		slog.Error("error getting job objects by search", "report_id", reportId, "error", err)
		return nil, CodedErrorf(http.StatusInternalServerError, "error retrieving report objects")
	}

	return api.SearchResponse{Objects: objects}, nil
}

func getMultipartBoundary(r *http.Request) (string, error) {
	contentType := r.Header.Get("Content-Type")
	if contentType == "" {
		return "", CodedErrorf(http.StatusBadRequest, "missing 'Content-Type' header")
	}
	mediaType, params, err := mime.ParseMediaType(contentType)
	if err != nil {
		return "", CodedErrorf(http.StatusBadRequest, "error parsing media type in request: %w", err)
	}
	if mediaType != "multipart/form-data" {
		return "", CodedErrorf(http.StatusBadRequest, "expected media type to be 'multipart/form-data'")
	}

	boundary, ok := params["boundary"]
	if !ok {
		return "", CodedErrorf(http.StatusBadRequest, "missing 'boundary' parameter in 'Content-Type' header")
	}

	return boundary, nil
}

func (s *BackendService) UploadFiles(r *http.Request) (any, error) {
	boundary, err := getMultipartBoundary(r)
	if err != nil {
		return nil, err
	}

	uploadId := uuid.New()

	reader := multipart.NewReader(r.Body, boundary)

	var filenames []string

	for {
		part, err := reader.NextPart()
		if err == io.EOF {
			break
		}
		if err != nil {
			return nil, CodedErrorf(http.StatusBadRequest, "error parsing multipart request: %v", err)
		}
		defer part.Close()

		if part.FormName() == "files" {
			if part.FileName() == "" {
				return nil, CodedErrorf(http.StatusUnprocessableEntity, "invalid filename detected in upload files: filename cannot be empty")
			}

			filenames = append(filenames, part.FileName())

			newFilepath := filepath.Join(uploadId.String(), part.FileName())

			if err := s.storage.PutObject(r.Context(), uploadBucket, newFilepath, part); err != nil {
				slog.Error("error uploading file to S3", "error", err)
				return nil, CodedErrorf(http.StatusInternalServerError, "error saving file")
			}
		}
	}

	slog.Info("created upload record", "upload_id", uploadId, "filenames", filenames)

	return api.UploadResponse{Id: uploadId}, nil
}

<<<<<<< HEAD
func (s *BackendService) GetInferenceMetrics(r *http.Request) (any, error) {
	qs := r.URL.Query()

	days := 7
	if ds := qs.Get("days"); ds != "" {
		d, err := strconv.Atoi(ds)
		if err != nil || d < 0 {
			return nil, CodedErrorf(http.StatusBadRequest, "invalid days parameter")
		}
		days = d
	}

	var modelID uuid.UUID
	if ms := qs.Get("model_id"); ms != "" {
		u, err := uuid.Parse(ms)
		if err != nil {
			return nil, CodedErrorf(http.StatusBadRequest, "invalid model_id")
		}
		modelID = u
	}

	since := time.Now().UTC().Add(-time.Duration(days) * 24 * time.Hour)

	type statusMetrics struct {
		Count  int64         `gorm:"column:count"`
		Size   sql.NullInt64 `gorm:"column:size"`
		Tokens sql.NullInt64 `gorm:"column:tokens"`
	}

	var completed, running statusMetrics

	q1 := s.db.Model(&database.InferenceTask{}).
		Select("COUNT(*) AS count, COALESCE(SUM(total_size),0) AS size, COALESCE(SUM(token_count),0) AS tokens").
		Where("inference_tasks.status = ? AND inference_tasks.completion_time >= ?", database.JobCompleted, since)
	if modelID != uuid.Nil {
		q1 = q1.
			Joins("JOIN reports ON reports.id = inference_tasks.report_id").
			Where("reports.model_id = ?", modelID)
	}
	if err := q1.Scan(&completed).Error; err != nil {
		slog.Error("error fetching completed metrics", "error", err)
		return nil, CodedErrorf(http.StatusInternalServerError, "error retrieving metrics")
	}

	q2 := s.db.Model(&database.InferenceTask{}).
		Select("COUNT(*) AS count, COALESCE(SUM(total_size),0) AS size, COALESCE(SUM(token_count),0) AS tokens").
		Where("inference_tasks.status = ? AND inference_tasks.creation_time >= ?", database.JobRunning, since)
	if modelID != uuid.Nil {
		q2 = q2.
			Joins("JOIN reports ON reports.id = inference_tasks.report_id").
			Where("reports.model_id = ?", modelID)
	}
	if err := q2.Scan(&running).Error; err != nil {
		slog.Error("error fetching in-progress metrics", "error", err)
		return nil, CodedErrorf(http.StatusInternalServerError, "error retrieving metrics")
	}

	totalBytes := completed.Size.Int64 + running.Size.Int64
	totalTokens := completed.Tokens.Int64 + running.Tokens.Int64
	dataProcessedMB := float64(totalBytes) / (1024 * 1024)

	return api.InferenceMetricsResponse{
		Completed:       completed.Count,
		InProgress:      running.Count,
		DataProcessedMB: dataProcessedMB,
		TokensProcessed: totalTokens,
	}, nil
}

func (s *BackendService) GetThroughputMetrics(r *http.Request) (any, error) {
	qs := r.URL.Query()

	ms := qs.Get("model_id")
	if ms == "" {
		return nil, CodedErrorf(http.StatusBadRequest, "model_id query param is required")
	}
	modelID, err := uuid.Parse(ms)
	if err != nil {
		return nil, CodedErrorf(http.StatusBadRequest, "invalid model_id")
	}

	var reportID uuid.UUID
	if rs := qs.Get("report_id"); rs != "" {
		rid, err := uuid.Parse(rs)
		if err != nil {
			return nil, CodedErrorf(http.StatusBadRequest, "invalid report_id")
		}
		reportID = rid
	}

	var rows []struct {
		TotalSize      int64        `gorm:"column:total_size"`
		StartTime      sql.NullTime `gorm:"column:start_time"`
		CompletionTime sql.NullTime `gorm:"column:completion_time"`
	}
	q := s.db.Model(&database.InferenceTask{}).
		Joins("JOIN reports ON reports.id = inference_tasks.report_id").
		Where("inference_tasks.status = ?", database.JobCompleted).
		Where("reports.model_id = ?", modelID)
	if reportID != uuid.Nil {
		q = q.Where("inference_tasks.report_id = ?", reportID)
	}
	if err := q.
		Select("inference_tasks.total_size, inference_tasks.start_time, inference_tasks.completion_time").
		Scan(&rows).Error; err != nil {
		slog.Error("error fetching throughput rows", "error", err)
		return nil, CodedErrorf(http.StatusInternalServerError, "error retrieving throughput")
	}

	var totalBytes int64
	var totalSeconds float64
	for _, r := range rows {
		totalBytes += r.TotalSize
		if r.StartTime.Valid && r.CompletionTime.Valid {
			totalSeconds += r.CompletionTime.Time.Sub(r.StartTime.Time).Seconds()
		}
	}

	mb := float64(totalBytes) / (1024.0 * 1024.0)
	var throughputMBPerHour float64
	if totalSeconds > 0 {
		throughputMBPerHour = mb / (totalSeconds / 3600.0)
	}

	return api.ThroughputResponse{
		ModelID:             modelID,
		ReportID:            reportID,
		ThroughputMBPerHour: throughputMBPerHour,
	}, nil
}
=======
func (s *BackendService) ValidateGroupDefinition(r *http.Request) (any, error) {
	groupQuery := r.URL.Query().Get("group_query")
	if groupQuery == "" {
		return nil, CodedErrorf(http.StatusBadRequest, "group query is required")
	}
	if _, err := core.ParseQuery(groupQuery); err != nil {
		return nil, CodedErrorf(http.StatusUnprocessableEntity, "invalid query '%s': %v", groupQuery, err)
	}
	return nil, nil
}

>>>>>>> 99846ecc
<|MERGE_RESOLUTION|>--- conflicted
+++ resolved
@@ -65,20 +65,18 @@
 		r.Get("/{report_id}/search", RestHandler(s.ReportSearch))
 		r.Get("/{report_id}/objects", RestHandler(s.GetReportPreviews))
 	})
-	
+
 	r.Route("/uploads", func(r chi.Router) {
 		r.Post("/", RestHandler(s.UploadFiles))
 	})
-<<<<<<< HEAD
 
 	r.Route("/metrics", func(r chi.Router) {
 		r.Get("/", RestHandler(s.GetInferenceMetrics))
 		r.Get("/throughput", RestHandler(s.GetThroughputMetrics))
-=======
-	
+	})
+
 	r.Route("/validate-group-definition", func(r chi.Router) {
 		r.Get("/", RestHandler(s.ValidateGroupDefinition))
->>>>>>> 99846ecc
 	})
 }
 
@@ -685,7 +683,6 @@
 	return api.UploadResponse{Id: uploadId}, nil
 }
 
-<<<<<<< HEAD
 func (s *BackendService) GetInferenceMetrics(r *http.Request) (any, error) {
 	qs := r.URL.Query()
 
@@ -816,7 +813,7 @@
 		ThroughputMBPerHour: throughputMBPerHour,
 	}, nil
 }
-=======
+
 func (s *BackendService) ValidateGroupDefinition(r *http.Request) (any, error) {
 	groupQuery := r.URL.Query().Get("group_query")
 	if groupQuery == "" {
@@ -826,6 +823,4 @@
 		return nil, CodedErrorf(http.StatusUnprocessableEntity, "invalid query '%s': %v", groupQuery, err)
 	}
 	return nil, nil
-}
-
->>>>>>> 99846ecc
+}