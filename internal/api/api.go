package api

import (
	"errors"
	"log" // Adjust import path
	"log/slog"
	"ner-backend/internal/core"
	"ner-backend/internal/database"
	"ner-backend/internal/messaging"
	"ner-backend/internal/s3"
	"ner-backend/pkg/models"
	"net/http"
<<<<<<< HEAD
	"os"
	"strconv"
	"strings"
=======
	"strconv"
>>>>>>> 513e9c5a
	"time"

	"github.com/go-chi/chi/v5"
	"github.com/google/uuid"
	"gorm.io/gorm"
	"gorm.io/gorm/clause"
)

type BackendService struct {
	db        *gorm.DB
	publisher *messaging.TaskPublisher
	s3Client  *s3.Client
}

func NewBackendService(db *gorm.DB, pub *messaging.TaskPublisher, s3c *s3.Client) *BackendService {
	return &BackendService{db: db, publisher: pub, s3Client: s3c}
}

func (s *BackendService) AddRoutes(r chi.Router) {
	r.Get("/health", RestHandler(func(r *http.Request) (any, error) { return nil, nil }))
	r.Route("/models", func(r chi.Router) {
		r.Get("/", RestHandler(s.ListModels))
		r.Get("/{model_id}", RestHandler(s.GetModel))
	})
	r.Route("/inference", func(r chi.Router) {
		r.Get("/", RestHandler(s.ListInferenceJobs))
		r.Post("/", RestHandler(s.SubmitInferenceJob))
		r.Get("/{job_id}", RestHandler(s.GetInferenceJob))
		r.Get("/{job_id}/groups/{group_id}", RestHandler(s.GetInferenceJobGroup))
		r.Get("/{job_id}/entities", RestHandler(s.GetInferenceJobEntities))
	})
}

<<<<<<< HEAD
func (s *BackendService) SubmitTrainingJob(r *http.Request) (any, error) {
	var req models.TrainRequest
	req, err := ParseRequest[models.TrainRequest](r)
	if err != nil {
		return nil, err
	}

	if req.SourceS3Path == "" || !strings.HasPrefix(req.SourceS3Path, "s3://") {
		return nil, CodedErrorf(http.StatusBadRequest, "invalid source_s3_path, source_s3_path is required and must start with s3://")
	}

	ctx := r.Context() // Use request context

	model := &database.Model{
		Id:           uuid.New(),
		Name:         req.ModelName,
		Type:         "TODO",
		Status:       database.ModelQueued,
		CreationTime: time.Now(),
	}

	if err := s.db.WithContext(ctx).Create(&model).Error; err != nil {
		slog.Error("error creating model", "error", err)
		return nil, CodedErrorf(http.StatusInternalServerError, "failed to create model entry")
	}

	payload := models.TrainTaskPayload{
		ModelId:          model.Id,
		SourceS3PathTags: req.SourceS3Path,
	}

	// Publish task in background? For now, do it directly.
	if err := s.publisher.PublishTrainTask(ctx, payload); err != nil {
		// Attempt to rollback DB state or mark as failed? Difficult without transactions.
		// For now, log error and return failure to client.
		slog.Error("error publishing training task", "model_id", model.Id, "error", err)
		return nil, CodedErrorf(http.StatusInternalServerError, "failed to queue training task")
=======
func (s *BackendService) ListModels(r *http.Request) (any, error) {
	ctx := r.Context()
	var models []database.Model
	if err := s.db.WithContext(ctx).Find(&models).Error; err != nil {
		slog.Error("error getting models", "error", err)
		return nil, CodedErrorf(http.StatusInternalServerError, "error retrieving model records")
>>>>>>> 513e9c5a
	}
	return models, nil
}

func (s *BackendService) GetModel(r *http.Request) (any, error) {
	modelId, err := URLParamUUID(r, "model_id") // Assuming URLParamUUID is defined
	if err != nil {
		return nil, CodedErrorf(http.StatusBadRequest, "invalid model_id format")
	}

	ctx := r.Context()

<<<<<<< HEAD
	model, err := database.GetModelByID(ctx, s.db, modelId) // Use the new helper
	if err != nil {
		if errors.Is(err, gorm.ErrRecordNotFound) {
			return nil, CodedErrorf(http.StatusNotFound, "model not found")
		}
		slog.Error("error getting model from database", "error", err, "model_id", modelId)
=======
	var model database.Model
	if err := s.db.WithContext(ctx).First(&model, "id = ?", modelId).Error; err != nil {
		if errors.Is(err, gorm.ErrRecordNotFound) {
			return nil, CodedErrorf(http.StatusNotFound, "model not found")
		}
		slog.Error("error getting model", "model_id", modelId, "error", err)
>>>>>>> 513e9c5a
		return nil, CodedErrorf(http.StatusInternalServerError, "error retrieving model record")
	}

	return model, nil // Return the pointer returned by the helper
}

<<<<<<< HEAD
func (s *BackendService) SubmitInferenceJob(r *http.Request) (any, error) {
	var req models.InferenceRequest
=======
func (s *BackendService) ListInferenceJobs(r *http.Request) (any, error) {
	ctx := r.Context()
	var jobs []database.InferenceJob
	if err := s.db.WithContext(ctx).Preload("Groups").Find(&jobs).Error; err != nil {
		slog.Error("error getting inference jobs", "error", err)
		return nil, CodedErrorf(http.StatusInternalServerError, "error retrieving inference job records")
	}
	return jobs, nil
}

func (s *BackendService) SubmitInferenceJob(r *http.Request) (any, error) {
>>>>>>> 513e9c5a
	req, err := ParseRequest[models.InferenceRequest](r)
	if err != nil {
		return nil, err
	}

	// Basic validation
	if req.SourceS3Bucket == "" || req.DestS3Bucket == "" {
		return nil, CodedErrorf(http.StatusBadRequest, "model_id, source_s3_bucket, and dest_s3_bucket are required")
	}

<<<<<<< HEAD
	ctx := r.Context()

	// 1. Check model status (Same as before)
	model, err := database.GetModelByID(ctx, s.db, req.ModelId)
	if err != nil { /* handle */
		return nil, CodedErrorf(http.StatusInternalServerError, "error retrieving model record")
	}
	if model == nil { /* handle */
		return nil, err
	}
	if model.Status != database.ModelTrained { /* handle */
		return nil, CodedErrorf(http.StatusBadRequest, "model_id, source_s3_bucket, and dest_s3_bucket are required")
=======
	job := database.InferenceJob{
		Id:             uuid.New(),
		ModelId:        req.ModelId,
		SourceS3Bucket: req.SourceS3Bucket,
		SourceS3Prefix: sql.NullString{String: req.SourceS3Prefix, Valid: req.SourceS3Prefix != ""},
		DestS3Bucket:   req.DestS3Bucket,
		Status:         database.JobQueued,
		CreationTime:   time.Now(),
	}

	for name, query := range req.Groups {
		if _, err := core.ParseQuery(query); err != nil {
			return nil, CodedErrorf(http.StatusUnprocessableEntity, "invalid query '%s' for group '%s': %v", query, name, err)
		}

		job.Groups = append(job.Groups, database.Group{
			Id:             uuid.New(),
			Name:           name,
			InferenceJobId: job.Id,
			Query:          query,
		})
	}

	ctx := r.Context()

	var model database.Model

	if err := s.db.WithContext(ctx).Transaction(func(txn *gorm.DB) error {
		if err := txn.First(&model, "id = ?", req.ModelId).Error; err != nil {
			if errors.Is(err, gorm.ErrRecordNotFound) {
				return CodedErrorf(http.StatusNotFound, "model not found")
			}
			slog.Error("error getting model", "error", err)
			return CodedErrorf(http.StatusInternalServerError, "error retrieving model record")
		}

		if model.Status != database.ModelTrained {
			return CodedErrorf(http.StatusUnprocessableEntity, "model is not ready: model has status: %s", model.Status)
		}
		if model.ModelArtifactPath == "" {
			return CodedErrorf(http.StatusInternalServerError, "model artifact path is missing")
		}

		if err := s.db.WithContext(ctx).Create(&job).Error; err != nil {
			slog.Error("error creating inference job", "error", err)
			return CodedErrorf(http.StatusInternalServerError, "failed to create inference job entry")
		}
		return nil
	}); err != nil {
		return nil, err
>>>>>>> 513e9c5a
	}

	// 2. Create inference job entry with status QUEUED
	jobId := uuid.New()

<<<<<<< HEAD
	// 3. Publish ONE ShardData message
	log.Printf("Queueing ShardData task for job %s...", jobId)
=======
	taskCount := len(filesToProcess)
	if taskCount == 0 {
		database.UpdateInferenceJobStatus(ctx, s.db, job.Id, database.JobCompleted)
		log.Printf("No files found for inference job %s", job.Id)
		return models.InferenceResponse{JobId: job.Id}, nil
	}
>>>>>>> 513e9c5a

	// Get chunk size from config (or use a default)
	// Assuming config is accessible here, otherwise add it to APIHandler dependencies
	// For simplicity, let's read env var directly here, though config struct is better
	chunkTargetBytesStr := os.Getenv("S3_CHUNK_TARGET_BYTES")
	chunkTargetBytes, convErr := strconv.ParseInt(chunkTargetBytesStr, 10, 64)
	if convErr != nil || chunkTargetBytes <= 0 {
		log.Printf("Warning: Invalid or missing S3_CHUNK_TARGET_BYTES env var ('%s'), using default 10GB", chunkTargetBytesStr)
		chunkTargetBytes = 10 * 1024 * 1024 * 1024 // Default 10GB
	}

	genPayload := models.ShardDataPayload{
		JobId:             jobId,
		ModelId:           req.ModelId,
		ModelArtifactPath: model.ModelArtifactPath,
		SourceS3Bucket:    req.SourceS3Bucket,
		SourceS3Prefix:    req.SourceS3Prefix,
		DestS3Bucket:      req.DestS3Bucket,
		ChunkTargetBytes:  chunkTargetBytes,
	}

	err = s.publisher.PublishShardDataTask(ctx, genPayload)
	if err != nil {
		log.Printf("CRITICAL: Failed to publish ShardData task for job %s: %v", jobId, err)
		_ = database.UpdateShardDataTaskStatus(ctx, s.db, jobId, database.JobFailed) // Mark job failed
		return nil, err
	}

<<<<<<< HEAD
	log.Printf("Submitted job generation task for inference job %s", jobId)
	return models.InferenceSubmitResponse{
		Message: "Inference job accepted for processing",
		JobId:   jobId,
	}, nil
=======
	log.Printf("Submitted inference job %s with %d tasks (Publish errors: %v)", job.Id, taskCount, publishErrors)

	return models.InferenceResponse{JobId: job.Id}, nil
>>>>>>> 513e9c5a
}

func (s *BackendService) GetInferenceJob(r *http.Request) (any, error) {
	jobId, err := URLParamUUID(r, "job_id")
	if err != nil {
		return nil, err
	}

	ctx := r.Context()

<<<<<<< HEAD
	var job database.ShardDataTask
	if err := s.db.WithContext(ctx).Find(&job, "id = ?", jobId).Error; err != nil {
=======
	var job database.InferenceJob
	if err := s.db.WithContext(ctx).First(&job, "id = ?", jobId).Error; err != nil {
>>>>>>> 513e9c5a
		if errors.Is(err, gorm.ErrRecordNotFound) {
			return nil, CodedErrorf(http.StatusNotFound, "inference job not found")
		}
		slog.Error("error getting inference job", "job_id", jobId, "error", err)
		return nil, CodedErrorf(http.StatusInternalServerError, "error retrieving inference job record")
	}

	return job, nil
}

func (s *BackendService) GetInferenceJobGroup(r *http.Request) (any, error) {
	jobId, err := URLParamUUID(r, "job_id")
	if err != nil {
		return nil, err
	}

	groupId, err := URLParamUUID(r, "group_id")
	if err != nil {
		return nil, err
	}

	ctx := r.Context()

	var group database.Group
	if err := s.db.WithContext(ctx).Preload("Objects").First(&group, "inference_job_id = ? AND id = ?", jobId, groupId).Error; err != nil {
		if errors.Is(err, gorm.ErrRecordNotFound) {
			return nil, CodedErrorf(http.StatusNotFound, "inference job group not found")
		}
		slog.Error("error getting inference job group", "job_id", jobId, "group_id", groupId, "error", err)
		return nil, CodedErrorf(http.StatusInternalServerError, "error retrieving inference job group record")
	}

	return group, nil
}

func (s *BackendService) GetInferenceJobEntities(r *http.Request) (any, error) {
	jobId, err := URLParamUUID(r, "job_id")
	if err != nil {
		return nil, err
	}

	params := r.URL.Query()

	var offset, limit int = 0, 100
	if offsetStr := params.Get("offset"); offsetStr != "" {
		if offset, err = strconv.Atoi(offsetStr); err != nil {
			return nil, CodedErrorf(http.StatusBadRequest, "invalid offset value")
		}
		if offset < 0 {
			return nil, CodedErrorf(http.StatusBadRequest, "offset value must be >= 0")
		}
	}
	if limitStr := params.Get("limit"); limitStr != "" {
		if limit, err = strconv.Atoi(limitStr); err != nil {
			if limit > 200  || limit < 0{
				return nil, CodedErrorf(http.StatusBadRequest, "limit value must be >= 0 and <= 200")
			}
			return nil, CodedErrorf(http.StatusBadRequest, "invalid limit value")
		}
	}

	ctx := r.Context()

	query := s.db.WithContext(ctx).Offset(offset).Limit(limit).Order(clause.OrderByColumn{
		Column: clause.Column{Table: clause.CurrentTable, Name: clause.PrimaryKey},
	})
	if object := params.Get("object"); object != "" {
		query = query.Where("object = ?", object)
	}

	var entities []database.ObjectEntity
	if err := query.Find(&entities, "inference_job_id = ?", jobId).Error; err != nil {
		slog.Error("error getting job entities", "job_id", jobId, "error", err)
		return nil, CodedErrorf(http.StatusInternalServerError, "error retrieving inference job entities")
	}

	return entities, nil
}<|MERGE_RESOLUTION|>--- conflicted
+++ resolved
@@ -1,6 +1,7 @@
 package api
 
 import (
+	"database/sql"
 	"errors"
 	"log" // Adjust import path
 	"log/slog"
@@ -10,13 +11,7 @@
 	"ner-backend/internal/s3"
 	"ner-backend/pkg/models"
 	"net/http"
-<<<<<<< HEAD
-	"os"
 	"strconv"
-	"strings"
-=======
-	"strconv"
->>>>>>> 513e9c5a
 	"time"
 
 	"github.com/go-chi/chi/v5"
@@ -26,13 +21,14 @@
 )
 
 type BackendService struct {
-	db        *gorm.DB
-	publisher *messaging.TaskPublisher
-	s3Client  *s3.Client
-}
-
-func NewBackendService(db *gorm.DB, pub *messaging.TaskPublisher, s3c *s3.Client) *BackendService {
-	return &BackendService{db: db, publisher: pub, s3Client: s3c}
+	db               *gorm.DB
+	publisher        *messaging.TaskPublisher
+	s3Client         *s3.Client
+	chunkTargetBytes int64
+}
+
+func NewBackendService(db *gorm.DB, pub *messaging.TaskPublisher, s3c *s3.Client, chunkTargetBytes int64) *BackendService {
+	return &BackendService{db: db, publisher: pub, s3Client: s3c, chunkTargetBytes: chunkTargetBytes}
 }
 
 func (s *BackendService) AddRoutes(r chi.Router) {
@@ -50,52 +46,12 @@
 	})
 }
 
-<<<<<<< HEAD
-func (s *BackendService) SubmitTrainingJob(r *http.Request) (any, error) {
-	var req models.TrainRequest
-	req, err := ParseRequest[models.TrainRequest](r)
-	if err != nil {
-		return nil, err
-	}
-
-	if req.SourceS3Path == "" || !strings.HasPrefix(req.SourceS3Path, "s3://") {
-		return nil, CodedErrorf(http.StatusBadRequest, "invalid source_s3_path, source_s3_path is required and must start with s3://")
-	}
-
-	ctx := r.Context() // Use request context
-
-	model := &database.Model{
-		Id:           uuid.New(),
-		Name:         req.ModelName,
-		Type:         "TODO",
-		Status:       database.ModelQueued,
-		CreationTime: time.Now(),
-	}
-
-	if err := s.db.WithContext(ctx).Create(&model).Error; err != nil {
-		slog.Error("error creating model", "error", err)
-		return nil, CodedErrorf(http.StatusInternalServerError, "failed to create model entry")
-	}
-
-	payload := models.TrainTaskPayload{
-		ModelId:          model.Id,
-		SourceS3PathTags: req.SourceS3Path,
-	}
-
-	// Publish task in background? For now, do it directly.
-	if err := s.publisher.PublishTrainTask(ctx, payload); err != nil {
-		// Attempt to rollback DB state or mark as failed? Difficult without transactions.
-		// For now, log error and return failure to client.
-		slog.Error("error publishing training task", "model_id", model.Id, "error", err)
-		return nil, CodedErrorf(http.StatusInternalServerError, "failed to queue training task")
-=======
 func (s *BackendService) ListModels(r *http.Request) (any, error) {
 	ctx := r.Context()
 	var models []database.Model
 	if err := s.db.WithContext(ctx).Find(&models).Error; err != nil {
 		slog.Error("error getting models", "error", err)
 		return nil, CodedErrorf(http.StatusInternalServerError, "error retrieving model records")
->>>>>>> 513e9c5a
 	}
 	return models, nil
 }
@@ -108,34 +64,21 @@
 
 	ctx := r.Context()
 
-<<<<<<< HEAD
 	model, err := database.GetModelByID(ctx, s.db, modelId) // Use the new helper
 	if err != nil {
 		if errors.Is(err, gorm.ErrRecordNotFound) {
 			return nil, CodedErrorf(http.StatusNotFound, "model not found")
 		}
 		slog.Error("error getting model from database", "error", err, "model_id", modelId)
-=======
-	var model database.Model
-	if err := s.db.WithContext(ctx).First(&model, "id = ?", modelId).Error; err != nil {
-		if errors.Is(err, gorm.ErrRecordNotFound) {
-			return nil, CodedErrorf(http.StatusNotFound, "model not found")
-		}
-		slog.Error("error getting model", "model_id", modelId, "error", err)
->>>>>>> 513e9c5a
 		return nil, CodedErrorf(http.StatusInternalServerError, "error retrieving model record")
 	}
 
 	return model, nil // Return the pointer returned by the helper
 }
 
-<<<<<<< HEAD
-func (s *BackendService) SubmitInferenceJob(r *http.Request) (any, error) {
-	var req models.InferenceRequest
-=======
 func (s *BackendService) ListInferenceJobs(r *http.Request) (any, error) {
 	ctx := r.Context()
-	var jobs []database.InferenceJob
+	var jobs []database.ShardDataTask
 	if err := s.db.WithContext(ctx).Preload("Groups").Find(&jobs).Error; err != nil {
 		slog.Error("error getting inference jobs", "error", err)
 		return nil, CodedErrorf(http.StatusInternalServerError, "error retrieving inference job records")
@@ -144,7 +87,6 @@
 }
 
 func (s *BackendService) SubmitInferenceJob(r *http.Request) (any, error) {
->>>>>>> 513e9c5a
 	req, err := ParseRequest[models.InferenceRequest](r)
 	if err != nil {
 		return nil, err
@@ -155,28 +97,15 @@
 		return nil, CodedErrorf(http.StatusBadRequest, "model_id, source_s3_bucket, and dest_s3_bucket are required")
 	}
 
-<<<<<<< HEAD
-	ctx := r.Context()
-
-	// 1. Check model status (Same as before)
-	model, err := database.GetModelByID(ctx, s.db, req.ModelId)
-	if err != nil { /* handle */
-		return nil, CodedErrorf(http.StatusInternalServerError, "error retrieving model record")
-	}
-	if model == nil { /* handle */
-		return nil, err
-	}
-	if model.Status != database.ModelTrained { /* handle */
-		return nil, CodedErrorf(http.StatusBadRequest, "model_id, source_s3_bucket, and dest_s3_bucket are required")
-=======
-	job := database.InferenceJob{
-		Id:             uuid.New(),
-		ModelId:        req.ModelId,
-		SourceS3Bucket: req.SourceS3Bucket,
-		SourceS3Prefix: sql.NullString{String: req.SourceS3Prefix, Valid: req.SourceS3Prefix != ""},
-		DestS3Bucket:   req.DestS3Bucket,
-		Status:         database.JobQueued,
-		CreationTime:   time.Now(),
+	job := database.ShardDataTask{
+		Id:               uuid.New(),
+		ModelId:          req.ModelId,
+		SourceS3Bucket:   req.SourceS3Bucket,
+		SourceS3Prefix:   sql.NullString{String: req.SourceS3Prefix, Valid: req.SourceS3Prefix != ""},
+		DestS3Bucket:     req.DestS3Bucket,
+		ChunkTargetBytes: s.chunkTargetBytes,
+		CreationTime:     time.Now(),
+		Status:           database.JobQueued,
 	}
 
 	for name, query := range req.Groups {
@@ -219,62 +148,35 @@
 		return nil
 	}); err != nil {
 		return nil, err
->>>>>>> 513e9c5a
-	}
-
-	// 2. Create inference job entry with status QUEUED
-	jobId := uuid.New()
-
-<<<<<<< HEAD
-	// 3. Publish ONE ShardData message
-	log.Printf("Queueing ShardData task for job %s...", jobId)
-=======
-	taskCount := len(filesToProcess)
-	if taskCount == 0 {
-		database.UpdateInferenceJobStatus(ctx, s.db, job.Id, database.JobCompleted)
-		log.Printf("No files found for inference job %s", job.Id)
-		return models.InferenceResponse{JobId: job.Id}, nil
-	}
->>>>>>> 513e9c5a
-
-	// Get chunk size from config (or use a default)
-	// Assuming config is accessible here, otherwise add it to APIHandler dependencies
-	// For simplicity, let's read env var directly here, though config struct is better
-	chunkTargetBytesStr := os.Getenv("S3_CHUNK_TARGET_BYTES")
-	chunkTargetBytes, convErr := strconv.ParseInt(chunkTargetBytesStr, 10, 64)
-	if convErr != nil || chunkTargetBytes <= 0 {
-		log.Printf("Warning: Invalid or missing S3_CHUNK_TARGET_BYTES env var ('%s'), using default 10GB", chunkTargetBytesStr)
-		chunkTargetBytes = 10 * 1024 * 1024 * 1024 // Default 10GB
-	}
-
-	genPayload := models.ShardDataPayload{
-		JobId:             jobId,
+	}
+
+	log.Printf("Queueing ShardData task for job %s...", job.Id)
+
+	shardDataPayload := models.ShardDataPayload{
+		JobId:             job.Id,
 		ModelId:           req.ModelId,
 		ModelArtifactPath: model.ModelArtifactPath,
 		SourceS3Bucket:    req.SourceS3Bucket,
 		SourceS3Prefix:    req.SourceS3Prefix,
 		DestS3Bucket:      req.DestS3Bucket,
-		ChunkTargetBytes:  chunkTargetBytes,
-	}
-
-	err = s.publisher.PublishShardDataTask(ctx, genPayload)
-	if err != nil {
-		log.Printf("CRITICAL: Failed to publish ShardData task for job %s: %v", jobId, err)
-		_ = database.UpdateShardDataTaskStatus(ctx, s.db, jobId, database.JobFailed) // Mark job failed
-		return nil, err
-	}
-
-<<<<<<< HEAD
-	log.Printf("Submitted job generation task for inference job %s", jobId)
-	return models.InferenceSubmitResponse{
-		Message: "Inference job accepted for processing",
-		JobId:   jobId,
-	}, nil
-=======
-	log.Printf("Submitted inference job %s with %d tasks (Publish errors: %v)", job.Id, taskCount, publishErrors)
-
+		ChunkTargetBytes:  s.chunkTargetBytes,
+	}
+
+	err = s.publisher.PublishShardDataTask(ctx, shardDataPayload)
+	if err != nil {
+		log.Printf("CRITICAL: Failed to publish ShardData task for job %s: %v", job.Id, err)
+		_ = database.UpdateShardDataTaskStatus(ctx, s.db, job.Id, database.JobFailed)
+		return nil, err
+	}
+
+	finalStatus := database.JobRunning
+
+	if err := database.UpdateShardDataTaskStatus(ctx, s.db, job.Id, finalStatus); err != nil {
+		log.Printf("ERROR: Failed to update job %s status to %s after queueing: %v", job.Id, finalStatus, err)
+	}
+
+	log.Printf("Submitted inference job %s.", job.Id)
 	return models.InferenceResponse{JobId: job.Id}, nil
->>>>>>> 513e9c5a
 }
 
 func (s *BackendService) GetInferenceJob(r *http.Request) (any, error) {
@@ -285,13 +187,9 @@
 
 	ctx := r.Context()
 
-<<<<<<< HEAD
+	// TODO: get statuses of all inference tasks associated with shard data task
 	var job database.ShardDataTask
 	if err := s.db.WithContext(ctx).Find(&job, "id = ?", jobId).Error; err != nil {
-=======
-	var job database.InferenceJob
-	if err := s.db.WithContext(ctx).First(&job, "id = ?", jobId).Error; err != nil {
->>>>>>> 513e9c5a
 		if errors.Is(err, gorm.ErrRecordNotFound) {
 			return nil, CodedErrorf(http.StatusNotFound, "inference job not found")
 		}
@@ -346,7 +244,7 @@
 	}
 	if limitStr := params.Get("limit"); limitStr != "" {
 		if limit, err = strconv.Atoi(limitStr); err != nil {
-			if limit > 200  || limit < 0{
+			if limit > 200 || limit < 0 {
 				return nil, CodedErrorf(http.StatusBadRequest, "limit value must be >= 0 and <= 200")
 			}
 			return nil, CodedErrorf(http.StatusBadRequest, "invalid limit value")
