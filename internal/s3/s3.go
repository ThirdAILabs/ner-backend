--- conflicted
+++ resolved
@@ -373,15 +373,9 @@
 		Bucket: aws.String(bucketName),
 	})
 	if err != nil {
-<<<<<<< HEAD
-		var awsExistsErr *types.BucketAlreadyExists
-		var awsOwnedErr *types.BucketAlreadyOwnedByYou
-		if errors.As(err, &awsExistsErr) || errors.As(err, &awsOwnedErr) {
-=======
 		var existErr *types.BucketAlreadyExists
 		var ownedErr *types.BucketAlreadyOwnedByYou
 		if errors.As(err, &existErr) || errors.As(err, &ownedErr) {
->>>>>>> 24d39612
 			slog.Info("Bucket already exists", "bucketName", bucketName)
 			return nil
 		}
