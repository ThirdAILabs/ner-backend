--- conflicted
+++ resolved
@@ -18,11 +18,7 @@
 		log.Println("clean database detected, running full schema initialization")
 
 		return db.AutoMigrate(
-<<<<<<< HEAD
-			&Model{}, &Report{}, &ShardDataTask{}, &InferenceTask{}, &Group{}, &ObjectGroup{}, &ObjectEntity{}, &ObjectPreview{},
-=======
-			&Model{}, &Report{}, &ShardDataTask{}, &InferenceTask{}, &Group{}, &ObjectGroup{}, &ObjectEntity{}, &ReportError{},
->>>>>>> 65a4da1c
+			&Model{}, &Report{}, &ShardDataTask{}, &InferenceTask{}, &Group{}, &ObjectGroup{}, &ObjectEntity{}, &ReportError{}, &ObjectPreview{},
 		)
 	})
 
