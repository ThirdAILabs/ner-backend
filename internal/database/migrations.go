package database

import (
	"log"

	"github.com/go-gormigrate/gormigrate/v2"
	"gorm.io/gorm"
)

func GetMigrator(db *gorm.DB) *gormigrate.Gormigrate {
	migrator := gormigrate.New(db, gormigrate.DefaultOptions, []*gormigrate.Migration{})

	migrator.InitSchema(func(txn *gorm.DB) error {
		// This is run by the migrator if no previous migration is detected. It
		// allows it to bypass running all the migrations sequentially and just create
		// the latest database state.

		log.Println("clean database detected, running full schema initialization")

		return db.AutoMigrate(
<<<<<<< HEAD
			&Model{}, &Report{}, &ShardDataTask{}, &InferenceTask{}, &Group{}, &ObjectGroup{}, &ObjectEntity{}, &Tag{},
=======
			&Model{}, &Report{}, &ShardDataTask{}, &InferenceTask{}, &Group{}, &ObjectGroup{}, &ObjectEntity{}, &ReportError{},
>>>>>>> bae8f458
		)
	})

	return migrator
}<|MERGE_RESOLUTION|>--- conflicted
+++ resolved
@@ -18,11 +18,7 @@
 		log.Println("clean database detected, running full schema initialization")
 
 		return db.AutoMigrate(
-<<<<<<< HEAD
-			&Model{}, &Report{}, &ShardDataTask{}, &InferenceTask{}, &Group{}, &ObjectGroup{}, &ObjectEntity{}, &Tag{},
-=======
-			&Model{}, &Report{}, &ShardDataTask{}, &InferenceTask{}, &Group{}, &ObjectGroup{}, &ObjectEntity{}, &ReportError{},
->>>>>>> bae8f458
+			&Model{}, &Report{}, &ShardDataTask{}, &InferenceTask{}, &Group{}, &ObjectGroup{}, &ObjectEntity{}, &ReportError{}, &Tag{},
 		)
 	})
 
