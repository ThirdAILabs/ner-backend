package database

import (
	"database/sql"
	"time"

	"github.com/google/uuid"
	"gorm.io/datatypes"
)

const (
	ModelQueued   string = "QUEUED"
	ModelTraining string = "TRAINING"
	ModelTrained  string = "TRAINED"
	ModelFailed   string = "FAILED"
)

type Model struct {
	Id uuid.UUID `gorm:"type:uuid;primaryKey"`

	BaseModelId uuid.NullUUID `gorm:"type:uuid"`
	BaseModel   *Model        `gorm:"foreignKey:BaseModelId"`

	Name           string
	Type           string `gorm:"size:20;not null"`
	Status         string `gorm:"size:20;not null"`
	CreationTime   time.Time
	CompletionTime sql.NullTime

	Tags []ModelTag `gorm:"foreignKey:ModelId;constraint:OnDelete:CASCADE"`
}

type ModelTag struct {
	ModelId uuid.UUID `gorm:"type:uuid;primaryKey"`
	Tag     string    `gorm:"primaryKey"`
}

const (
	JobQueued    string = "QUEUED"
	JobRunning   string = "RUNNING"
	JobCompleted string = "COMPLETED"
	JobFailed    string = "FAILED"
	JobAborted   string = "ABORTED"
)

type Report struct {
	Id         uuid.UUID `gorm:"type:uuid;primaryKey"`
	ReportName string    `gorm:"not null"`

	ModelId uuid.UUID `gorm:"type:uuid"`
	Model   *Model    `gorm:"foreignKey:ModelId"`

	Deleted bool `gorm:"default:false"`
	Stopped bool `gorm:"default:false"`

	S3Endpoint     sql.NullString
	S3Region       sql.NullString
	SourceS3Bucket string
	SourceS3Prefix sql.NullString
	IsUpload       bool

	CreationTime       time.Time
	SucceededFileCount int `gorm:"default:0"`
	FailedFileCount    int `gorm:"default:0"`
	TotalFileCount     int `gorm:"default:0"`

	Tags       []ReportTag `gorm:"foreignKey:ReportId;constraint:OnDelete:CASCADE"`
	CustomTags []CustomTag `gorm:"foreignKey:ReportId;constraint:OnDelete:CASCADE"`

	Groups []Group `gorm:"foreignKey:ReportId;constraint:OnDelete:CASCADE"`

	ShardDataTask  *ShardDataTask  `gorm:"foreignKey:ReportId;constraint:OnDelete:CASCADE"`
	InferenceTasks []InferenceTask `gorm:"foreignKey:ReportId;constraint:OnDelete:CASCADE"`

	Errors []ReportError `gorm:"foreignKey:ReportId;constraint:OnDelete:CASCADE"`
}

type ReportTag struct {
	ReportId uuid.UUID `gorm:"type:uuid;primaryKey"`
	Tag      string    `gorm:"primaryKey"`
	Count    uint64    `gorm:"default:0"`
}

type CustomTag struct {
	ReportId uuid.UUID `gorm:"type:uuid;primaryKey"`
	Tag      string    `gorm:"primaryKey"`
	Pattern  string
	Count    uint64 `gorm:"default:0"`
}

type ShardDataTask struct {
	ReportId uuid.UUID `gorm:"type:uuid;primaryKey"`
	Report   *Report   `gorm:"foreignKey:ReportId;constraint:OnDelete:CASCADE"`

	Status         string `gorm:"size:20;not null"`
	CreationTime   time.Time
	CompletionTime sql.NullTime

	ChunkTargetBytes int64
}

type InferenceTask struct {
	ReportId uuid.UUID `gorm:"type:uuid;primaryKey"`
	TaskId   int       `gorm:"primaryKey"`
	Report   *Report   `gorm:"foreignKey:ReportId;constraint:OnDelete:CASCADE"`

	Status         string `gorm:"size:20;not null"`
	CreationTime   time.Time
	StartTime      sql.NullTime
	CompletionTime sql.NullTime

	SourceS3Keys  string
	TotalSize     int64
	CompletedSize int64 `gorm:"default:0"`
	TokenCount    int64 `gorm:"not null;default:0"`
}

type Group struct {
	Id       uuid.UUID `gorm:"type:uuid;primaryKey"`
	Name     string
	ReportId uuid.UUID `gorm:"type:uuid"`
	Query    string

	Objects []ObjectGroup `gorm:"foreignKey:GroupId;constraint:OnDelete:CASCADE"`
}

type ObjectGroup struct {
	ReportId uuid.UUID `gorm:"type:uuid;primaryKey"`
	Object   string    `gorm:"primaryKey"`
	GroupId  uuid.UUID `gorm:"type:uuid;primaryKey"`
}

type ObjectEntity struct {
	ReportId uuid.UUID `gorm:"type:uuid;primaryKey"`
	Object   string    `gorm:"primaryKey"`
	Start    int       `gorm:"primaryKey"`
	End      int       `gorm:"primaryKey"`
	Label    string
	Text     string
	LContext string
	RContext string
}

type ObjectPreview struct {
	ReportId  uuid.UUID      `gorm:"type:uuid;primaryKey"`
	Object    string         `gorm:"primaryKey;size:255"`
	TokenTags datatypes.JSON `gorm:"type:jsonb;not null"` // [{"token":"…","tag":"…"},…]
}

type ReportError struct {
	ReportId  uuid.UUID `gorm:"type:uuid;primaryKey"`
	ErrorId   uuid.UUID `gorm:"type:uuid;primaryKey"`
	Error     string
	Timestamp time.Time
}

type ChatSession struct {
	ID          uuid.UUID      `gorm:"type:uuid;primaryKey"`
	Title       string         `gorm:"not null"`
	TagMetadata datatypes.JSON `gorm:"type:jsonb"`
}

type ChatHistory struct {
	ID          uint      `gorm:"primary_key"`
	SessionID   uuid.UUID `gorm:"index"`
	MessageType string    // 'user' or 'ai'
	Content     string
	Timestamp   time.Time      `gorm:"autoCreateTime"`
	Metadata    datatypes.JSON `gorm:"type:jsonb"` // {"key": "value"}
}

type FileNameToPath struct {
	ID      uuid.UUID      `gorm:"type:uuid;primaryKey"`
	Mapping datatypes.JSON `gorm:"type:jsonb"`
<<<<<<< HEAD
}

type FeedbackSample struct {
	ID           uuid.UUID      `gorm:"type:uuid;primaryKey"`
	ModelId      uuid.UUID      `gorm:"type:uuid;index;not null"`
	Tokens       datatypes.JSON `gorm:"type:jsonb;not null"` // JSON‐encoded []string
	Labels       datatypes.JSON `gorm:"type:jsonb;not null"` // JSON‐encoded []string
	CreationTime time.Time      `gorm:"autoCreateTime"`
=======
>>>>>>> 85cd0164
}<|MERGE_RESOLUTION|>--- conflicted
+++ resolved
@@ -172,7 +172,6 @@
 type FileNameToPath struct {
 	ID      uuid.UUID      `gorm:"type:uuid;primaryKey"`
 	Mapping datatypes.JSON `gorm:"type:jsonb"`
-<<<<<<< HEAD
 }
 
 type FeedbackSample struct {
@@ -181,6 +180,4 @@
 	Tokens       datatypes.JSON `gorm:"type:jsonb;not null"` // JSON‐encoded []string
 	Labels       datatypes.JSON `gorm:"type:jsonb;not null"` // JSON‐encoded []string
 	CreationTime time.Time      `gorm:"autoCreateTime"`
-=======
->>>>>>> 85cd0164
 }