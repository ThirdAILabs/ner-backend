--- conflicted
+++ resolved
@@ -108,13 +108,12 @@
 	RContext string
 }
 
-<<<<<<< HEAD
-type Tag struct {
-	Tag string `gorm:"primaryKey"`
-=======
 type ReportError struct {
 	ReportId  uuid.UUID `gorm:"type:uuid;primaryKey"`
 	Error     string
 	Timestamp time.Time
->>>>>>> bae8f458
+}
+
+type Tag struct {
+	Tag string `gorm:"primaryKey"`
 }