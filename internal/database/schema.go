--- conflicted
+++ resolved
@@ -43,18 +43,13 @@
 )
 
 type Report struct {
-<<<<<<< HEAD
 	Id         uuid.UUID `gorm:"type:uuid;primaryKey"`
 	ReportName string    `gorm:"unique;not null"`
+  
 	ModelId    uuid.UUID `gorm:"type:uuid"`
 	Model      *Model    `gorm:"foreignKey:ModelId"`
-=======
-	Id      uuid.UUID `gorm:"type:uuid;primaryKey"`
+
 	Deleted bool      `gorm:"default:false"`
-
-	ModelId uuid.UUID `gorm:"type:uuid"`
-	Model   *Model    `gorm:"foreignKey:ModelId"`
->>>>>>> 82963c32
 
 	S3Endpoint     sql.NullString
 	S3Region       sql.NullString
