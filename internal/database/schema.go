package database

import (
	"database/sql"
	"time"

	"github.com/google/uuid"
	"gorm.io/datatypes"
)

const (
	ModelQueued   string = "QUEUED"
	ModelTraining string = "TRAINING"
	ModelTrained  string = "TRAINED"
	ModelFailed   string = "FAILED"
)

type Model struct {
	Id uuid.UUID `gorm:"type:uuid;primaryKey"`

	BaseModelId uuid.NullUUID `gorm:"type:uuid"`
	BaseModel   *Model        `gorm:"foreignKey:BaseModelId"`

	Name           string
	Type           string `gorm:"size:20;not null"`
	Status         string `gorm:"size:20;not null"`
	CreationTime   time.Time
	CompletionTime sql.NullTime
}

const (
	JobQueued    string = "QUEUED"
	JobRunning   string = "RUNNING"
	JobCompleted string = "COMPLETED"
	JobFailed    string = "FAILED"
)

type Report struct {
	Id uuid.UUID `gorm:"type:uuid;primaryKey"`

	ModelId uuid.UUID `gorm:"type:uuid"`
	Model   *Model    `gorm:"foreignKey:ModelId"`

	SourceS3Bucket string
	SourceS3Prefix sql.NullString

	CreationTime time.Time

	Groups []Group `gorm:"foreignKey:ReportId;constraint:OnDelete:CASCADE"`

	ShardDataTask  *ShardDataTask  `gorm:"foreignKey:ReportId;constraint:OnDelete:CASCADE"`
	InferenceTasks []InferenceTask `gorm:"foreignKey:ReportId;constraint:OnDelete:CASCADE"`

	Errors []ReportError `gorm:"foreignKey:ReportId;constraint:OnDelete:CASCADE"`
}

type ShardDataTask struct {
	ReportId uuid.UUID `gorm:"type:uuid;primaryKey"`
	Report   *Report   `gorm:"foreignKey:ReportId;constraint:OnDelete:CASCADE"`

	Status         string `gorm:"size:20;not null"`
	CreationTime   time.Time
	CompletionTime sql.NullTime

	ChunkTargetBytes int64
}

type InferenceTask struct {
	ReportId uuid.UUID `gorm:"type:uuid;primaryKey"`
	TaskId   int       `gorm:"primaryKey"`
	Report   *Report   `gorm:"foreignKey:ReportId;constraint:OnDelete:CASCADE"`

	Status         string `gorm:"size:20;not null"`
	CreationTime   time.Time
	CompletionTime sql.NullTime

	SourceS3Bucket string
	SourceS3Keys   string
	TotalSize      int64
}

type Group struct {
	Id       uuid.UUID `gorm:"type:uuid;primaryKey"`
	Name     string
	ReportId uuid.UUID `gorm:"type:uuid"`
	Query    string

	Objects []ObjectGroup `gorm:"foreignKey:GroupId;constraint:OnDelete:CASCADE"`
}

type ObjectGroup struct {
	ReportId uuid.UUID `gorm:"type:uuid;primaryKey"`
	Object   string    `gorm:"primaryKey"`
	GroupId  uuid.UUID `gorm:"type:uuid;primaryKey"`
}

type ObjectEntity struct {
	ReportId uuid.UUID `gorm:"type:uuid;primaryKey"`
	Object   string    `gorm:"primaryKey"`
	Start    int       `gorm:"primaryKey"`
	End      int       `gorm:"primaryKey"`
	Label    string
	Text     string
	LContext string
	RContext string
}

<<<<<<< HEAD
type ObjectPreview struct {
	ReportId  uuid.UUID      `gorm:"type:uuid;primaryKey"`
	Object    string         `gorm:"primaryKey;size:255"`
	Preview   string         `gorm:"type:text"`           // first ~1 000 tokens
	TokenTags datatypes.JSON `gorm:"type:jsonb;not null"` // [{"token":"…","tag":"…"},…]
=======
type ReportError struct {
	ReportId  uuid.UUID `gorm:"type:uuid;primaryKey"`
	Error     string
	Timestamp time.Time
>>>>>>> 65a4da1c
}<|MERGE_RESOLUTION|>--- conflicted
+++ resolved
@@ -105,16 +105,15 @@
 	RContext string
 }
 
-<<<<<<< HEAD
 type ObjectPreview struct {
 	ReportId  uuid.UUID      `gorm:"type:uuid;primaryKey"`
 	Object    string         `gorm:"primaryKey;size:255"`
 	Preview   string         `gorm:"type:text"`           // first ~1 000 tokens
 	TokenTags datatypes.JSON `gorm:"type:jsonb;not null"` // [{"token":"…","tag":"…"},…]
-=======
+}
+
 type ReportError struct {
 	ReportId  uuid.UUID `gorm:"type:uuid;primaryKey"`
 	Error     string
 	Timestamp time.Time
->>>>>>> 65a4da1c
 }