--- conflicted
+++ resolved
@@ -198,39 +198,12 @@
 			if pr.Validate != nil && !pr.Validate(match) {
 				continue
 			}
-
-<<<<<<< HEAD
-			lctxStart := start - ctxLen
-			if lctxStart < 0 {
-				lctxStart = 0
-			}
-			rctxEnd := end + ctxLen
-			if rctxEnd > len(text) {
-				rctxEnd = len(text)
-			}
-			lctx := strings.ToValidUTF8(text[lctxStart:start], "")
-			rctx := strings.ToValidUTF8(text[end:rctxEnd], "")
-
 			results = append(results, RecognizerResult{
 				EntityType: mapped,
 				Match:      match,
 				Score:      rx.Score,
 				Start:      start,
 				End:        end,
-				LContext:   lctx,
-				RContext:   rctx,
-=======
-			mapped, ok := entitiesMap[pr.EntityType]
-			if !ok || mapped == "" {
-				mapped = pr.EntityType
-			}
-			results = append(results, RecognizerResult{
-				EntityType: mapped,
-				Match:      match,
-				Score:      score,
-				Start:      loc[0],
-				End:        loc[1],
->>>>>>> bd73b7c0
 			})
 		}
 	}
