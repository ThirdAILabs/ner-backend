/*
#cgo linux   LDFLAGS: -L${SRCDIR}/bolt/lib/linux_amd64 \
                     -L${SRCDIR}/bolt/lib/linux_arm64 \
                     -ltokenizers -lstdc++

#cgo darwin  LDFLAGS: -L${SRCDIR}/bolt/lib/macos_arm64 \
                     -ltokenizers -lstdc++

*/

package core

import "C"

import (
	"crypto/aes"
	"crypto/cipher"
	"encoding/base64"
	"encoding/json"
	"fmt"
	"log/slog"
	"os"
	"path/filepath"

	"ner-backend/internal/core/python"
	"ner-backend/internal/core/types"
	"ner-backend/pkg/api"

	"github.com/daulet/tokenizers"
	ort "github.com/yalue/onnxruntime_go"
)

var idx2tag = []string{
	"ADDRESS", "CARD_NUMBER", "COMPANY", "CREDIT_SCORE", "DATE",
	"EMAIL", "ETHNICITY", "GENDER", "ID_NUMBER", "LICENSE_PLATE",
	"LOCATION", "NAME", "O", "PHONENUMBER", "SERVICE_CODE",
	"SEXUAL_ORIENTATION", "SSN", "URL", "VIN",
}

type CRF struct {
	Transitions [][]float32
	StartProbs  []float32
	EndProbs    []float32
}

func loadCRF(path string) (CRF, error) {
	file, err := os.Open(path)
	if err != nil {
		return CRF{}, err
	}
	var data CRF
	if err := json.NewDecoder(file).Decode(&data); err != nil {
		return CRF{}, err
	}
	return data, nil
}

func (crf *CRF) NumTags() int {
	return len(crf.Transitions)
}

func (crf *CRF) ViterbiDecode(emissions [][]float32) []int {
	nTags := crf.NumTags()
	seqLen := len(emissions)
	dp := make([][]float32, seqLen)
	bp := make([][]int, seqLen)
	for t := 0; t < seqLen; t++ {
		dp[t] = make([]float32, nTags)
		bp[t] = make([]int, nTags)
	}
	for j := 0; j < nTags; j++ {
		dp[0][j] = emissions[0][j] + crf.StartProbs[j]
	}
	for t := 1; t < seqLen; t++ {
		for currTag := 0; currTag < nTags; currTag++ {
			bestScore := float32(-1e9)
			var bestPrevTag int
			for prevTag := 0; prevTag < nTags; prevTag++ {
				s := dp[t-1][prevTag] + crf.Transitions[prevTag][currTag] + emissions[t][currTag]
				if s > bestScore {
					bestScore = s
					bestPrevTag = prevTag
				}
			}
			dp[t][currTag] = bestScore
			bp[t][currTag] = bestPrevTag
		}
	}

	for j := 0; j < nTags; j++ {
		dp[seqLen-1][j] += crf.EndProbs[j]
	}

	seq := make([]int, seqLen)
	bestTag := 0
	bestScore := float32(-1e9)
	for j := 0; j < nTags; j++ {
		if dp[seqLen-1][j] > bestScore {
			bestScore = dp[seqLen-1][j]
			bestTag = j
		}
	}
	seq[seqLen-1] = bestTag
	for t := seqLen - 1; t > 0; t-- {
		seq[t-1] = bp[t][seq[t]]
	}
	return seq
}

func getWordIds(wordOffsets [][2]int, tokenOffsets []tokenizers.Offset) []int {
	// This function assumes that the word/token offets are non-overlapping and sorted.
	wordIDs := make([]int, len(tokenOffsets))
	wordID := 0

	for i, off := range tokenOffsets {
		tokenStart, tokenEnd := int(off[0]), int(off[1])

		for wordID < len(wordOffsets) && wordOffsets[wordID][1] <= tokenStart {
			wordID++ // skip words that end before the token starts
		}

		if wordID < len(wordOffsets) && wordOffsets[wordID][0] < tokenEnd {
			wordIDs[i] = wordID // token overlaps with this word
		} else {
			wordIDs[i] = -1 // token does not overlap with any word
		}
	}

	return wordIDs
}

func aggregatePredictions(tags []string, wordIds []int, numWords int) []string {
	preds := make([]string, numWords)
	for i := range preds {
		preds[i] = "O"
	}

	for i, tag := range tags {
		if wordID := wordIds[i]; wordID >= 0 && preds[wordID] == "O" {
			preds[wordID] = tag
		}
	}

	return preds
}

type OnnxModel struct {
	session   *ort.DynamicAdvancedSession
	tokenizer *tokenizers.Tokenizer
	crf       CRF

	modelDir string
}

const cnnModelKey = "UuTl+ZEVxcUCJoXIDkePg49vS/GYjHa+Fd96kp8vG5E="

func decryptModel(encPath, keyB64 string) ([]byte, error) {
	key, err := base64.StdEncoding.DecodeString(keyB64)
	if err != nil {
		return nil, fmt.Errorf("invalid MODEL_KEY: %w", err)
	}
	if len(key) != 32 {
		return nil, fmt.Errorf("MODEL_KEY must be 32 bytes")
	}

	ct, err := os.ReadFile(encPath)
	if err != nil {
		return nil, fmt.Errorf("read encrypted model: %w", err)
	}
	if len(ct) < 12 {
		return nil, fmt.Errorf("ciphertext too short")
	}
	nonce, ciphertext := ct[:12], ct[12:]

	block, err := aes.NewCipher(key)
	if err != nil {
		return nil, err
	}
	gcm, err := cipher.NewGCM(block)
	if err != nil {
		return nil, err
	}
	pt, err := gcm.Open(nil, nonce, ciphertext, nil)
	if err != nil {
		return nil, fmt.Errorf("AES-GCM decrypt failed: %w", err)
	}
	return pt, nil
}

func LoadOnnxModel(modelDir string) (Model, error) {
<<<<<<< HEAD
	modelPath := filepath.Join(modelDir, "model.onnx")
=======
>>>>>>> 72866890
	encPath := filepath.Join(modelDir, "model.onnx.enc")
	crfPath := filepath.Join(modelDir, "transitions.json")
	tokenizerPath := filepath.Join(modelDir, "qwen_tokenizer/tokenizer.json")

<<<<<<< HEAD
	var onnxBytes []byte
	var err error
	
	// First check if unencrypted model exists
	if _, err = os.Stat(modelPath); err == nil {
		onnxBytes, err = os.ReadFile(modelPath)
		if err != nil {
			return nil, fmt.Errorf("error reading model data: %w", err)
		}
	} else if _, err = os.Stat(encPath); err == nil {
		// If encrypted model exists, decrypt it
		onnxBytes, err = decryptModel(encPath)
		if err != nil {
			return nil, fmt.Errorf("error decrypting model: %w", err)
		}
	} else {
		return nil, fmt.Errorf("model file not found: neither %s nor %s exist", modelPath, encPath)
=======
	onnxBytes, err := decryptModel(encPath, cnnModelKey)
	if err != nil {
		return nil, fmt.Errorf("error reading model data: %w", err)
>>>>>>> 72866890
	}

	crf, err := loadCRF(crfPath)
	if err != nil {
		return nil, fmt.Errorf("CRF load error: %w", err)
	}

	var tk *tokenizers.Tokenizer

	if _, err := os.Stat(tokenizerPath); err == nil {
		tk, err = tokenizers.FromFile(tokenizerPath)
		if err != nil {
			return nil, fmt.Errorf("failed to load tokenizer from local dir: %w", err)
		}
	} else {
		tk, err = tokenizers.FromPretrained("Qwen/Qwen2.5-0.5B")
		if err != nil {
			return nil, fmt.Errorf("tokenizer load: %w", err)
		}
	}

	session, err := ort.NewDynamicAdvancedSessionWithONNXData(
		onnxBytes,
		[]string{"input_ids"},
		[]string{"emissions"},
		nil,
	)
	if err != nil {
		return nil, fmt.Errorf("failed to create in-memory session: %w", err)
	}

	return &OnnxModel{
		session:   session,
		tokenizer: tk,
		crf:       crf,
		modelDir:  modelDir,
	}, nil
}

func (m *OnnxModel) Predict(text string) ([]types.Entity, error) {
	cleanedText, originalWordOffsets, cleanedWordOffsets := CleanTextWithSpans(text)

	enc := m.tokenizer.EncodeWithOptions(cleanedText, false, tokenizers.WithReturnAllAttributes())
	ids := make([]int64, len(enc.IDs))
	for i, v := range enc.IDs {
		ids[i] = int64(v)
	}

	B, L, N := int64(1), int64(len(ids)), int64(m.crf.NumTags())

	inT, err := ort.NewTensor(ort.NewShape(B, L), ids)
	if err != nil {
		return nil, err
	}
	defer func() {
		if err := inT.Destroy(); err != nil {
			slog.Error("failed to destroy input tensor", "error", err)
		}
	}()

	outT, err := ort.NewEmptyTensor[float32](ort.NewShape(B, L, N))
	if err != nil {
		return nil, err
	}
	defer func() {
		if err := outT.Destroy(); err != nil {
			slog.Error("failed to destroy output tensor", "error", err)
		}
	}()

	if err := m.session.Run([]ort.Value{inT}, []ort.Value{outT}); err != nil {
		return nil, fmt.Errorf("session run error: %w", err)
	}

	flat := outT.GetData()
	seq := make([][]float32, L)
	for t := int64(0); t < L; t++ {
		start := t * N
		seq[t] = flat[start : start+N]
	}

	tagsIdx := m.crf.ViterbiDecode(seq)
	subTags := make([]string, len(tagsIdx))
	for i, tagID := range tagsIdx {
		subTags[i] = idx2tag[tagID]
	}

	wordIDs := getWordIds(cleanedWordOffsets, enc.Offsets)

	wordTags := aggregatePredictions(subTags, wordIDs, len(cleanedWordOffsets))

	var ents []types.Entity
	for wid, tag := range wordTags {
		if tag == "O" {
			continue
		}

		ents = append(ents, types.CreateEntity(
			tag,
			text,
			originalWordOffsets[wid][0],
			originalWordOffsets[wid][1],
		))
	}
	return ents, nil
}

func (m *OnnxModel) FinetuneAndSave(taskPrompt string, tags []api.TagInfo, samples []api.Sample, savePath string) error {
	pythonModel, err := python.LoadCnnModel(m.modelDir, cnnModelKey)
	if err != nil {
		return fmt.Errorf("failed to load Python model for finetuning: %w", err)
	}

	if err := pythonModel.FinetuneAndSave(taskPrompt, tags, samples, savePath); err != nil {
		return fmt.Errorf("error finetuning model: %w", err)
	}

	return nil
}

func (m *OnnxModel) Release() {
	if err := m.session.Destroy(); err != nil {
		slog.Error("failed to destroy ONNX session", "error", err)
	}
	if err := m.tokenizer.Close(); err != nil {
		slog.Error("failed to close tokenizer", "error", err)
	}
}<|MERGE_RESOLUTION|>--- conflicted
+++ resolved
@@ -188,15 +188,11 @@
 }
 
 func LoadOnnxModel(modelDir string) (Model, error) {
-<<<<<<< HEAD
 	modelPath := filepath.Join(modelDir, "model.onnx")
-=======
->>>>>>> 72866890
 	encPath := filepath.Join(modelDir, "model.onnx.enc")
 	crfPath := filepath.Join(modelDir, "transitions.json")
 	tokenizerPath := filepath.Join(modelDir, "qwen_tokenizer/tokenizer.json")
 
-<<<<<<< HEAD
 	var onnxBytes []byte
 	var err error
 	
@@ -208,17 +204,12 @@
 		}
 	} else if _, err = os.Stat(encPath); err == nil {
 		// If encrypted model exists, decrypt it
-		onnxBytes, err = decryptModel(encPath)
+		onnxBytes, err = decryptModel(encPath, cnnModelKey)
 		if err != nil {
 			return nil, fmt.Errorf("error decrypting model: %w", err)
 		}
 	} else {
 		return nil, fmt.Errorf("model file not found: neither %s nor %s exist", modelPath, encPath)
-=======
-	onnxBytes, err := decryptModel(encPath, cnnModelKey)
-	if err != nil {
-		return nil, fmt.Errorf("error reading model data: %w", err)
->>>>>>> 72866890
 	}
 
 	crf, err := loadCRF(crfPath)
