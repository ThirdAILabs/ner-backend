package core

import (
	"fmt"
	"log"
	"ner-backend/internal/core/bolt"
	"ner-backend/internal/core/python"
	"ner-backend/internal/core/types"
	"ner-backend/pkg/api"
	"path/filepath"
)

type ModelType string

const (
	BoltUdt           ModelType = "bolt_udt"
	PythonTransformer ModelType = "python_transformer"
	PythonCnn         ModelType = "python_cnn"
	Presidio          ModelType = "presidio"
	OnnxCnn           ModelType = "onnx_cnn"
	Regex             ModelType = "regex" // Model type for tests
)

func ParseModelType(s string) ModelType {
	m := ModelType(s)
	switch m {
	case BoltUdt, PythonTransformer, PythonCnn, Presidio, OnnxCnn, Regex:
		return m
	default:
		log.Fatalf("invalid model type: %s", s)
		return "" // unreachable, just for compiler
	}
}

const defaultPresidioThreshold = 0.5

var statelessModelTypes = map[ModelType]struct{}{
	Presidio: {},
}

type Model interface {
	Predict(text string) ([]types.Entity, error)

	FinetuneAndSave(taskPrompt string, tags []api.TagInfo, samples []api.Sample, savePath string) error

	Release()
}

type ModelLoader func(string) (Model, error)

func IsStatelessModel(modelType ModelType) bool {
	_, exists := statelessModelTypes[modelType]
	return exists
}

func NewModelLoaders() map[ModelType]ModelLoader {
	return map[ModelType]ModelLoader{
		BoltUdt: func(modelDir string) (Model, error) {
			return bolt.LoadNER(filepath.Join(modelDir, "model.bin"))
		},
		PythonTransformer: func(modelDir string) (Model, error) {
			cfgJSON := fmt.Sprintf(`{"model_path":"%s","threshold":0.5}`, modelDir)
			return python.LoadPythonModel("python_combined_ner_model", cfgJSON)
		},
		PythonCnn: func(modelDir string) (Model, error) {
<<<<<<< HEAD
			return python.LoadCnnModel(pythonExec, pluginScript, modelDir)
=======
			cfgJSON := fmt.Sprintf(`{"model_path":"%s/cnn_model.pth", "tokenizer_path":"%s/qwen_tokenizer"}`, modelDir, modelDir)
			return python.LoadPythonModel("python_cnn_ner_model", cfgJSON)
>>>>>>> 0800ff48
		},
		Presidio: func(_ string) (Model, error) {
			return NewPresidioModel()
		},
		OnnxCnn: func(modelDir string) (Model, error) {
			return LoadOnnxModel(modelDir)
		},
	}
}<|MERGE_RESOLUTION|>--- conflicted
+++ resolved
@@ -63,12 +63,7 @@
 			return python.LoadPythonModel("python_combined_ner_model", cfgJSON)
 		},
 		PythonCnn: func(modelDir string) (Model, error) {
-<<<<<<< HEAD
-			return python.LoadCnnModel(pythonExec, pluginScript, modelDir)
-=======
-			cfgJSON := fmt.Sprintf(`{"model_path":"%s/cnn_model.pth", "tokenizer_path":"%s/qwen_tokenizer"}`, modelDir, modelDir)
-			return python.LoadPythonModel("python_cnn_ner_model", cfgJSON)
->>>>>>> 0800ff48
+			return python.LoadCnnModel(modelDir)
 		},
 		Presidio: func(_ string) (Model, error) {
 			return NewPresidioModel()
