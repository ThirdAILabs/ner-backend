--- conflicted
+++ resolved
@@ -67,10 +67,6 @@
 				cfgJSON,
 			)
 		},
-<<<<<<< HEAD
-		"cnn": func(modelDir string) (Model, error) {
-			return python.LoadCnnModel(pythonExec, pluginScript, modelDir)
-=======
 		PythonCnn: func(modelDir string) (Model, error) {
 			cfgJSON := fmt.Sprintf(`{"model_path":"%s/cnn_model.pth", "tokenizer_path":"%s/qwen_tokenizer"}`, modelDir, modelDir)
 			return python.LoadPythonModel(
@@ -79,18 +75,12 @@
 				"python_cnn_ner_model",
 				cfgJSON,
 			)
->>>>>>> 4d475cba
 		},
 		Presidio: func(_ string) (Model, error) {
 			return NewPresidioModel()
 		},
-<<<<<<< HEAD
 		"onnx": func(modelDir string) (Model, error) {
 			return LoadOnnxModel(modelDir, pythonExec, pluginScript)
-=======
-		OnnxCnn: func(modelDir string) (Model, error) {
-			return LoadOnnxModel(modelDir)
->>>>>>> 4d475cba
 		},
 	}
 }