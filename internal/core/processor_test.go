--- conflicted
+++ resolved
@@ -79,11 +79,7 @@
 	}
 	close(chunks)
 
-<<<<<<< HEAD
-	totalTokens, _, allEntities, groups, tagCount, customTagCount, err := inferenceJobProcessor.runInferenceOnObject(
-=======
 	result, err := inferenceJobProcessor.runInferenceOnObject(
->>>>>>> 43b06d70
 		reportId,
 		chunks,
 		model,
