--- conflicted
+++ resolved
@@ -24,14 +24,10 @@
 	maxChunkSize int
 }
 
-<<<<<<< HEAD
-const defaultMaxChunkSize = 2 * 1024 * 1024 // 2 MB
-=======
 const (
-	defaultMaxChunkSize = 512 * 1024 * 1024 // 512 MB
+	defaultMaxChunkSize = 2 * 1024 * 1024 // 2 MB
 	queueBufferSize     = 4
 )
->>>>>>> 4ae91bbf
 
 func NewDefaultParser() *DefaultParser {
 	return &DefaultParser{maxChunkSize: defaultMaxChunkSize}
@@ -106,7 +102,6 @@
 	offset := 0
 	buf := make([]byte, parser.maxChunkSize)
 
-<<<<<<< HEAD
 	for {
 		n, err := data.Read(buf)
 		if n > 0 {
@@ -117,12 +112,6 @@
 				Error:  nil,
 			}
 			offset += n
-=======
-		output <- ParsedChunk{
-			Text:   string(chunk[:n]),
-			Offset: offset,
-			Error:  err,
->>>>>>> 4ae91bbf
 		}
 
 		if err != nil {
