--- conflicted
+++ resolved
@@ -203,7 +203,6 @@
 func (proc *TaskProcessor) loadModel(modelId uuid.UUID, modelType string) (Model, error) {
 
 	var localPath string
-<<<<<<< HEAD
 
 	if IsStatelessModel(modelType) {
 		localPath = ""
@@ -214,18 +213,6 @@
 		if _, err := os.Stat(localPath); os.IsNotExist(err) {
 			slog.Info("model not found locally, downloading from S3", "modelId", modelId)
 
-=======
-
-	if IsStatelessModel(modelType) {
-		localPath = ""
-	} else {
-		localPath = proc.localModelPath(modelId)
-
-		// Check if the model file exists locally
-		if _, err := os.Stat(localPath); os.IsNotExist(err) {
-			slog.Info("model not found locally, downloading from S3", "modelId", modelId)
-
->>>>>>> 2c1b913b
 			modelObjectKey := filepath.Join(modelId.String(), "model.bin")
 
 			if err := proc.s3Client.DownloadFile(context.TODO(), proc.modelBucket, modelObjectKey, localPath); err != nil {
