package python

import (
	"fmt"
	"ner-backend/internal/core/types"
	"ner-backend/internal/core/utils"
	"ner-backend/pkg/api"
	"ner-backend/plugin/proto"
	"ner-backend/plugin/shared"
	"os/exec"

	"github.com/hashicorp/go-plugin"
)

// TODO: this object is not thread-safe, implement a mutex to protect
// concurrent access to the plugin client APIs
type PythonModel struct {
	client *plugin.Client
	model  shared.Model
}

func LoadPythonModel(PythonExecutable, PluginScript, PluginModelName, KwargsJSON string) (*PythonModel, error) {
	client := plugin.NewClient(&plugin.ClientConfig{
		HandshakeConfig: shared.Handshake,
		Plugins:         shared.PluginMap,
		Cmd: exec.Command(
			PythonExecutable,
			PluginScript,
			"--model-name", PluginModelName,
			"--model-config", KwargsJSON,
		),
		AllowedProtocols: []plugin.Protocol{
			plugin.ProtocolNetRPC, plugin.ProtocolGRPC},
	})

	rpcClient, err := client.Client()
	if err != nil {
		return nil, fmt.Errorf("error establishing RPC connection: %w", err)
	}

	raw, err := rpcClient.Dispense("model_grpc")
	if err != nil {
		client.Kill()
		return nil, fmt.Errorf("error dispensing '%s': %w", "model_grpc", err)
	}

	model, ok := raw.(shared.Model)
	if !ok {
		client.Kill()
		return nil, fmt.Errorf("dispensed interface '%s' is not of expected type shared.Model (actual type: %T)", "model_grpc", raw)
	}

	return &PythonModel{
		client: client,
		model:  model,
	}, nil
}

func (ner *PythonModel) Finetune(prompt string, tags []api.TagInfo, samples []api.Sample) error {
	const maxPayload = 2 * 1024 * 1024 // 2 MB

	// convert TagInfo
	protoTags := make([]*proto.TagInfo, len(tags))
	for i, t := range tags {
		protoTags[i] = &proto.TagInfo{
			Name:        t.Name,
			Description: t.Description,
			Examples:    t.Examples,
		}
	}

	type chunk struct {
		samples []*proto.Sample
		size    int
	}
	var curr chunk

	flush := func() error {
		if len(curr.samples) == 0 {
			return nil
		}
<<<<<<< HEAD
		// CORRECT: call Finetune(prompt, tags, samples)
=======
>>>>>>> 0a8f5d78
		if err := ner.model.Finetune(prompt, protoTags, curr.samples); err != nil {
			return fmt.Errorf("finetune chunk error: %w", err)
		}
		curr.samples = nil
		curr.size = 0
		return nil
	}
<<<<<<< HEAD
	// accumulate samples until ~2 MB
=======

>>>>>>> 0a8f5d78
	for _, s := range samples {
		p := &proto.Sample{
			Tokens: s.Tokens,
			Labels: s.Labels,
		}
<<<<<<< HEAD
		// rough size estimate
=======
>>>>>>> 0a8f5d78
		est := 0
		for _, tok := range p.Tokens {
			est += len(tok)
		}
		for _, lab := range p.Labels {
			est += len(lab)
		}
<<<<<<< HEAD
		// flush if adding this would overflow
=======
>>>>>>> 0a8f5d78
		if curr.size+est > maxPayload {
			if err := flush(); err != nil {
				return fmt.Errorf("finetune chunk error: %w", err)
			}
		}
		curr.samples = append(curr.samples, p)
		curr.size += est
	}
<<<<<<< HEAD
	// final flush
=======
>>>>>>> 0a8f5d78
	if err := flush(); err != nil {
		return fmt.Errorf("final finetune chunk error: %w", err)
	}
	return nil
}

func (ner *PythonModel) Save(path string) error {
	return ner.model.Save(path)
}

func (ner *PythonModel) Release() {
	if ner.client == nil {
		return
	}

	ner.client.Kill()
	ner.client = nil
	ner.model = nil
}

func (ner *PythonModel) Predict(text string) ([]types.Entity, error) {
	sentences, startOffsets := utils.SplitText(text)

	// we will send max size of 2 MB at once
	const maxPayload = 2 * 1024 * 1024 // 2 MB

	var allEntities []types.Entity
	for i := 0; i < len(sentences); {
		var (
			batchBytes int
			j          = i
		)
		// we accumulate sentences until we hit the payload
		for ; j < len(sentences); j++ {
			batchBytes += len(sentences[j])
			if batchBytes > maxPayload {
				break
			}
		}
		// we ensure atleast one sentence per payload
		if j == i {
			j = i + 1
		}

		batchResults, err := ner.model.PredictBatch(sentences[i:j])
		if err != nil {
			return nil, err
		}

		// we convert each sub-slice’s entities back into global offsets
		for k, resp := range batchResults {
			idx := i + k
			ents := convertProtoEntitiesToTypes(
				resp.Entities,
				text,
				startOffsets[idx],
			)
			allEntities = append(allEntities, ents...)
		}

		i = j
	}

	return allEntities, nil
}

func convertProtoEntitiesToTypes(protoEntities []*proto.Entity, text string, startOffset int) []types.Entity {

	typesEntities := make([]types.Entity, len(protoEntities))
	for i, pe := range protoEntities {
		if pe != nil {
			start := int(pe.Start) + startOffset
			end := int(pe.End) + startOffset
			typesEntities[i] = types.CreateEntity(pe.Label, text, start, end)
		}
	}
	return typesEntities
}<|MERGE_RESOLUTION|>--- conflicted
+++ resolved
@@ -79,10 +79,6 @@
 		if len(curr.samples) == 0 {
 			return nil
 		}
-<<<<<<< HEAD
-		// CORRECT: call Finetune(prompt, tags, samples)
-=======
->>>>>>> 0a8f5d78
 		if err := ner.model.Finetune(prompt, protoTags, curr.samples); err != nil {
 			return fmt.Errorf("finetune chunk error: %w", err)
 		}
@@ -90,20 +86,11 @@
 		curr.size = 0
 		return nil
 	}
-<<<<<<< HEAD
-	// accumulate samples until ~2 MB
-=======
-
->>>>>>> 0a8f5d78
 	for _, s := range samples {
 		p := &proto.Sample{
 			Tokens: s.Tokens,
 			Labels: s.Labels,
 		}
-<<<<<<< HEAD
-		// rough size estimate
-=======
->>>>>>> 0a8f5d78
 		est := 0
 		for _, tok := range p.Tokens {
 			est += len(tok)
@@ -111,10 +98,6 @@
 		for _, lab := range p.Labels {
 			est += len(lab)
 		}
-<<<<<<< HEAD
-		// flush if adding this would overflow
-=======
->>>>>>> 0a8f5d78
 		if curr.size+est > maxPayload {
 			if err := flush(); err != nil {
 				return fmt.Errorf("finetune chunk error: %w", err)
@@ -123,10 +106,6 @@
 		curr.samples = append(curr.samples, p)
 		curr.size += est
 	}
-<<<<<<< HEAD
-	// final flush
-=======
->>>>>>> 0a8f5d78
 	if err := flush(); err != nil {
 		return fmt.Errorf("final finetune chunk error: %w", err)
 	}
