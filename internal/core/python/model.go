--- conflicted
+++ resolved
@@ -81,20 +81,9 @@
 	}, nil
 }
 
-<<<<<<< HEAD
-func LoadCnnModel(pythonExec, pluginScript, modelDir string) (*PythonModel, error) {
+func LoadCnnModel(modelDir string) (*PythonModel, error) {
 	cfgJSON := fmt.Sprintf(`{"model_path":"%s", "tokenizer_path":"%s/qwen_tokenizer"}`, modelDir, modelDir)
-	return LoadPythonModel(
-		pythonExec,
-		pluginScript,
-		"python_cnn_ner_model",
-		cfgJSON,
-	)
-=======
-func LoadCnnModel(modelDir string) (*PythonModel, error) {
-	cfgJSON := fmt.Sprintf(`{"model_path":"%s/cnn_model.pth", "tokenizer_path":"%s/qwen_tokenizer"}`, modelDir, modelDir)
 	return LoadPythonModel("python_cnn_ner_model", cfgJSON)
->>>>>>> 0800ff48
 }
 
 func (ner *PythonModel) FinetuneAndSave(prompt string, tags []api.TagInfo, samples []api.Sample, savePath string) error {
