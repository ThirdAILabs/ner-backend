package chat

import (
	"context"
	"encoding/json"
	"errors"
	"fmt"
	"log"
	"log/slog"
	"ner-backend/internal/core"
	"ner-backend/internal/database"
	"sort"
	"strings"

	"github.com/google/uuid"
	"github.com/tmc/langchaingo/llms"
	"github.com/tmc/langchaingo/llms/openai"
	"gorm.io/datatypes"
)

var ErrStopStream = errors.New("stop stream")

type TagMetadata struct {
	TagMap      map[string]string
	Assigned    map[string]string
	LabelCounts map[string]int
}

func NewTagMetadata() TagMetadata {
	return TagMetadata{
		TagMap:      make(map[string]string),
		Assigned:    make(map[string]string),
		LabelCounts: make(map[string]int),
	}
}

type ChatSession struct {
	db           *ChatDB
	sessionID    uuid.UUID
	model        string
	apiKey       string
	openAIClient *openai.LLM
	ner          core.Model
}

func NewChatSession(db *ChatDB, sessionID uuid.UUID, model, apiKey string, ner core.Model) (*ChatSession, error) {
	_, err := db.GetSession(sessionID)
	if err != nil {
		return nil, err
	}

	client, err := openai.New(openai.WithToken(apiKey), openai.WithModel(model))
	if err != nil {
		return nil, fmt.Errorf("could not create OpenAI client: %v", err)
	}

	return &ChatSession{
		db:           db,
		sessionID:    sessionID,
		model:        model,
		apiKey:       apiKey,
		openAIClient: client,
		ner:          ner,
	}, nil
}

func (session *ChatSession) Redact(text string, tagMetadata TagMetadata) (string, TagMetadata, error) {
	entities, err := session.ner.Predict(text)
	if err != nil {
		return "", TagMetadata{}, fmt.Errorf("error predicting entities: %w", err)
	}

	sort.Slice(entities, func(i, j int) bool {
		if entities[i].Start == entities[j].Start {
			return entities[i].End > entities[j].End
		}
		return entities[i].Start < entities[j].Start
	})

	var b strings.Builder
	cursor := 0

	for _, ent := range entities {

		if ent.Start < cursor || ent.End > len(text) {
			continue
		}

		b.WriteString(text[cursor:ent.Start])

		key := fmt.Sprintf("%s_%s", ent.Text, ent.Label)
		userTag, ok := tagMetadata.Assigned[key]
		if !ok {
			tagMetadata.LabelCounts[ent.Label]++
			userTag = fmt.Sprintf("[%s_%d]", ent.Label, tagMetadata.LabelCounts[ent.Label])
			tagMetadata.Assigned[key] = userTag
			tagMetadata.TagMap[userTag] = ent.Text
		}

		b.WriteString(userTag)
		cursor = ent.End
	}

	b.WriteString(text[cursor:])
	return b.String(), tagMetadata, nil
}

type ChatItem struct {
	RedactedText string
	Reply        string
	TagMap       map[string]string
}
type ChatIterator func(yield func(ChatItem, error) bool)

func (session *ChatSession) ChatStream(userInput string) (ChatIterator, error) {
	tagMetadata, err := session.getTagMetadata()
	if err != nil {
		return nil, fmt.Errorf("error getting tag metadata: %v", err)
	}

	redactedText, newTagMetadata, err := session.Redact(userInput, tagMetadata)
	if err != nil {
		return nil, fmt.Errorf("error redacting user input: %v", err)
	}

	if err := session.updateTagMetadata(newTagMetadata); err != nil {
		return nil, fmt.Errorf("error updating tag map: %v", err)
	}
	
	history, err := session.getChatHistory()
	if err != nil {
		return nil, fmt.Errorf("error getting chat history: %v", err)
	}
	
	context := ""
	for _, msg := range history {
		context += fmt.Sprintf("%s: %s\n", msg.MessageType, msg.Content)
	}
	context += fmt.Sprintf("User: %s\n", redactedText)
	
	iterator := func(yield func(ChatItem, error) bool) {
		// First yield the non-streaming components
		// TODO: Will this the tag map get too big? Should we only yield
		// the subset of the tag map that is relevant to the current message?
		if !yield(ChatItem{RedactedText: redactedText, TagMap: newTagMetadata.TagMap}, nil) {
			log.Printf("Failed to yield redacted text and tag map")
			return
		}
<<<<<<< HEAD

		history, err := session.getChatHistory()
		if err != nil {
			yield(ChatItem{}, err)
			return
		}

		context := ""
		for _, msg := range history {
			context += fmt.Sprintf("%s: %s\n", msg.MessageType, msg.Content)
		}
		context += fmt.Sprintf("User: %s\n", redactedText)

		openaiResp := ""

=======
		
>>>>>>> c000b274
		// Then stream the OpenAI response
		openaiResp := ""
		for chunk, err := range session.streamOpenAIResponse(context) {
			if err != nil {
				yield(ChatItem{}, err)
				return
			}
			openaiResp += chunk
			yield(ChatItem{Reply: chunk}, nil)
		}

		// Only save messages if the whole process was successful.
		// This gives the illusion of atomicity; a request either succeeds or fails entirely.
		// We still yield the error so the frontend can process accordingly.
		if err := session.saveMessage("user", redactedText, nil); err != nil {
			yield(ChatItem{}, err)
			return
		}

		if err := session.saveMessage("ai", openaiResp, nil); err != nil {
			yield(ChatItem{}, err)
			return
		}
	}

	return iterator, nil
}

func (session *ChatSession) getTagMetadata() (TagMetadata, error) {
	chatSession, err := session.db.GetSession(session.sessionID)
	if err != nil {
		return TagMetadata{}, err
	}

	var tagMetadata TagMetadata
	if err := json.Unmarshal(chatSession.TagMetadata, &tagMetadata); err != nil {
		return TagMetadata{}, err
	}

	return tagMetadata, nil
}

func (session *ChatSession) updateTagMetadata(tagMetadata TagMetadata) error {
	tagMetadataJSON, err := json.Marshal(tagMetadata)
	if err != nil {
		return fmt.Errorf("error marshalling tag map: %v", err)
	}
	return session.db.UpdateSessionTagMetadata(session.sessionID, tagMetadataJSON)
}

func (session *ChatSession) streamOpenAIResponse(ctx string) func(yield func(string, error) bool) {
	return func(yield func(string, error) bool) {
		messages := []llms.MessageContent{
			llms.TextParts(llms.ChatMessageTypeSystem, "You are a helpful assistant. Note that some fields will be obfuscated (e.g. [PERSON_1]) and will be injected back when it is displayed to the reader, so pretend like you know what they are. Additionally, each obfuscated token is a single word. E.g. 'John Doe' will be obfuscated as '[NAME_1] [NAME_2]' and 'Apple Corp' will be obfuscated as '[COMPANY_1] [COMPANY_2]'. You do not have to obfuscate your responses."),
			llms.TextParts(llms.ChatMessageTypeHuman, ctx),
		}

		_, err := session.openAIClient.GenerateContent(context.Background(), messages, llms.WithStreamingFunc(func(ctx context.Context, chunk []byte) error {
			if !yield(string(chunk), nil) {
				return ErrStopStream
			}
			return nil
		}))
		if err != nil && !errors.Is(err, ErrStopStream) { // this might not be needed, but it might pass the error returned from the streaming func back here
			slog.Error("error during openai generation", "error", err)
			yield("", err) // return doesn't matter since there are no more yield calls
		}
	}
}

func (session *ChatSession) saveMessage(messageType, content string, metadata map[string]string) error {
	var metadataJSON datatypes.JSON = nil
	if metadata != nil {
		b, err := json.Marshal(metadata)
		if err != nil {
			return fmt.Errorf("could not marshal metadata: %v", err)
		}
		metadataJSON = datatypes.JSON(b)
	}
	chatMessage := database.ChatHistory{
		SessionID:   session.sessionID,
		MessageType: messageType,
		Content:     content,
		Metadata:    metadataJSON,
	}
	return session.db.SaveChatMessage(&chatMessage)
}

func (session *ChatSession) getChatHistory() ([]database.ChatHistory, error) {
	return session.db.GetChatHistory(session.sessionID)
}<|MERGE_RESOLUTION|>--- conflicted
+++ resolved
@@ -126,18 +126,18 @@
 	if err := session.updateTagMetadata(newTagMetadata); err != nil {
 		return nil, fmt.Errorf("error updating tag map: %v", err)
 	}
-	
+
 	history, err := session.getChatHistory()
 	if err != nil {
 		return nil, fmt.Errorf("error getting chat history: %v", err)
 	}
-	
+
 	context := ""
 	for _, msg := range history {
 		context += fmt.Sprintf("%s: %s\n", msg.MessageType, msg.Content)
 	}
 	context += fmt.Sprintf("User: %s\n", redactedText)
-	
+
 	iterator := func(yield func(ChatItem, error) bool) {
 		// First yield the non-streaming components
 		// TODO: Will this the tag map get too big? Should we only yield
@@ -146,25 +146,7 @@
 			log.Printf("Failed to yield redacted text and tag map")
 			return
 		}
-<<<<<<< HEAD
-
-		history, err := session.getChatHistory()
-		if err != nil {
-			yield(ChatItem{}, err)
-			return
-		}
-
-		context := ""
-		for _, msg := range history {
-			context += fmt.Sprintf("%s: %s\n", msg.MessageType, msg.Content)
-		}
-		context += fmt.Sprintf("User: %s\n", redactedText)
-
-		openaiResp := ""
-
-=======
-		
->>>>>>> c000b274
+
 		// Then stream the OpenAI response
 		openaiResp := ""
 		for chunk, err := range session.streamOpenAIResponse(context) {
