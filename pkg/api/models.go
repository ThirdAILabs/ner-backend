package api

import (
	"ner-backend/internal/licensing"
	"time"

	"github.com/google/uuid"
)

type Model struct {
	Id          uuid.UUID
	BaseModelId *uuid.UUID
	Name        string
	Status      string

	Tags []string `json:"Tags,omitempty"`
}

type Group struct {
	Id    uuid.UUID
	Name  string
	Query string

	Objects []string `json:"Objects,omitempty"`
}

type TaskStatusCategory struct {
	TotalTasks    int
	TotalSize     int
	CompletedSize int
}

type Report struct {
	Id uuid.UUID

	Model          Model
	ReportName     string
	SourceS3Bucket string
	SourceS3Prefix string
	IsUpload       bool

	Stopped            bool
	CreationTime       time.Time
	TotalFileCount     int `json:"FileCount"`
	SucceededFileCount int `json:"SucceededFileCount"`
	FailedFileCount    int `json:"FailedFileCount"`

	Tags       []string          `json:"Tags,omitempty"`
	CustomTags map[string]string `json:"CustomTags,omitempty"`
	TagCounts  map[string]uint64 `json:"TagCounts,omitempty"`

	Groups []Group

	ShardDataTaskStatus       string                        `json:"ShardDataTaskStatus,omitempty"`
	InferenceTaskStatuses     map[string]TaskStatusCategory `json:"InferenceTaskStatuses,omitempty"`
	TotalInferenceTimeSeconds float64                       `json:"TotalInferenceTimeSeconds,omitempty"`
	ShardDataTimeSeconds      float64                       `json:"ShardDataTimeSeconds,omitempty"`

	Errors []string `json:"Errors,omitempty"`
}

type Entity struct {
	Object   string
	Start    int
	End      int
	Label    string
	Text     string
	LContext string
	RContext string
}

type CreateReportRequest struct {
	ModelId uuid.UUID

	ReportName     string `json:"report_name"`
	UploadId       uuid.UUID
	S3Endpoint     string
	S3Region       string
	SourceS3Bucket string
	SourceS3Prefix string

	Tags       []string
	CustomTags map[string]string

	Groups map[string]string
}

type CreateReportResponse struct {
	ReportId uuid.UUID
}

type TagInfo struct {
	Name        string
	Description string
	Examples    []string
}

type Sample struct {
	Tokens []string
	Labels []string
}

type FinetuneRequest struct {
	Name string

	TaskPrompt string
	Tags       []TagInfo
	Samples    []Sample
}

type FinetuneResponse struct {
	ModelId uuid.UUID
}

type SearchResponse struct {
	Objects []string
}

type UploadResponse struct {
	Id uuid.UUID
}

type ObjectPreviewResponse struct {
	Object string   `json:"object"`
	Tokens []string `json:"tokens"`
	Tags   []string `json:"tags"`
}

type InferenceMetricsResponse struct {
	Completed       int64   `json:"Completed"`
	Failed          int64   `json:"Failed"`
	InProgress      int64   `json:"InProgress"`
	DataProcessedMB float64 `json:"DataProcessedMB"`
	TokensProcessed int64   `json:"TokensProcessed"`
}

type ThroughputResponse struct {
	ModelID             uuid.UUID `json:"ModelId"`
	ReportID            uuid.UUID `json:"ReportId"`
	ThroughputMBPerHour float64   `json:"ThroughputMBPerHour"`
}

<<<<<<< HEAD
type GetLicenseResponse struct {
	LicenseType  licensing.LicenseType
	LicenseInfo  licensing.LicenseInfo
	LicenseError string
=======
type ValidateGroupDefinitionRequest struct {
	GroupQuery string
}

type ValidateS3BucketRequest struct {
	S3Endpoint     string
	S3Region       string
	SourceS3Bucket string
	SourceS3Prefix string
}

type FileNameToPath struct {
	Mapping  map[string]string
>>>>>>> f6718a2e
}<|MERGE_RESOLUTION|>--- conflicted
+++ resolved
@@ -140,12 +140,12 @@
 	ThroughputMBPerHour float64   `json:"ThroughputMBPerHour"`
 }
 
-<<<<<<< HEAD
 type GetLicenseResponse struct {
 	LicenseType  licensing.LicenseType
 	LicenseInfo  licensing.LicenseInfo
 	LicenseError string
-=======
+}
+
 type ValidateGroupDefinitionRequest struct {
 	GroupQuery string
 }
@@ -158,6 +158,5 @@
 }
 
 type FileNameToPath struct {
-	Mapping  map[string]string
->>>>>>> f6718a2e
+	Mapping map[string]string
 }