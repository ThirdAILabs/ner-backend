package api

import (
	"ner-backend/internal/licensing"
	"time"

	"github.com/google/uuid"
)

type Model struct {
	Id           uuid.UUID
	BaseModelId  *uuid.UUID
	Name         string
	Status       string
	CreationTime time.Time

	Tags []string `json:"Tags,omitempty"`
}

type Group struct {
	Id    uuid.UUID
	Name  string
	Query string

	Objects []string `json:"Objects,omitempty"`
}

type TaskStatusCategory struct {
	TotalTasks    int
	TotalSize     int
	CompletedSize int
}

type Report struct {
	Id uuid.UUID

	Model          Model
	ReportName     string
	SourceS3Bucket string
	SourceS3Prefix string
	IsUpload       bool

	Stopped            bool
	CreationTime       time.Time
	TotalFileCount     int `json:"FileCount"`
	SucceededFileCount int `json:"SucceededFileCount"`
	FailedFileCount    int `json:"FailedFileCount"`

	Tags       []string          `json:"Tags,omitempty"`
	CustomTags map[string]string `json:"CustomTags,omitempty"`
	TagCounts  map[string]uint64 `json:"TagCounts,omitempty"`

	Groups []Group

	ShardDataTaskStatus       string                        `json:"ShardDataTaskStatus,omitempty"`
	InferenceTaskStatuses     map[string]TaskStatusCategory `json:"InferenceTaskStatuses,omitempty"`
	TotalInferenceTimeSeconds float64                       `json:"TotalInferenceTimeSeconds,omitempty"`
	ShardDataTimeSeconds      float64                       `json:"ShardDataTimeSeconds,omitempty"`

	Errors []string `json:"Errors,omitempty"`
}

type Entity struct {
	Object   string
	Start    int
	End      int
	Label    string
	Text     string
	LContext string
	RContext string
}

type CreateReportRequest struct {
	ModelId uuid.UUID

	ReportName     string `json:"report_name"`
	UploadId       uuid.UUID
	S3Endpoint     string
	S3Region       string
	SourceS3Bucket string
	SourceS3Prefix string

	Tags       []string
	CustomTags map[string]string

	Groups map[string]string
}

type CreateReportResponse struct {
	ReportId uuid.UUID
}

type TagInfo struct {
	Name        string
	Description string
	Examples    []string
}

type Sample struct {
	Tokens []string
	Labels []string
}

type FinetuneRequest struct {
	Name       string    `json:"name"`                  // still required
	TaskPrompt *string   `json:"task_prompt,omitempty"` // optional
	Tags       []TagInfo `json:"tags,omitempty"`        // optional
	Samples    []Sample  `json:"samples,omitempty"`     // optional
}

type FinetuneResponse struct {
	ModelId uuid.UUID
}

type SearchResponse struct {
	Objects []string
}

type UploadResponse struct {
	Id uuid.UUID
}

type ObjectPreviewResponse struct {
	Object string   `json:"object"`
	Tokens []string `json:"tokens"`
	Tags   []string `json:"tags"`
}

type InferenceMetricsResponse struct {
	Completed       int64   `json:"Completed"`
	Failed          int64   `json:"Failed"`
	InProgress      int64   `json:"InProgress"`
	DataProcessedMB float64 `json:"DataProcessedMB"`
	TokensProcessed int64   `json:"TokensProcessed"`
}

type ThroughputResponse struct {
	ModelID             uuid.UUID `json:"ModelId"`
	ReportID            uuid.UUID `json:"ReportId"`
	ThroughputMBPerHour float64   `json:"ThroughputMBPerHour"`
}

type GetLicenseResponse struct {
	LicenseInfo  licensing.LicenseInfo
	LicenseError string
}

type ValidateGroupDefinitionRequest struct {
	GroupQuery string
}

type ValidateS3BucketRequest struct {
	S3Endpoint     string
	S3Region       string
	SourceS3Bucket string
	SourceS3Prefix string
}

type FileNameToPath struct {
	Mapping map[string]string
<<<<<<< HEAD
}

type FeedbackRequest struct {
	Tokens []string `json:"tokens"`
	Labels []string `json:"labels"`
=======
>>>>>>> a861b32b
}<|MERGE_RESOLUTION|>--- conflicted
+++ resolved
@@ -158,12 +158,9 @@
 
 type FileNameToPath struct {
 	Mapping map[string]string
-<<<<<<< HEAD
 }
 
 type FeedbackRequest struct {
 	Tokens []string `json:"tokens"`
 	Labels []string `json:"labels"`
-=======
->>>>>>> a861b32b
 }